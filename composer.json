{
    "name": "utopia-php/database",
    "description": "A simple library to manage application persistency using multiple database adapters",
    "type": "library",
    "keywords": ["php","framework", "upf", "utopia", "database"],
    "license": "MIT",
    "minimum-stability": "stable",
    "autoload": {
        "psr-4": {"Utopia\\Database\\": "src/Database"}
    },
    "autoload-dev": {
        "psr-4": {"Utopia\\Tests\\": "tests/Database"}
    },
    "require": {
        "php": ">=8.0",
        "utopia-php/framework": "0.*.*",
        "utopia-php/cache": "0.8.*",
        "utopia-php/mongo": "0.1.*"
    },
    "require-dev": {
<<<<<<< HEAD
      "ext-redis": "*",
=======
        "ext-redis": "*",
>>>>>>> 1cea72c1
        "ext-mongodb": "*",
        "fakerphp/faker": "^1.14",
        "phpunit/phpunit": "^9.4",
        "mongodb/mongodb": "1.8.0",
        "swoole/ide-helper": "4.8.0",
        "utopia-php/cli": "^0.14.0",
        "vimeo/psalm": "4.0.1"
    },
    "suggests": {
        "ext-mongodb": "Needed to support MongoDB Database Adapter",
        "ext-redis": "Needed to support Redis Cache Adapter",
        "ext-pdo": "Needed to support MariaDB, MySQL or SQLite Database Adapter",
        "mongodb/mongodb": "Needed to support MongoDB Database Adapter"
    }
}<|MERGE_RESOLUTION|>--- conflicted
+++ resolved
@@ -18,11 +18,7 @@
         "utopia-php/mongo": "0.1.*"
     },
     "require-dev": {
-<<<<<<< HEAD
-      "ext-redis": "*",
-=======
         "ext-redis": "*",
->>>>>>> 1cea72c1
         "ext-mongodb": "*",
         "fakerphp/faker": "^1.14",
         "phpunit/phpunit": "^9.4",
