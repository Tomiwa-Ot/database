--- conflicted
+++ resolved
@@ -336,18 +336,6 @@
         },
         {
             "name": "utopia-php/framework",
-<<<<<<< HEAD
-            "version": "0.28.1",
-            "source": {
-                "type": "git",
-                "url": "https://github.com/utopia-php/framework.git",
-                "reference": "7f22c556fc5991e54e5811a68fb39809b21bda55"
-            },
-            "dist": {
-                "type": "zip",
-                "url": "https://api.github.com/repos/utopia-php/framework/zipball/7f22c556fc5991e54e5811a68fb39809b21bda55",
-                "reference": "7f22c556fc5991e54e5811a68fb39809b21bda55",
-=======
             "version": "0.28.0",
             "source": {
                 "type": "git",
@@ -358,7 +346,6 @@
                 "type": "zip",
                 "url": "https://api.github.com/repos/utopia-php/framework/zipball/d4f36ae8f62803a37dae3548977b8079dd045374",
                 "reference": "d4f36ae8f62803a37dae3548977b8079dd045374",
->>>>>>> f252f9cb
                 "shasum": ""
             },
             "require": {
@@ -387,15 +374,9 @@
             ],
             "support": {
                 "issues": "https://github.com/utopia-php/framework/issues",
-<<<<<<< HEAD
-                "source": "https://github.com/utopia-php/framework/tree/0.28.1"
-            },
-            "time": "2023-03-02T08:16:01+00:00"
-=======
                 "source": "https://github.com/utopia-php/framework/tree/0.28.0"
             },
             "time": "2023-03-01T19:48:36+00:00"
->>>>>>> f252f9cb
         },
         {
             "name": "utopia-php/mongo",
@@ -1158,16 +1139,16 @@
         },
         {
             "name": "nikic/php-parser",
-            "version": "v4.15.4",
+            "version": "v4.15.3",
             "source": {
                 "type": "git",
                 "url": "https://github.com/nikic/PHP-Parser.git",
-                "reference": "6bb5176bc4af8bcb7d926f88718db9b96a2d4290"
-            },
-            "dist": {
-                "type": "zip",
-                "url": "https://api.github.com/repos/nikic/PHP-Parser/zipball/6bb5176bc4af8bcb7d926f88718db9b96a2d4290",
-                "reference": "6bb5176bc4af8bcb7d926f88718db9b96a2d4290",
+                "reference": "570e980a201d8ed0236b0a62ddf2c9cbb2034039"
+            },
+            "dist": {
+                "type": "zip",
+                "url": "https://api.github.com/repos/nikic/PHP-Parser/zipball/570e980a201d8ed0236b0a62ddf2c9cbb2034039",
+                "reference": "570e980a201d8ed0236b0a62ddf2c9cbb2034039",
                 "shasum": ""
             },
             "require": {
@@ -1208,9 +1189,9 @@
             ],
             "support": {
                 "issues": "https://github.com/nikic/PHP-Parser/issues",
-                "source": "https://github.com/nikic/PHP-Parser/tree/v4.15.4"
-            },
-            "time": "2023-03-05T19:49:14+00:00"
+                "source": "https://github.com/nikic/PHP-Parser/tree/v4.15.3"
+            },
+            "time": "2023-01-16T22:05:37+00:00"
         },
         {
             "name": "openlss/lib-array2xml",
