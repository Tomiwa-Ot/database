{
    "_readme": [
        "This file locks the dependencies of your project to a known state",
        "Read more about it at https://getcomposer.org/doc/01-basic-usage.md#installing-dependencies",
        "This file is @generated automatically"
    ],
<<<<<<< HEAD
    "content-hash": "3d94b5252f2f5dd4a107845b6c3bd0f3",
=======
    "content-hash": "292f60e79d95f31c78bbfc72d7b3c143",
>>>>>>> 02bf43df
    "packages": [
        {
            "name": "composer/package-versions-deprecated",
            "version": "1.11.99.5",
            "source": {
                "type": "git",
                "url": "https://github.com/composer/package-versions-deprecated.git",
                "reference": "b4f54f74ef3453349c24a845d22392cd31e65f1d"
            },
            "dist": {
                "type": "zip",
                "url": "https://api.github.com/repos/composer/package-versions-deprecated/zipball/b4f54f74ef3453349c24a845d22392cd31e65f1d",
                "reference": "b4f54f74ef3453349c24a845d22392cd31e65f1d",
                "shasum": ""
            },
            "require": {
                "composer-plugin-api": "^1.1.0 || ^2.0",
                "php": "^7 || ^8"
            },
            "replace": {
                "ocramius/package-versions": "1.11.99"
            },
            "require-dev": {
                "composer/composer": "^1.9.3 || ^2.0@dev",
                "ext-zip": "^1.13",
                "phpunit/phpunit": "^6.5 || ^7"
            },
            "type": "composer-plugin",
            "extra": {
                "class": "PackageVersions\\Installer",
                "branch-alias": {
                    "dev-master": "1.x-dev"
                }
            },
            "autoload": {
                "psr-4": {
                    "PackageVersions\\": "src/PackageVersions"
                }
            },
            "notification-url": "https://packagist.org/downloads/",
            "license": [
                "MIT"
            ],
            "authors": [
                {
                    "name": "Marco Pivetta",
                    "email": "ocramius@gmail.com"
                },
                {
                    "name": "Jordi Boggiano",
                    "email": "j.boggiano@seld.be"
                }
            ],
            "description": "Composer plugin that provides efficient querying for installed package versions (no runtime IO)",
            "support": {
                "issues": "https://github.com/composer/package-versions-deprecated/issues",
                "source": "https://github.com/composer/package-versions-deprecated/tree/1.11.99.5"
            },
            "funding": [
                {
                    "url": "https://packagist.com",
                    "type": "custom"
                },
                {
                    "url": "https://github.com/composer",
                    "type": "github"
                },
                {
                    "url": "https://tidelift.com/funding/github/packagist/composer/composer",
                    "type": "tidelift"
                }
            ],
            "time": "2022-01-17T14:14:24+00:00"
        },
        {
            "name": "jean85/pretty-package-versions",
            "version": "1.6.0",
            "source": {
                "type": "git",
                "url": "https://github.com/Jean85/pretty-package-versions.git",
                "reference": "1e0104b46f045868f11942aea058cd7186d6c303"
            },
            "dist": {
                "type": "zip",
                "url": "https://api.github.com/repos/Jean85/pretty-package-versions/zipball/1e0104b46f045868f11942aea058cd7186d6c303",
                "reference": "1e0104b46f045868f11942aea058cd7186d6c303",
                "shasum": ""
            },
            "require": {
                "composer/package-versions-deprecated": "^1.8.0",
                "php": "^7.0|^8.0"
            },
            "require-dev": {
                "phpunit/phpunit": "^6.0|^8.5|^9.2"
            },
            "type": "library",
            "extra": {
                "branch-alias": {
                    "dev-master": "1.x-dev"
                }
            },
            "autoload": {
                "psr-4": {
                    "Jean85\\": "src/"
                }
            },
            "notification-url": "https://packagist.org/downloads/",
            "license": [
                "MIT"
            ],
            "authors": [
                {
                    "name": "Alessandro Lai",
                    "email": "alessandro.lai85@gmail.com"
                }
            ],
            "description": "A wrapper for ocramius/package-versions to get pretty versions strings",
            "keywords": [
                "composer",
                "package",
                "release",
                "versions"
            ],
            "support": {
                "issues": "https://github.com/Jean85/pretty-package-versions/issues",
                "source": "https://github.com/Jean85/pretty-package-versions/tree/1.6.0"
            },
            "time": "2021-02-04T16:20:16+00:00"
        },
        {
            "name": "mongodb/mongodb",
            "version": "1.8.0",
            "source": {
                "type": "git",
                "url": "https://github.com/mongodb/mongo-php-library.git",
                "reference": "953dbc19443aa9314c44b7217a16873347e6840d"
            },
            "dist": {
                "type": "zip",
                "url": "https://api.github.com/repos/mongodb/mongo-php-library/zipball/953dbc19443aa9314c44b7217a16873347e6840d",
                "reference": "953dbc19443aa9314c44b7217a16873347e6840d",
                "shasum": ""
            },
            "require": {
                "ext-hash": "*",
                "ext-json": "*",
                "ext-mongodb": "^1.8.1",
                "jean85/pretty-package-versions": "^1.2",
                "php": "^7.0 || ^8.0",
                "symfony/polyfill-php80": "^1.19"
            },
            "require-dev": {
                "squizlabs/php_codesniffer": "^3.5, <3.5.5",
                "symfony/phpunit-bridge": "5.x-dev"
            },
            "type": "library",
            "extra": {
                "branch-alias": {
                    "dev-master": "1.8.x-dev"
                }
            },
            "autoload": {
                "files": [
                    "src/functions.php"
                ],
                "psr-4": {
                    "MongoDB\\": "src/"
                }
            },
            "notification-url": "https://packagist.org/downloads/",
            "license": [
                "Apache-2.0"
            ],
            "authors": [
                {
                    "name": "Andreas Braun",
                    "email": "andreas.braun@mongodb.com"
                },
                {
                    "name": "Jeremy Mikola",
                    "email": "jmikola@gmail.com"
                }
            ],
            "description": "MongoDB driver library",
            "homepage": "https://jira.mongodb.org/browse/PHPLIB",
            "keywords": [
                "database",
                "driver",
                "mongodb",
                "persistence"
            ],
            "support": {
                "issues": "https://github.com/mongodb/mongo-php-library/issues",
                "source": "https://github.com/mongodb/mongo-php-library/tree/1.8.0"
            },
            "time": "2020-11-25T12:26:02+00:00"
        },
        {
            "name": "symfony/polyfill-php80",
            "version": "v1.27.0",
            "source": {
                "type": "git",
                "url": "https://github.com/symfony/polyfill-php80.git",
                "reference": "7a6ff3f1959bb01aefccb463a0f2cd3d3d2fd936"
            },
            "dist": {
                "type": "zip",
                "url": "https://api.github.com/repos/symfony/polyfill-php80/zipball/7a6ff3f1959bb01aefccb463a0f2cd3d3d2fd936",
                "reference": "7a6ff3f1959bb01aefccb463a0f2cd3d3d2fd936",
                "shasum": ""
            },
            "require": {
                "php": ">=7.1"
            },
            "type": "library",
            "extra": {
                "branch-alias": {
                    "dev-main": "1.27-dev"
                },
                "thanks": {
                    "name": "symfony/polyfill",
                    "url": "https://github.com/symfony/polyfill"
                }
            },
            "autoload": {
                "files": [
                    "bootstrap.php"
                ],
                "psr-4": {
                    "Symfony\\Polyfill\\Php80\\": ""
                },
                "classmap": [
                    "Resources/stubs"
                ]
            },
            "notification-url": "https://packagist.org/downloads/",
            "license": [
                "MIT"
            ],
            "authors": [
                {
                    "name": "Ion Bazan",
                    "email": "ion.bazan@gmail.com"
                },
                {
                    "name": "Nicolas Grekas",
                    "email": "p@tchwork.com"
                },
                {
                    "name": "Symfony Community",
                    "homepage": "https://symfony.com/contributors"
                }
            ],
            "description": "Symfony polyfill backporting some PHP 8.0+ features to lower PHP versions",
            "homepage": "https://symfony.com",
            "keywords": [
                "compatibility",
                "polyfill",
                "portable",
                "shim"
            ],
            "support": {
                "source": "https://github.com/symfony/polyfill-php80/tree/v1.27.0"
            },
            "funding": [
                {
                    "url": "https://symfony.com/sponsor",
                    "type": "custom"
                },
                {
                    "url": "https://github.com/fabpot",
                    "type": "github"
                },
                {
                    "url": "https://tidelift.com/funding/github/packagist/symfony/symfony",
                    "type": "tidelift"
                }
            ],
            "time": "2022-11-03T14:55:06+00:00"
        },
        {
            "name": "utopia-php/cache",
            "version": "0.8.0",
            "source": {
                "type": "git",
                "url": "https://github.com/utopia-php/cache.git",
                "reference": "212e66100a1f32e674fca5d9bc317cc998303089"
            },
            "dist": {
                "type": "zip",
                "url": "https://api.github.com/repos/utopia-php/cache/zipball/212e66100a1f32e674fca5d9bc317cc998303089",
                "reference": "212e66100a1f32e674fca5d9bc317cc998303089",
                "shasum": ""
            },
            "require": {
                "ext-json": "*",
                "ext-memcached": "*",
                "ext-redis": "*",
                "php": ">=8.0"
            },
            "require-dev": {
                "laravel/pint": "1.2.*",
                "phpunit/phpunit": "^9.3",
                "vimeo/psalm": "4.13.1"
            },
            "type": "library",
            "autoload": {
                "psr-4": {
                    "Utopia\\Cache\\": "src/Cache"
                }
            },
            "notification-url": "https://packagist.org/downloads/",
            "license": [
                "MIT"
            ],
            "description": "A simple cache library to manage application cache storing, loading and purging",
            "keywords": [
                "cache",
                "framework",
                "php",
                "upf",
                "utopia"
            ],
            "support": {
                "issues": "https://github.com/utopia-php/cache/issues",
                "source": "https://github.com/utopia-php/cache/tree/0.8.0"
            },
            "time": "2022-10-16T16:48:09+00:00"
        },
        {
            "name": "utopia-php/framework",
            "version": "0.28.1",
            "source": {
                "type": "git",
                "url": "https://github.com/utopia-php/framework.git",
                "reference": "7f22c556fc5991e54e5811a68fb39809b21bda55"
            },
            "dist": {
                "type": "zip",
                "url": "https://api.github.com/repos/utopia-php/framework/zipball/7f22c556fc5991e54e5811a68fb39809b21bda55",
                "reference": "7f22c556fc5991e54e5811a68fb39809b21bda55",
                "shasum": ""
            },
            "require": {
                "php": ">=8.0.0"
            },
            "require-dev": {
                "laravel/pint": "^1.2",
                "phpunit/phpunit": "^9.5.25",
                "vimeo/psalm": "4.27.0"
            },
            "type": "library",
            "autoload": {
                "psr-4": {
                    "Utopia\\": "src/"
                }
            },
            "notification-url": "https://packagist.org/downloads/",
            "license": [
                "MIT"
            ],
            "description": "A simple, light and advanced PHP framework",
            "keywords": [
                "framework",
                "php",
                "upf"
            ],
            "support": {
                "issues": "https://github.com/utopia-php/framework/issues",
                "source": "https://github.com/utopia-php/framework/tree/0.28.1"
            },
            "time": "2023-03-02T08:16:01+00:00"
        },
        {
            "name": "utopia-php/mongo",
            "version": "0.1.0",
            "source": {
                "type": "git",
                "url": "https://github.com/utopia-php/mongo.git",
                "reference": "f4b6ec74c5323ca16c500dd19109518d2eeb1f8f"
            },
            "dist": {
                "type": "zip",
                "url": "https://api.github.com/repos/utopia-php/mongo/zipball/f4b6ec74c5323ca16c500dd19109518d2eeb1f8f",
                "reference": "f4b6ec74c5323ca16c500dd19109518d2eeb1f8f",
                "shasum": ""
            },
            "require": {
                "ext-mongodb": "*",
                "mongodb/mongodb": "1.8.0",
                "php": ">=8.0"
            },
            "require-dev": {
                "fakerphp/faker": "^1.14",
                "laravel/pint": "1.2.*",
                "phpstan/phpstan": "1.8.*",
                "phpunit/phpunit": "^9.4",
                "swoole/ide-helper": "4.8.0"
            },
            "type": "library",
            "autoload": {
                "psr-4": {
                    "Utopia\\Mongo\\": "src"
                }
            },
            "notification-url": "https://packagist.org/downloads/",
            "license": [
                "MIT"
            ],
            "authors": [
                {
                    "name": "Eldad Fux",
                    "email": "eldad@appwrite.io"
                },
                {
                    "name": "Wess",
                    "email": "wess@appwrite.io"
                }
            ],
            "description": "A simple library to manage Mongo database",
            "keywords": [
                "database",
                "mongo",
                "php",
                "upf",
                "utopia"
            ],
            "support": {
                "issues": "https://github.com/utopia-php/mongo/issues",
                "source": "https://github.com/utopia-php/mongo/tree/0.1.0"
            },
            "time": "2023-01-12T14:02:08+00:00"
        }
    ],
    "packages-dev": [
        {
            "name": "doctrine/instantiator",
            "version": "2.0.0",
            "source": {
                "type": "git",
                "url": "https://github.com/doctrine/instantiator.git",
                "reference": "c6222283fa3f4ac679f8b9ced9a4e23f163e80d0"
            },
            "dist": {
                "type": "zip",
                "url": "https://api.github.com/repos/doctrine/instantiator/zipball/c6222283fa3f4ac679f8b9ced9a4e23f163e80d0",
                "reference": "c6222283fa3f4ac679f8b9ced9a4e23f163e80d0",
                "shasum": ""
            },
            "require": {
                "php": "^8.1"
            },
            "require-dev": {
                "doctrine/coding-standard": "^11",
                "ext-pdo": "*",
                "ext-phar": "*",
                "phpbench/phpbench": "^1.2",
                "phpstan/phpstan": "^1.9.4",
                "phpstan/phpstan-phpunit": "^1.3",
                "phpunit/phpunit": "^9.5.27",
                "vimeo/psalm": "^5.4"
            },
            "type": "library",
            "autoload": {
                "psr-4": {
                    "Doctrine\\Instantiator\\": "src/Doctrine/Instantiator/"
                }
            },
            "notification-url": "https://packagist.org/downloads/",
            "license": [
                "MIT"
            ],
            "authors": [
                {
                    "name": "Marco Pivetta",
                    "email": "ocramius@gmail.com",
                    "homepage": "https://ocramius.github.io/"
                }
            ],
            "description": "A small, lightweight utility to instantiate objects in PHP without invoking their constructors",
            "homepage": "https://www.doctrine-project.org/projects/instantiator.html",
            "keywords": [
                "constructor",
                "instantiate"
            ],
            "support": {
                "issues": "https://github.com/doctrine/instantiator/issues",
                "source": "https://github.com/doctrine/instantiator/tree/2.0.0"
            },
            "funding": [
                {
                    "url": "https://www.doctrine-project.org/sponsorship.html",
                    "type": "custom"
                },
                {
                    "url": "https://www.patreon.com/phpdoctrine",
                    "type": "patreon"
                },
                {
                    "url": "https://tidelift.com/funding/github/packagist/doctrine%2Finstantiator",
                    "type": "tidelift"
                }
            ],
            "time": "2022-12-30T00:23:10+00:00"
        },
        {
            "name": "fakerphp/faker",
            "version": "v1.21.0",
            "source": {
                "type": "git",
                "url": "https://github.com/FakerPHP/Faker.git",
                "reference": "92efad6a967f0b79c499705c69b662f738cc9e4d"
            },
            "dist": {
                "type": "zip",
                "url": "https://api.github.com/repos/FakerPHP/Faker/zipball/92efad6a967f0b79c499705c69b662f738cc9e4d",
                "reference": "92efad6a967f0b79c499705c69b662f738cc9e4d",
                "shasum": ""
            },
            "require": {
                "php": "^7.4 || ^8.0",
                "psr/container": "^1.0 || ^2.0",
                "symfony/deprecation-contracts": "^2.2 || ^3.0"
            },
            "conflict": {
                "fzaninotto/faker": "*"
            },
            "require-dev": {
                "bamarni/composer-bin-plugin": "^1.4.1",
                "doctrine/persistence": "^1.3 || ^2.0",
                "ext-intl": "*",
                "phpunit/phpunit": "^9.5.26",
                "symfony/phpunit-bridge": "^5.4.16"
            },
            "suggest": {
                "doctrine/orm": "Required to use Faker\\ORM\\Doctrine",
                "ext-curl": "Required by Faker\\Provider\\Image to download images.",
                "ext-dom": "Required by Faker\\Provider\\HtmlLorem for generating random HTML.",
                "ext-iconv": "Required by Faker\\Provider\\ru_RU\\Text::realText() for generating real Russian text.",
                "ext-mbstring": "Required for multibyte Unicode string functionality."
            },
            "type": "library",
            "extra": {
                "branch-alias": {
                    "dev-main": "v1.21-dev"
                }
            },
            "autoload": {
                "psr-4": {
                    "Faker\\": "src/Faker/"
                }
            },
            "notification-url": "https://packagist.org/downloads/",
            "license": [
                "MIT"
            ],
            "authors": [
                {
                    "name": "François Zaninotto"
                }
            ],
            "description": "Faker is a PHP library that generates fake data for you.",
            "keywords": [
                "data",
                "faker",
                "fixtures"
            ],
            "support": {
                "issues": "https://github.com/FakerPHP/Faker/issues",
                "source": "https://github.com/FakerPHP/Faker/tree/v1.21.0"
            },
            "time": "2022-12-13T13:54:32+00:00"
        },
        {
            "name": "laravel/pint",
            "version": "v1.4.1",
            "source": {
                "type": "git",
                "url": "https://github.com/laravel/pint.git",
                "reference": "80ddf23a5d97825e79bb1018eebb6f3f985d4fa8"
            },
            "dist": {
                "type": "zip",
                "url": "https://api.github.com/repos/laravel/pint/zipball/80ddf23a5d97825e79bb1018eebb6f3f985d4fa8",
                "reference": "80ddf23a5d97825e79bb1018eebb6f3f985d4fa8",
                "shasum": ""
            },
            "require": {
                "ext-json": "*",
                "ext-mbstring": "*",
                "ext-tokenizer": "*",
                "ext-xml": "*",
                "php": "^8.0"
            },
            "require-dev": {
                "friendsofphp/php-cs-fixer": "^3.14",
                "illuminate/view": "^9.32.0",
                "laravel-zero/framework": "^9.2.0",
                "mockery/mockery": "^1.5.1",
                "nunomaduro/larastan": "^2.2.0",
                "nunomaduro/termwind": "^1.14.0",
                "pestphp/pest": "^1.22.1"
            },
            "bin": [
                "builds/pint"
            ],
            "type": "project",
            "autoload": {
                "psr-4": {
                    "App\\": "app/",
                    "Database\\Seeders\\": "database/seeders/",
                    "Database\\Factories\\": "database/factories/"
                }
            },
            "notification-url": "https://packagist.org/downloads/",
            "license": [
                "MIT"
            ],
            "authors": [
                {
                    "name": "Nuno Maduro",
                    "email": "enunomaduro@gmail.com"
                }
            ],
            "description": "An opinionated code formatter for PHP.",
            "homepage": "https://laravel.com",
            "keywords": [
                "format",
                "formatter",
                "lint",
                "linter",
                "php"
            ],
            "support": {
                "issues": "https://github.com/laravel/pint/issues",
                "source": "https://github.com/laravel/pint"
            },
            "time": "2023-01-31T15:50:45+00:00"
        },
        {
            "name": "myclabs/deep-copy",
            "version": "1.11.0",
            "source": {
                "type": "git",
                "url": "https://github.com/myclabs/DeepCopy.git",
                "reference": "14daed4296fae74d9e3201d2c4925d1acb7aa614"
            },
            "dist": {
                "type": "zip",
                "url": "https://api.github.com/repos/myclabs/DeepCopy/zipball/14daed4296fae74d9e3201d2c4925d1acb7aa614",
                "reference": "14daed4296fae74d9e3201d2c4925d1acb7aa614",
                "shasum": ""
            },
            "require": {
                "php": "^7.1 || ^8.0"
            },
            "conflict": {
                "doctrine/collections": "<1.6.8",
                "doctrine/common": "<2.13.3 || >=3,<3.2.2"
            },
            "require-dev": {
                "doctrine/collections": "^1.6.8",
                "doctrine/common": "^2.13.3 || ^3.2.2",
                "phpunit/phpunit": "^7.5.20 || ^8.5.23 || ^9.5.13"
            },
            "type": "library",
            "autoload": {
                "files": [
                    "src/DeepCopy/deep_copy.php"
                ],
                "psr-4": {
                    "DeepCopy\\": "src/DeepCopy/"
                }
            },
            "notification-url": "https://packagist.org/downloads/",
            "license": [
                "MIT"
            ],
            "description": "Create deep copies (clones) of your objects",
            "keywords": [
                "clone",
                "copy",
                "duplicate",
                "object",
                "object graph"
            ],
            "support": {
                "issues": "https://github.com/myclabs/DeepCopy/issues",
                "source": "https://github.com/myclabs/DeepCopy/tree/1.11.0"
            },
            "funding": [
                {
                    "url": "https://tidelift.com/funding/github/packagist/myclabs/deep-copy",
                    "type": "tidelift"
                }
            ],
            "time": "2022-03-03T13:19:32+00:00"
        },
        {
            "name": "nikic/php-parser",
            "version": "v4.15.4",
            "source": {
                "type": "git",
                "url": "https://github.com/nikic/PHP-Parser.git",
                "reference": "6bb5176bc4af8bcb7d926f88718db9b96a2d4290"
            },
            "dist": {
                "type": "zip",
                "url": "https://api.github.com/repos/nikic/PHP-Parser/zipball/6bb5176bc4af8bcb7d926f88718db9b96a2d4290",
                "reference": "6bb5176bc4af8bcb7d926f88718db9b96a2d4290",
                "shasum": ""
            },
            "require": {
                "ext-tokenizer": "*",
                "php": ">=7.0"
            },
            "require-dev": {
                "ircmaxell/php-yacc": "^0.0.7",
                "phpunit/phpunit": "^6.5 || ^7.0 || ^8.0 || ^9.0"
            },
            "bin": [
                "bin/php-parse"
            ],
            "type": "library",
            "extra": {
                "branch-alias": {
                    "dev-master": "4.9-dev"
                }
            },
            "autoload": {
                "psr-4": {
                    "PhpParser\\": "lib/PhpParser"
                }
            },
            "notification-url": "https://packagist.org/downloads/",
            "license": [
                "BSD-3-Clause"
            ],
            "authors": [
                {
                    "name": "Nikita Popov"
                }
            ],
            "description": "A PHP parser written in PHP",
            "keywords": [
                "parser",
                "php"
            ],
            "support": {
                "issues": "https://github.com/nikic/PHP-Parser/issues",
                "source": "https://github.com/nikic/PHP-Parser/tree/v4.15.4"
            },
            "time": "2023-03-05T19:49:14+00:00"
        },
        {
            "name": "pcov/clobber",
            "version": "v2.0.3",
            "source": {
                "type": "git",
                "url": "https://github.com/krakjoe/pcov-clobber.git",
                "reference": "4c30759e912e6e5d5bf833fb3d77b5bd51709f05"
            },
            "dist": {
                "type": "zip",
                "url": "https://api.github.com/repos/krakjoe/pcov-clobber/zipball/4c30759e912e6e5d5bf833fb3d77b5bd51709f05",
                "reference": "4c30759e912e6e5d5bf833fb3d77b5bd51709f05",
                "shasum": ""
            },
            "require": {
                "ext-pcov": "^1.0",
                "nikic/php-parser": "^4.2"
            },
            "bin": [
                "bin/pcov"
            ],
            "type": "library",
            "autoload": {
                "psr-4": {
                    "pcov\\Clobber\\": "src/pcov/clobber"
                }
            },
            "notification-url": "https://packagist.org/downloads/",
            "support": {
                "issues": "https://github.com/krakjoe/pcov-clobber/issues",
                "source": "https://github.com/krakjoe/pcov-clobber/tree/v2.0.3"
            },
            "time": "2019-10-29T05:03:37+00:00"
        },
        {
            "name": "phar-io/manifest",
            "version": "2.0.3",
            "source": {
                "type": "git",
                "url": "https://github.com/phar-io/manifest.git",
                "reference": "97803eca37d319dfa7826cc2437fc020857acb53"
            },
            "dist": {
                "type": "zip",
                "url": "https://api.github.com/repos/phar-io/manifest/zipball/97803eca37d319dfa7826cc2437fc020857acb53",
                "reference": "97803eca37d319dfa7826cc2437fc020857acb53",
                "shasum": ""
            },
            "require": {
                "ext-dom": "*",
                "ext-phar": "*",
                "ext-xmlwriter": "*",
                "phar-io/version": "^3.0.1",
                "php": "^7.2 || ^8.0"
            },
            "type": "library",
            "extra": {
                "branch-alias": {
                    "dev-master": "2.0.x-dev"
                }
            },
            "autoload": {
                "classmap": [
                    "src/"
                ]
            },
            "notification-url": "https://packagist.org/downloads/",
            "license": [
                "BSD-3-Clause"
            ],
            "authors": [
                {
                    "name": "Arne Blankerts",
                    "email": "arne@blankerts.de",
                    "role": "Developer"
                },
                {
                    "name": "Sebastian Heuer",
                    "email": "sebastian@phpeople.de",
                    "role": "Developer"
                },
                {
                    "name": "Sebastian Bergmann",
                    "email": "sebastian@phpunit.de",
                    "role": "Developer"
                }
            ],
            "description": "Component for reading phar.io manifest information from a PHP Archive (PHAR)",
            "support": {
                "issues": "https://github.com/phar-io/manifest/issues",
                "source": "https://github.com/phar-io/manifest/tree/2.0.3"
            },
            "time": "2021-07-20T11:28:43+00:00"
        },
        {
            "name": "phar-io/version",
            "version": "3.2.1",
            "source": {
                "type": "git",
                "url": "https://github.com/phar-io/version.git",
                "reference": "4f7fd7836c6f332bb2933569e566a0d6c4cbed74"
            },
            "dist": {
                "type": "zip",
                "url": "https://api.github.com/repos/phar-io/version/zipball/4f7fd7836c6f332bb2933569e566a0d6c4cbed74",
                "reference": "4f7fd7836c6f332bb2933569e566a0d6c4cbed74",
                "shasum": ""
            },
            "require": {
                "php": "^7.2 || ^8.0"
            },
            "type": "library",
            "autoload": {
                "classmap": [
                    "src/"
                ]
            },
            "notification-url": "https://packagist.org/downloads/",
            "license": [
                "BSD-3-Clause"
            ],
            "authors": [
                {
                    "name": "Arne Blankerts",
                    "email": "arne@blankerts.de",
                    "role": "Developer"
                },
                {
                    "name": "Sebastian Heuer",
                    "email": "sebastian@phpeople.de",
                    "role": "Developer"
                },
                {
                    "name": "Sebastian Bergmann",
                    "email": "sebastian@phpunit.de",
                    "role": "Developer"
                }
            ],
            "description": "Library for handling version information and constraints",
            "support": {
                "issues": "https://github.com/phar-io/version/issues",
                "source": "https://github.com/phar-io/version/tree/3.2.1"
            },
            "time": "2022-02-21T01:04:05+00:00"
        },
        {
            "name": "phpstan/phpstan",
            "version": "1.9.18",
            "source": {
                "type": "git",
                "url": "https://github.com/phpstan/phpstan.git",
                "reference": "f2d5cf71be91172a57c649770b73c20ebcffb0bf"
            },
            "dist": {
                "type": "zip",
                "url": "https://api.github.com/repos/phpstan/phpstan/zipball/f2d5cf71be91172a57c649770b73c20ebcffb0bf",
                "reference": "f2d5cf71be91172a57c649770b73c20ebcffb0bf",
                "shasum": ""
            },
            "require": {
                "php": "^7.2|^8.0"
            },
            "conflict": {
                "phpstan/phpstan-shim": "*"
            },
            "bin": [
                "phpstan",
                "phpstan.phar"
            ],
            "type": "library",
            "autoload": {
                "files": [
                    "bootstrap.php"
                ]
            },
            "notification-url": "https://packagist.org/downloads/",
            "license": [
                "MIT"
            ],
            "description": "PHPStan - PHP Static Analysis Tool",
            "keywords": [
                "dev",
                "static analysis"
            ],
            "support": {
                "issues": "https://github.com/phpstan/phpstan/issues",
                "source": "https://github.com/phpstan/phpstan/tree/1.9.18"
            },
            "funding": [
                {
                    "url": "https://github.com/ondrejmirtes",
                    "type": "github"
                },
                {
                    "url": "https://github.com/phpstan",
                    "type": "github"
                },
                {
                    "url": "https://tidelift.com/funding/github/packagist/phpstan/phpstan",
                    "type": "tidelift"
                }
            ],
            "time": "2023-02-17T15:01:27+00:00"
        },
        {
            "name": "phpunit/php-code-coverage",
            "version": "9.2.26",
            "source": {
                "type": "git",
                "url": "https://github.com/sebastianbergmann/php-code-coverage.git",
                "reference": "443bc6912c9bd5b409254a40f4b0f4ced7c80ea1"
            },
            "dist": {
                "type": "zip",
                "url": "https://api.github.com/repos/sebastianbergmann/php-code-coverage/zipball/443bc6912c9bd5b409254a40f4b0f4ced7c80ea1",
                "reference": "443bc6912c9bd5b409254a40f4b0f4ced7c80ea1",
                "shasum": ""
            },
            "require": {
                "ext-dom": "*",
                "ext-libxml": "*",
                "ext-xmlwriter": "*",
                "nikic/php-parser": "^4.15",
                "php": ">=7.3",
                "phpunit/php-file-iterator": "^3.0.3",
                "phpunit/php-text-template": "^2.0.2",
                "sebastian/code-unit-reverse-lookup": "^2.0.2",
                "sebastian/complexity": "^2.0",
                "sebastian/environment": "^5.1.2",
                "sebastian/lines-of-code": "^1.0.3",
                "sebastian/version": "^3.0.1",
                "theseer/tokenizer": "^1.2.0"
            },
            "require-dev": {
                "phpunit/phpunit": "^9.3"
            },
            "suggest": {
                "ext-pcov": "PHP extension that provides line coverage",
                "ext-xdebug": "PHP extension that provides line coverage as well as branch and path coverage"
            },
            "type": "library",
            "extra": {
                "branch-alias": {
                    "dev-master": "9.2-dev"
                }
            },
            "autoload": {
                "classmap": [
                    "src/"
                ]
            },
            "notification-url": "https://packagist.org/downloads/",
            "license": [
                "BSD-3-Clause"
            ],
            "authors": [
                {
                    "name": "Sebastian Bergmann",
                    "email": "sebastian@phpunit.de",
                    "role": "lead"
                }
            ],
            "description": "Library that provides collection, processing, and rendering functionality for PHP code coverage information.",
            "homepage": "https://github.com/sebastianbergmann/php-code-coverage",
            "keywords": [
                "coverage",
                "testing",
                "xunit"
            ],
            "support": {
                "issues": "https://github.com/sebastianbergmann/php-code-coverage/issues",
                "source": "https://github.com/sebastianbergmann/php-code-coverage/tree/9.2.26"
            },
            "funding": [
                {
                    "url": "https://github.com/sebastianbergmann",
                    "type": "github"
                }
            ],
            "time": "2023-03-06T12:58:08+00:00"
        },
        {
            "name": "phpunit/php-file-iterator",
            "version": "3.0.6",
            "source": {
                "type": "git",
                "url": "https://github.com/sebastianbergmann/php-file-iterator.git",
                "reference": "cf1c2e7c203ac650e352f4cc675a7021e7d1b3cf"
            },
            "dist": {
                "type": "zip",
                "url": "https://api.github.com/repos/sebastianbergmann/php-file-iterator/zipball/cf1c2e7c203ac650e352f4cc675a7021e7d1b3cf",
                "reference": "cf1c2e7c203ac650e352f4cc675a7021e7d1b3cf",
                "shasum": ""
            },
            "require": {
                "php": ">=7.3"
            },
            "require-dev": {
                "phpunit/phpunit": "^9.3"
            },
            "type": "library",
            "extra": {
                "branch-alias": {
                    "dev-master": "3.0-dev"
                }
            },
            "autoload": {
                "classmap": [
                    "src/"
                ]
            },
            "notification-url": "https://packagist.org/downloads/",
            "license": [
                "BSD-3-Clause"
            ],
            "authors": [
                {
                    "name": "Sebastian Bergmann",
                    "email": "sebastian@phpunit.de",
                    "role": "lead"
                }
            ],
            "description": "FilterIterator implementation that filters files based on a list of suffixes.",
            "homepage": "https://github.com/sebastianbergmann/php-file-iterator/",
            "keywords": [
                "filesystem",
                "iterator"
            ],
            "support": {
                "issues": "https://github.com/sebastianbergmann/php-file-iterator/issues",
                "source": "https://github.com/sebastianbergmann/php-file-iterator/tree/3.0.6"
            },
            "funding": [
                {
                    "url": "https://github.com/sebastianbergmann",
                    "type": "github"
                }
            ],
            "time": "2021-12-02T12:48:52+00:00"
        },
        {
            "name": "phpunit/php-invoker",
            "version": "3.1.1",
            "source": {
                "type": "git",
                "url": "https://github.com/sebastianbergmann/php-invoker.git",
                "reference": "5a10147d0aaf65b58940a0b72f71c9ac0423cc67"
            },
            "dist": {
                "type": "zip",
                "url": "https://api.github.com/repos/sebastianbergmann/php-invoker/zipball/5a10147d0aaf65b58940a0b72f71c9ac0423cc67",
                "reference": "5a10147d0aaf65b58940a0b72f71c9ac0423cc67",
                "shasum": ""
            },
            "require": {
                "php": ">=7.3"
            },
            "require-dev": {
                "ext-pcntl": "*",
                "phpunit/phpunit": "^9.3"
            },
            "suggest": {
                "ext-pcntl": "*"
            },
            "type": "library",
            "extra": {
                "branch-alias": {
                    "dev-master": "3.1-dev"
                }
            },
            "autoload": {
                "classmap": [
                    "src/"
                ]
            },
            "notification-url": "https://packagist.org/downloads/",
            "license": [
                "BSD-3-Clause"
            ],
            "authors": [
                {
                    "name": "Sebastian Bergmann",
                    "email": "sebastian@phpunit.de",
                    "role": "lead"
                }
            ],
            "description": "Invoke callables with a timeout",
            "homepage": "https://github.com/sebastianbergmann/php-invoker/",
            "keywords": [
                "process"
            ],
            "support": {
                "issues": "https://github.com/sebastianbergmann/php-invoker/issues",
                "source": "https://github.com/sebastianbergmann/php-invoker/tree/3.1.1"
            },
            "funding": [
                {
                    "url": "https://github.com/sebastianbergmann",
                    "type": "github"
                }
            ],
            "time": "2020-09-28T05:58:55+00:00"
        },
        {
            "name": "phpunit/php-text-template",
            "version": "2.0.4",
            "source": {
                "type": "git",
                "url": "https://github.com/sebastianbergmann/php-text-template.git",
                "reference": "5da5f67fc95621df9ff4c4e5a84d6a8a2acf7c28"
            },
            "dist": {
                "type": "zip",
                "url": "https://api.github.com/repos/sebastianbergmann/php-text-template/zipball/5da5f67fc95621df9ff4c4e5a84d6a8a2acf7c28",
                "reference": "5da5f67fc95621df9ff4c4e5a84d6a8a2acf7c28",
                "shasum": ""
            },
            "require": {
                "php": ">=7.3"
            },
            "require-dev": {
                "phpunit/phpunit": "^9.3"
            },
            "type": "library",
            "extra": {
                "branch-alias": {
                    "dev-master": "2.0-dev"
                }
            },
            "autoload": {
                "classmap": [
                    "src/"
                ]
            },
            "notification-url": "https://packagist.org/downloads/",
            "license": [
                "BSD-3-Clause"
            ],
            "authors": [
                {
                    "name": "Sebastian Bergmann",
                    "email": "sebastian@phpunit.de",
                    "role": "lead"
                }
            ],
            "description": "Simple template engine.",
            "homepage": "https://github.com/sebastianbergmann/php-text-template/",
            "keywords": [
                "template"
            ],
            "support": {
                "issues": "https://github.com/sebastianbergmann/php-text-template/issues",
                "source": "https://github.com/sebastianbergmann/php-text-template/tree/2.0.4"
            },
            "funding": [
                {
                    "url": "https://github.com/sebastianbergmann",
                    "type": "github"
                }
            ],
            "time": "2020-10-26T05:33:50+00:00"
        },
        {
            "name": "phpunit/php-timer",
            "version": "5.0.3",
            "source": {
                "type": "git",
                "url": "https://github.com/sebastianbergmann/php-timer.git",
                "reference": "5a63ce20ed1b5bf577850e2c4e87f4aa902afbd2"
            },
            "dist": {
                "type": "zip",
                "url": "https://api.github.com/repos/sebastianbergmann/php-timer/zipball/5a63ce20ed1b5bf577850e2c4e87f4aa902afbd2",
                "reference": "5a63ce20ed1b5bf577850e2c4e87f4aa902afbd2",
                "shasum": ""
            },
            "require": {
                "php": ">=7.3"
            },
            "require-dev": {
                "phpunit/phpunit": "^9.3"
            },
            "type": "library",
            "extra": {
                "branch-alias": {
                    "dev-master": "5.0-dev"
                }
            },
            "autoload": {
                "classmap": [
                    "src/"
                ]
            },
            "notification-url": "https://packagist.org/downloads/",
            "license": [
                "BSD-3-Clause"
            ],
            "authors": [
                {
                    "name": "Sebastian Bergmann",
                    "email": "sebastian@phpunit.de",
                    "role": "lead"
                }
            ],
            "description": "Utility class for timing",
            "homepage": "https://github.com/sebastianbergmann/php-timer/",
            "keywords": [
                "timer"
            ],
            "support": {
                "issues": "https://github.com/sebastianbergmann/php-timer/issues",
                "source": "https://github.com/sebastianbergmann/php-timer/tree/5.0.3"
            },
            "funding": [
                {
                    "url": "https://github.com/sebastianbergmann",
                    "type": "github"
                }
            ],
            "time": "2020-10-26T13:16:10+00:00"
        },
        {
            "name": "phpunit/phpunit",
            "version": "9.6.4",
            "source": {
                "type": "git",
                "url": "https://github.com/sebastianbergmann/phpunit.git",
                "reference": "9125ee085b6d95e78277dc07aa1f46f9e0607b8d"
            },
            "dist": {
                "type": "zip",
                "url": "https://api.github.com/repos/sebastianbergmann/phpunit/zipball/9125ee085b6d95e78277dc07aa1f46f9e0607b8d",
                "reference": "9125ee085b6d95e78277dc07aa1f46f9e0607b8d",
                "shasum": ""
            },
            "require": {
                "doctrine/instantiator": "^1.3.1 || ^2",
                "ext-dom": "*",
                "ext-json": "*",
                "ext-libxml": "*",
                "ext-mbstring": "*",
                "ext-xml": "*",
                "ext-xmlwriter": "*",
                "myclabs/deep-copy": "^1.10.1",
                "phar-io/manifest": "^2.0.3",
                "phar-io/version": "^3.0.2",
                "php": ">=7.3",
                "phpunit/php-code-coverage": "^9.2.13",
                "phpunit/php-file-iterator": "^3.0.5",
                "phpunit/php-invoker": "^3.1.1",
                "phpunit/php-text-template": "^2.0.3",
                "phpunit/php-timer": "^5.0.2",
                "sebastian/cli-parser": "^1.0.1",
                "sebastian/code-unit": "^1.0.6",
                "sebastian/comparator": "^4.0.8",
                "sebastian/diff": "^4.0.3",
                "sebastian/environment": "^5.1.3",
                "sebastian/exporter": "^4.0.5",
                "sebastian/global-state": "^5.0.1",
                "sebastian/object-enumerator": "^4.0.3",
                "sebastian/resource-operations": "^3.0.3",
                "sebastian/type": "^3.2",
                "sebastian/version": "^3.0.2"
            },
            "suggest": {
                "ext-soap": "*",
                "ext-xdebug": "*"
            },
            "bin": [
                "phpunit"
            ],
            "type": "library",
            "extra": {
                "branch-alias": {
                    "dev-master": "9.6-dev"
                }
            },
            "autoload": {
                "files": [
                    "src/Framework/Assert/Functions.php"
                ],
                "classmap": [
                    "src/"
                ]
            },
            "notification-url": "https://packagist.org/downloads/",
            "license": [
                "BSD-3-Clause"
            ],
            "authors": [
                {
                    "name": "Sebastian Bergmann",
                    "email": "sebastian@phpunit.de",
                    "role": "lead"
                }
            ],
            "description": "The PHP Unit Testing framework.",
            "homepage": "https://phpunit.de/",
            "keywords": [
                "phpunit",
                "testing",
                "xunit"
            ],
            "support": {
                "issues": "https://github.com/sebastianbergmann/phpunit/issues",
                "source": "https://github.com/sebastianbergmann/phpunit/tree/9.6.4"
            },
            "funding": [
                {
                    "url": "https://phpunit.de/sponsors.html",
                    "type": "custom"
                },
                {
                    "url": "https://github.com/sebastianbergmann",
                    "type": "github"
                },
                {
                    "url": "https://tidelift.com/funding/github/packagist/phpunit/phpunit",
                    "type": "tidelift"
                }
            ],
            "time": "2023-02-27T13:06:37+00:00"
        },
        {
            "name": "psr/container",
            "version": "2.0.2",
            "source": {
                "type": "git",
                "url": "https://github.com/php-fig/container.git",
                "reference": "c71ecc56dfe541dbd90c5360474fbc405f8d5963"
            },
            "dist": {
                "type": "zip",
                "url": "https://api.github.com/repos/php-fig/container/zipball/c71ecc56dfe541dbd90c5360474fbc405f8d5963",
                "reference": "c71ecc56dfe541dbd90c5360474fbc405f8d5963",
                "shasum": ""
            },
            "require": {
                "php": ">=7.4.0"
            },
            "type": "library",
            "extra": {
                "branch-alias": {
                    "dev-master": "2.0.x-dev"
                }
            },
            "autoload": {
                "psr-4": {
                    "Psr\\Container\\": "src/"
                }
            },
            "notification-url": "https://packagist.org/downloads/",
            "license": [
                "MIT"
            ],
            "authors": [
                {
                    "name": "PHP-FIG",
                    "homepage": "https://www.php-fig.org/"
                }
            ],
            "description": "Common Container Interface (PHP FIG PSR-11)",
            "homepage": "https://github.com/php-fig/container",
            "keywords": [
                "PSR-11",
                "container",
                "container-interface",
                "container-interop",
                "psr"
            ],
            "support": {
                "issues": "https://github.com/php-fig/container/issues",
                "source": "https://github.com/php-fig/container/tree/2.0.2"
            },
            "time": "2021-11-05T16:47:00+00:00"
        },
        {
            "name": "rregeer/phpunit-coverage-check",
            "version": "0.3.1",
            "source": {
                "type": "git",
                "url": "https://github.com/richardregeer/phpunit-coverage-check.git",
                "reference": "9618fa74477fbc448c1b0599bef5153d170094bd"
            },
            "dist": {
                "type": "zip",
                "url": "https://api.github.com/repos/richardregeer/phpunit-coverage-check/zipball/9618fa74477fbc448c1b0599bef5153d170094bd",
                "reference": "9618fa74477fbc448c1b0599bef5153d170094bd",
                "shasum": ""
            },
            "require": {
                "php": ">=7.0.0"
            },
            "bin": [
                "bin/coverage-check"
            ],
            "type": "library",
            "notification-url": "https://packagist.org/downloads/",
            "license": [
                "MIT"
            ],
            "authors": [
                {
                    "name": "Richard Regeer",
                    "email": "rich2309@gmail.com"
                }
            ],
            "description": "Check the code coverage using the clover report of phpunit",
            "keywords": [
                "ci",
                "code coverage",
                "php",
                "phpunit",
                "testing",
                "unittest"
            ],
            "support": {
                "issues": "https://github.com/richardregeer/phpunit-coverage-check/issues",
                "source": "https://github.com/richardregeer/phpunit-coverage-check/tree/0.3.1"
            },
            "time": "2019-10-14T07:04:13+00:00"
        },
        {
            "name": "sebastian/cli-parser",
            "version": "1.0.1",
            "source": {
                "type": "git",
                "url": "https://github.com/sebastianbergmann/cli-parser.git",
                "reference": "442e7c7e687e42adc03470c7b668bc4b2402c0b2"
            },
            "dist": {
                "type": "zip",
                "url": "https://api.github.com/repos/sebastianbergmann/cli-parser/zipball/442e7c7e687e42adc03470c7b668bc4b2402c0b2",
                "reference": "442e7c7e687e42adc03470c7b668bc4b2402c0b2",
                "shasum": ""
            },
            "require": {
                "php": ">=7.3"
            },
            "require-dev": {
                "phpunit/phpunit": "^9.3"
            },
            "type": "library",
            "extra": {
                "branch-alias": {
                    "dev-master": "1.0-dev"
                }
            },
            "autoload": {
                "classmap": [
                    "src/"
                ]
            },
            "notification-url": "https://packagist.org/downloads/",
            "license": [
                "BSD-3-Clause"
            ],
            "authors": [
                {
                    "name": "Sebastian Bergmann",
                    "email": "sebastian@phpunit.de",
                    "role": "lead"
                }
            ],
            "description": "Library for parsing CLI options",
            "homepage": "https://github.com/sebastianbergmann/cli-parser",
            "support": {
                "issues": "https://github.com/sebastianbergmann/cli-parser/issues",
                "source": "https://github.com/sebastianbergmann/cli-parser/tree/1.0.1"
            },
            "funding": [
                {
                    "url": "https://github.com/sebastianbergmann",
                    "type": "github"
                }
            ],
            "time": "2020-09-28T06:08:49+00:00"
        },
        {
            "name": "sebastian/code-unit",
            "version": "1.0.8",
            "source": {
                "type": "git",
                "url": "https://github.com/sebastianbergmann/code-unit.git",
                "reference": "1fc9f64c0927627ef78ba436c9b17d967e68e120"
            },
            "dist": {
                "type": "zip",
                "url": "https://api.github.com/repos/sebastianbergmann/code-unit/zipball/1fc9f64c0927627ef78ba436c9b17d967e68e120",
                "reference": "1fc9f64c0927627ef78ba436c9b17d967e68e120",
                "shasum": ""
            },
            "require": {
                "php": ">=7.3"
            },
            "require-dev": {
                "phpunit/phpunit": "^9.3"
            },
            "type": "library",
            "extra": {
                "branch-alias": {
                    "dev-master": "1.0-dev"
                }
            },
            "autoload": {
                "classmap": [
                    "src/"
                ]
            },
            "notification-url": "https://packagist.org/downloads/",
            "license": [
                "BSD-3-Clause"
            ],
            "authors": [
                {
                    "name": "Sebastian Bergmann",
                    "email": "sebastian@phpunit.de",
                    "role": "lead"
                }
            ],
            "description": "Collection of value objects that represent the PHP code units",
            "homepage": "https://github.com/sebastianbergmann/code-unit",
            "support": {
                "issues": "https://github.com/sebastianbergmann/code-unit/issues",
                "source": "https://github.com/sebastianbergmann/code-unit/tree/1.0.8"
            },
            "funding": [
                {
                    "url": "https://github.com/sebastianbergmann",
                    "type": "github"
                }
            ],
            "time": "2020-10-26T13:08:54+00:00"
        },
        {
            "name": "sebastian/code-unit-reverse-lookup",
            "version": "2.0.3",
            "source": {
                "type": "git",
                "url": "https://github.com/sebastianbergmann/code-unit-reverse-lookup.git",
                "reference": "ac91f01ccec49fb77bdc6fd1e548bc70f7faa3e5"
            },
            "dist": {
                "type": "zip",
                "url": "https://api.github.com/repos/sebastianbergmann/code-unit-reverse-lookup/zipball/ac91f01ccec49fb77bdc6fd1e548bc70f7faa3e5",
                "reference": "ac91f01ccec49fb77bdc6fd1e548bc70f7faa3e5",
                "shasum": ""
            },
            "require": {
                "php": ">=7.3"
            },
            "require-dev": {
                "phpunit/phpunit": "^9.3"
            },
            "type": "library",
            "extra": {
                "branch-alias": {
                    "dev-master": "2.0-dev"
                }
            },
            "autoload": {
                "classmap": [
                    "src/"
                ]
            },
            "notification-url": "https://packagist.org/downloads/",
            "license": [
                "BSD-3-Clause"
            ],
            "authors": [
                {
                    "name": "Sebastian Bergmann",
                    "email": "sebastian@phpunit.de"
                }
            ],
            "description": "Looks up which function or method a line of code belongs to",
            "homepage": "https://github.com/sebastianbergmann/code-unit-reverse-lookup/",
            "support": {
                "issues": "https://github.com/sebastianbergmann/code-unit-reverse-lookup/issues",
                "source": "https://github.com/sebastianbergmann/code-unit-reverse-lookup/tree/2.0.3"
            },
            "funding": [
                {
                    "url": "https://github.com/sebastianbergmann",
                    "type": "github"
                }
            ],
            "time": "2020-09-28T05:30:19+00:00"
        },
        {
            "name": "sebastian/comparator",
            "version": "4.0.8",
            "source": {
                "type": "git",
                "url": "https://github.com/sebastianbergmann/comparator.git",
                "reference": "fa0f136dd2334583309d32b62544682ee972b51a"
            },
            "dist": {
                "type": "zip",
                "url": "https://api.github.com/repos/sebastianbergmann/comparator/zipball/fa0f136dd2334583309d32b62544682ee972b51a",
                "reference": "fa0f136dd2334583309d32b62544682ee972b51a",
                "shasum": ""
            },
            "require": {
                "php": ">=7.3",
                "sebastian/diff": "^4.0",
                "sebastian/exporter": "^4.0"
            },
            "require-dev": {
                "phpunit/phpunit": "^9.3"
            },
            "type": "library",
            "extra": {
                "branch-alias": {
                    "dev-master": "4.0-dev"
                }
            },
            "autoload": {
                "classmap": [
                    "src/"
                ]
            },
            "notification-url": "https://packagist.org/downloads/",
            "license": [
                "BSD-3-Clause"
            ],
            "authors": [
                {
                    "name": "Sebastian Bergmann",
                    "email": "sebastian@phpunit.de"
                },
                {
                    "name": "Jeff Welch",
                    "email": "whatthejeff@gmail.com"
                },
                {
                    "name": "Volker Dusch",
                    "email": "github@wallbash.com"
                },
                {
                    "name": "Bernhard Schussek",
                    "email": "bschussek@2bepublished.at"
                }
            ],
            "description": "Provides the functionality to compare PHP values for equality",
            "homepage": "https://github.com/sebastianbergmann/comparator",
            "keywords": [
                "comparator",
                "compare",
                "equality"
            ],
            "support": {
                "issues": "https://github.com/sebastianbergmann/comparator/issues",
                "source": "https://github.com/sebastianbergmann/comparator/tree/4.0.8"
            },
            "funding": [
                {
                    "url": "https://github.com/sebastianbergmann",
                    "type": "github"
                }
            ],
            "time": "2022-09-14T12:41:17+00:00"
        },
        {
            "name": "sebastian/complexity",
            "version": "2.0.2",
            "source": {
                "type": "git",
                "url": "https://github.com/sebastianbergmann/complexity.git",
                "reference": "739b35e53379900cc9ac327b2147867b8b6efd88"
            },
            "dist": {
                "type": "zip",
                "url": "https://api.github.com/repos/sebastianbergmann/complexity/zipball/739b35e53379900cc9ac327b2147867b8b6efd88",
                "reference": "739b35e53379900cc9ac327b2147867b8b6efd88",
                "shasum": ""
            },
            "require": {
                "nikic/php-parser": "^4.7",
                "php": ">=7.3"
            },
            "require-dev": {
                "phpunit/phpunit": "^9.3"
            },
            "type": "library",
            "extra": {
                "branch-alias": {
                    "dev-master": "2.0-dev"
                }
            },
            "autoload": {
                "classmap": [
                    "src/"
                ]
            },
            "notification-url": "https://packagist.org/downloads/",
            "license": [
                "BSD-3-Clause"
            ],
            "authors": [
                {
                    "name": "Sebastian Bergmann",
                    "email": "sebastian@phpunit.de",
                    "role": "lead"
                }
            ],
            "description": "Library for calculating the complexity of PHP code units",
            "homepage": "https://github.com/sebastianbergmann/complexity",
            "support": {
                "issues": "https://github.com/sebastianbergmann/complexity/issues",
                "source": "https://github.com/sebastianbergmann/complexity/tree/2.0.2"
            },
            "funding": [
                {
                    "url": "https://github.com/sebastianbergmann",
                    "type": "github"
                }
            ],
            "time": "2020-10-26T15:52:27+00:00"
        },
        {
            "name": "sebastian/diff",
            "version": "4.0.4",
            "source": {
                "type": "git",
                "url": "https://github.com/sebastianbergmann/diff.git",
                "reference": "3461e3fccc7cfdfc2720be910d3bd73c69be590d"
            },
            "dist": {
                "type": "zip",
                "url": "https://api.github.com/repos/sebastianbergmann/diff/zipball/3461e3fccc7cfdfc2720be910d3bd73c69be590d",
                "reference": "3461e3fccc7cfdfc2720be910d3bd73c69be590d",
                "shasum": ""
            },
            "require": {
                "php": ">=7.3"
            },
            "require-dev": {
                "phpunit/phpunit": "^9.3",
                "symfony/process": "^4.2 || ^5"
            },
            "type": "library",
            "extra": {
                "branch-alias": {
                    "dev-master": "4.0-dev"
                }
            },
            "autoload": {
                "classmap": [
                    "src/"
                ]
            },
            "notification-url": "https://packagist.org/downloads/",
            "license": [
                "BSD-3-Clause"
            ],
            "authors": [
                {
                    "name": "Sebastian Bergmann",
                    "email": "sebastian@phpunit.de"
                },
                {
                    "name": "Kore Nordmann",
                    "email": "mail@kore-nordmann.de"
                }
            ],
            "description": "Diff implementation",
            "homepage": "https://github.com/sebastianbergmann/diff",
            "keywords": [
                "diff",
                "udiff",
                "unidiff",
                "unified diff"
            ],
            "support": {
                "issues": "https://github.com/sebastianbergmann/diff/issues",
                "source": "https://github.com/sebastianbergmann/diff/tree/4.0.4"
            },
            "funding": [
                {
                    "url": "https://github.com/sebastianbergmann",
                    "type": "github"
                }
            ],
            "time": "2020-10-26T13:10:38+00:00"
        },
        {
            "name": "sebastian/environment",
            "version": "5.1.5",
            "source": {
                "type": "git",
                "url": "https://github.com/sebastianbergmann/environment.git",
                "reference": "830c43a844f1f8d5b7a1f6d6076b784454d8b7ed"
            },
            "dist": {
                "type": "zip",
                "url": "https://api.github.com/repos/sebastianbergmann/environment/zipball/830c43a844f1f8d5b7a1f6d6076b784454d8b7ed",
                "reference": "830c43a844f1f8d5b7a1f6d6076b784454d8b7ed",
                "shasum": ""
            },
            "require": {
                "php": ">=7.3"
            },
            "require-dev": {
                "phpunit/phpunit": "^9.3"
            },
            "suggest": {
                "ext-posix": "*"
            },
            "type": "library",
            "extra": {
                "branch-alias": {
                    "dev-master": "5.1-dev"
                }
            },
            "autoload": {
                "classmap": [
                    "src/"
                ]
            },
            "notification-url": "https://packagist.org/downloads/",
            "license": [
                "BSD-3-Clause"
            ],
            "authors": [
                {
                    "name": "Sebastian Bergmann",
                    "email": "sebastian@phpunit.de"
                }
            ],
            "description": "Provides functionality to handle HHVM/PHP environments",
            "homepage": "http://www.github.com/sebastianbergmann/environment",
            "keywords": [
                "Xdebug",
                "environment",
                "hhvm"
            ],
            "support": {
                "issues": "https://github.com/sebastianbergmann/environment/issues",
                "source": "https://github.com/sebastianbergmann/environment/tree/5.1.5"
            },
            "funding": [
                {
                    "url": "https://github.com/sebastianbergmann",
                    "type": "github"
                }
            ],
            "time": "2023-02-03T06:03:51+00:00"
        },
        {
            "name": "sebastian/exporter",
            "version": "4.0.5",
            "source": {
                "type": "git",
                "url": "https://github.com/sebastianbergmann/exporter.git",
                "reference": "ac230ed27f0f98f597c8a2b6eb7ac563af5e5b9d"
            },
            "dist": {
                "type": "zip",
                "url": "https://api.github.com/repos/sebastianbergmann/exporter/zipball/ac230ed27f0f98f597c8a2b6eb7ac563af5e5b9d",
                "reference": "ac230ed27f0f98f597c8a2b6eb7ac563af5e5b9d",
                "shasum": ""
            },
            "require": {
                "php": ">=7.3",
                "sebastian/recursion-context": "^4.0"
            },
            "require-dev": {
                "ext-mbstring": "*",
                "phpunit/phpunit": "^9.3"
            },
            "type": "library",
            "extra": {
                "branch-alias": {
                    "dev-master": "4.0-dev"
                }
            },
            "autoload": {
                "classmap": [
                    "src/"
                ]
            },
            "notification-url": "https://packagist.org/downloads/",
            "license": [
                "BSD-3-Clause"
            ],
            "authors": [
                {
                    "name": "Sebastian Bergmann",
                    "email": "sebastian@phpunit.de"
                },
                {
                    "name": "Jeff Welch",
                    "email": "whatthejeff@gmail.com"
                },
                {
                    "name": "Volker Dusch",
                    "email": "github@wallbash.com"
                },
                {
                    "name": "Adam Harvey",
                    "email": "aharvey@php.net"
                },
                {
                    "name": "Bernhard Schussek",
                    "email": "bschussek@gmail.com"
                }
            ],
            "description": "Provides the functionality to export PHP variables for visualization",
            "homepage": "https://www.github.com/sebastianbergmann/exporter",
            "keywords": [
                "export",
                "exporter"
            ],
            "support": {
                "issues": "https://github.com/sebastianbergmann/exporter/issues",
                "source": "https://github.com/sebastianbergmann/exporter/tree/4.0.5"
            },
            "funding": [
                {
                    "url": "https://github.com/sebastianbergmann",
                    "type": "github"
                }
            ],
            "time": "2022-09-14T06:03:37+00:00"
        },
        {
            "name": "sebastian/global-state",
            "version": "5.0.5",
            "source": {
                "type": "git",
                "url": "https://github.com/sebastianbergmann/global-state.git",
                "reference": "0ca8db5a5fc9c8646244e629625ac486fa286bf2"
            },
            "dist": {
                "type": "zip",
                "url": "https://api.github.com/repos/sebastianbergmann/global-state/zipball/0ca8db5a5fc9c8646244e629625ac486fa286bf2",
                "reference": "0ca8db5a5fc9c8646244e629625ac486fa286bf2",
                "shasum": ""
            },
            "require": {
                "php": ">=7.3",
                "sebastian/object-reflector": "^2.0",
                "sebastian/recursion-context": "^4.0"
            },
            "require-dev": {
                "ext-dom": "*",
                "phpunit/phpunit": "^9.3"
            },
            "suggest": {
                "ext-uopz": "*"
            },
            "type": "library",
            "extra": {
                "branch-alias": {
                    "dev-master": "5.0-dev"
                }
            },
            "autoload": {
                "classmap": [
                    "src/"
                ]
            },
            "notification-url": "https://packagist.org/downloads/",
            "license": [
                "BSD-3-Clause"
            ],
            "authors": [
                {
                    "name": "Sebastian Bergmann",
                    "email": "sebastian@phpunit.de"
                }
            ],
            "description": "Snapshotting of global state",
            "homepage": "http://www.github.com/sebastianbergmann/global-state",
            "keywords": [
                "global state"
            ],
            "support": {
                "issues": "https://github.com/sebastianbergmann/global-state/issues",
                "source": "https://github.com/sebastianbergmann/global-state/tree/5.0.5"
            },
            "funding": [
                {
                    "url": "https://github.com/sebastianbergmann",
                    "type": "github"
                }
            ],
            "time": "2022-02-14T08:28:10+00:00"
        },
        {
            "name": "sebastian/lines-of-code",
            "version": "1.0.3",
            "source": {
                "type": "git",
                "url": "https://github.com/sebastianbergmann/lines-of-code.git",
                "reference": "c1c2e997aa3146983ed888ad08b15470a2e22ecc"
            },
            "dist": {
                "type": "zip",
                "url": "https://api.github.com/repos/sebastianbergmann/lines-of-code/zipball/c1c2e997aa3146983ed888ad08b15470a2e22ecc",
                "reference": "c1c2e997aa3146983ed888ad08b15470a2e22ecc",
                "shasum": ""
            },
            "require": {
                "nikic/php-parser": "^4.6",
                "php": ">=7.3"
            },
            "require-dev": {
                "phpunit/phpunit": "^9.3"
            },
            "type": "library",
            "extra": {
                "branch-alias": {
                    "dev-master": "1.0-dev"
                }
            },
            "autoload": {
                "classmap": [
                    "src/"
                ]
            },
            "notification-url": "https://packagist.org/downloads/",
            "license": [
                "BSD-3-Clause"
            ],
            "authors": [
                {
                    "name": "Sebastian Bergmann",
                    "email": "sebastian@phpunit.de",
                    "role": "lead"
                }
            ],
            "description": "Library for counting the lines of code in PHP source code",
            "homepage": "https://github.com/sebastianbergmann/lines-of-code",
            "support": {
                "issues": "https://github.com/sebastianbergmann/lines-of-code/issues",
                "source": "https://github.com/sebastianbergmann/lines-of-code/tree/1.0.3"
            },
            "funding": [
                {
                    "url": "https://github.com/sebastianbergmann",
                    "type": "github"
                }
            ],
            "time": "2020-11-28T06:42:11+00:00"
        },
        {
            "name": "sebastian/object-enumerator",
            "version": "4.0.4",
            "source": {
                "type": "git",
                "url": "https://github.com/sebastianbergmann/object-enumerator.git",
                "reference": "5c9eeac41b290a3712d88851518825ad78f45c71"
            },
            "dist": {
                "type": "zip",
                "url": "https://api.github.com/repos/sebastianbergmann/object-enumerator/zipball/5c9eeac41b290a3712d88851518825ad78f45c71",
                "reference": "5c9eeac41b290a3712d88851518825ad78f45c71",
                "shasum": ""
            },
            "require": {
                "php": ">=7.3",
                "sebastian/object-reflector": "^2.0",
                "sebastian/recursion-context": "^4.0"
            },
            "require-dev": {
                "phpunit/phpunit": "^9.3"
            },
            "type": "library",
            "extra": {
                "branch-alias": {
                    "dev-master": "4.0-dev"
                }
            },
            "autoload": {
                "classmap": [
                    "src/"
                ]
            },
            "notification-url": "https://packagist.org/downloads/",
            "license": [
                "BSD-3-Clause"
            ],
            "authors": [
                {
                    "name": "Sebastian Bergmann",
                    "email": "sebastian@phpunit.de"
                }
            ],
            "description": "Traverses array structures and object graphs to enumerate all referenced objects",
            "homepage": "https://github.com/sebastianbergmann/object-enumerator/",
            "support": {
                "issues": "https://github.com/sebastianbergmann/object-enumerator/issues",
                "source": "https://github.com/sebastianbergmann/object-enumerator/tree/4.0.4"
            },
            "funding": [
                {
                    "url": "https://github.com/sebastianbergmann",
                    "type": "github"
                }
            ],
            "time": "2020-10-26T13:12:34+00:00"
        },
        {
            "name": "sebastian/object-reflector",
            "version": "2.0.4",
            "source": {
                "type": "git",
                "url": "https://github.com/sebastianbergmann/object-reflector.git",
                "reference": "b4f479ebdbf63ac605d183ece17d8d7fe49c15c7"
            },
            "dist": {
                "type": "zip",
                "url": "https://api.github.com/repos/sebastianbergmann/object-reflector/zipball/b4f479ebdbf63ac605d183ece17d8d7fe49c15c7",
                "reference": "b4f479ebdbf63ac605d183ece17d8d7fe49c15c7",
                "shasum": ""
            },
            "require": {
                "php": ">=7.3"
            },
            "require-dev": {
                "phpunit/phpunit": "^9.3"
            },
            "type": "library",
            "extra": {
                "branch-alias": {
                    "dev-master": "2.0-dev"
                }
            },
            "autoload": {
                "classmap": [
                    "src/"
                ]
            },
            "notification-url": "https://packagist.org/downloads/",
            "license": [
                "BSD-3-Clause"
            ],
            "authors": [
                {
                    "name": "Sebastian Bergmann",
                    "email": "sebastian@phpunit.de"
                }
            ],
            "description": "Allows reflection of object attributes, including inherited and non-public ones",
            "homepage": "https://github.com/sebastianbergmann/object-reflector/",
            "support": {
                "issues": "https://github.com/sebastianbergmann/object-reflector/issues",
                "source": "https://github.com/sebastianbergmann/object-reflector/tree/2.0.4"
            },
            "funding": [
                {
                    "url": "https://github.com/sebastianbergmann",
                    "type": "github"
                }
            ],
            "time": "2020-10-26T13:14:26+00:00"
        },
        {
            "name": "sebastian/recursion-context",
            "version": "4.0.5",
            "source": {
                "type": "git",
                "url": "https://github.com/sebastianbergmann/recursion-context.git",
                "reference": "e75bd0f07204fec2a0af9b0f3cfe97d05f92efc1"
            },
            "dist": {
                "type": "zip",
                "url": "https://api.github.com/repos/sebastianbergmann/recursion-context/zipball/e75bd0f07204fec2a0af9b0f3cfe97d05f92efc1",
                "reference": "e75bd0f07204fec2a0af9b0f3cfe97d05f92efc1",
                "shasum": ""
            },
            "require": {
                "php": ">=7.3"
            },
            "require-dev": {
                "phpunit/phpunit": "^9.3"
            },
            "type": "library",
            "extra": {
                "branch-alias": {
                    "dev-master": "4.0-dev"
                }
            },
            "autoload": {
                "classmap": [
                    "src/"
                ]
            },
            "notification-url": "https://packagist.org/downloads/",
            "license": [
                "BSD-3-Clause"
            ],
            "authors": [
                {
                    "name": "Sebastian Bergmann",
                    "email": "sebastian@phpunit.de"
                },
                {
                    "name": "Jeff Welch",
                    "email": "whatthejeff@gmail.com"
                },
                {
                    "name": "Adam Harvey",
                    "email": "aharvey@php.net"
                }
            ],
            "description": "Provides functionality to recursively process PHP variables",
            "homepage": "https://github.com/sebastianbergmann/recursion-context",
            "support": {
                "issues": "https://github.com/sebastianbergmann/recursion-context/issues",
                "source": "https://github.com/sebastianbergmann/recursion-context/tree/4.0.5"
            },
            "funding": [
                {
                    "url": "https://github.com/sebastianbergmann",
                    "type": "github"
                }
            ],
            "time": "2023-02-03T06:07:39+00:00"
        },
        {
            "name": "sebastian/resource-operations",
            "version": "3.0.3",
            "source": {
                "type": "git",
                "url": "https://github.com/sebastianbergmann/resource-operations.git",
                "reference": "0f4443cb3a1d92ce809899753bc0d5d5a8dd19a8"
            },
            "dist": {
                "type": "zip",
                "url": "https://api.github.com/repos/sebastianbergmann/resource-operations/zipball/0f4443cb3a1d92ce809899753bc0d5d5a8dd19a8",
                "reference": "0f4443cb3a1d92ce809899753bc0d5d5a8dd19a8",
                "shasum": ""
            },
            "require": {
                "php": ">=7.3"
            },
            "require-dev": {
                "phpunit/phpunit": "^9.0"
            },
            "type": "library",
            "extra": {
                "branch-alias": {
                    "dev-master": "3.0-dev"
                }
            },
            "autoload": {
                "classmap": [
                    "src/"
                ]
            },
            "notification-url": "https://packagist.org/downloads/",
            "license": [
                "BSD-3-Clause"
            ],
            "authors": [
                {
                    "name": "Sebastian Bergmann",
                    "email": "sebastian@phpunit.de"
                }
            ],
            "description": "Provides a list of PHP built-in functions that operate on resources",
            "homepage": "https://www.github.com/sebastianbergmann/resource-operations",
            "support": {
                "issues": "https://github.com/sebastianbergmann/resource-operations/issues",
                "source": "https://github.com/sebastianbergmann/resource-operations/tree/3.0.3"
            },
            "funding": [
                {
                    "url": "https://github.com/sebastianbergmann",
                    "type": "github"
                }
            ],
            "time": "2020-09-28T06:45:17+00:00"
        },
        {
            "name": "sebastian/type",
            "version": "3.2.1",
            "source": {
                "type": "git",
                "url": "https://github.com/sebastianbergmann/type.git",
                "reference": "75e2c2a32f5e0b3aef905b9ed0b179b953b3d7c7"
            },
            "dist": {
                "type": "zip",
                "url": "https://api.github.com/repos/sebastianbergmann/type/zipball/75e2c2a32f5e0b3aef905b9ed0b179b953b3d7c7",
                "reference": "75e2c2a32f5e0b3aef905b9ed0b179b953b3d7c7",
                "shasum": ""
            },
            "require": {
                "php": ">=7.3"
            },
            "require-dev": {
                "phpunit/phpunit": "^9.5"
            },
            "type": "library",
            "extra": {
                "branch-alias": {
                    "dev-master": "3.2-dev"
                }
            },
            "autoload": {
                "classmap": [
                    "src/"
                ]
            },
            "notification-url": "https://packagist.org/downloads/",
            "license": [
                "BSD-3-Clause"
            ],
            "authors": [
                {
                    "name": "Sebastian Bergmann",
                    "email": "sebastian@phpunit.de",
                    "role": "lead"
                }
            ],
            "description": "Collection of value objects that represent the types of the PHP type system",
            "homepage": "https://github.com/sebastianbergmann/type",
            "support": {
                "issues": "https://github.com/sebastianbergmann/type/issues",
                "source": "https://github.com/sebastianbergmann/type/tree/3.2.1"
            },
            "funding": [
                {
                    "url": "https://github.com/sebastianbergmann",
                    "type": "github"
                }
            ],
            "time": "2023-02-03T06:13:03+00:00"
        },
        {
            "name": "sebastian/version",
            "version": "3.0.2",
            "source": {
                "type": "git",
                "url": "https://github.com/sebastianbergmann/version.git",
                "reference": "c6c1022351a901512170118436c764e473f6de8c"
            },
            "dist": {
                "type": "zip",
                "url": "https://api.github.com/repos/sebastianbergmann/version/zipball/c6c1022351a901512170118436c764e473f6de8c",
                "reference": "c6c1022351a901512170118436c764e473f6de8c",
                "shasum": ""
            },
            "require": {
                "php": ">=7.3"
            },
            "type": "library",
            "extra": {
                "branch-alias": {
                    "dev-master": "3.0-dev"
                }
            },
            "autoload": {
                "classmap": [
                    "src/"
                ]
            },
            "notification-url": "https://packagist.org/downloads/",
            "license": [
                "BSD-3-Clause"
            ],
            "authors": [
                {
                    "name": "Sebastian Bergmann",
                    "email": "sebastian@phpunit.de",
                    "role": "lead"
                }
            ],
            "description": "Library that helps with managing the version number of Git-hosted PHP projects",
            "homepage": "https://github.com/sebastianbergmann/version",
            "support": {
                "issues": "https://github.com/sebastianbergmann/version/issues",
                "source": "https://github.com/sebastianbergmann/version/tree/3.0.2"
            },
            "funding": [
                {
                    "url": "https://github.com/sebastianbergmann",
                    "type": "github"
                }
            ],
            "time": "2020-09-28T06:39:44+00:00"
        },
        {
            "name": "swoole/ide-helper",
            "version": "4.8.0",
            "source": {
                "type": "git",
                "url": "https://github.com/swoole/ide-helper.git",
                "reference": "837a2b20242e3cebf0ba1168e876f0f1ca9a14e3"
            },
            "dist": {
                "type": "zip",
                "url": "https://api.github.com/repos/swoole/ide-helper/zipball/837a2b20242e3cebf0ba1168e876f0f1ca9a14e3",
                "reference": "837a2b20242e3cebf0ba1168e876f0f1ca9a14e3",
                "shasum": ""
            },
            "type": "library",
            "notification-url": "https://packagist.org/downloads/",
            "license": [
                "Apache-2.0"
            ],
            "authors": [
                {
                    "name": "Team Swoole",
                    "email": "team@swoole.com"
                }
            ],
            "description": "IDE help files for Swoole.",
            "support": {
                "issues": "https://github.com/swoole/ide-helper/issues",
                "source": "https://github.com/swoole/ide-helper/tree/4.8.0"
            },
            "funding": [
                {
                    "url": "https://gitee.com/swoole/swoole?donate=true",
                    "type": "custom"
                },
                {
                    "url": "https://github.com/swoole",
                    "type": "github"
                }
            ],
            "time": "2021-10-14T19:39:28+00:00"
        },
        {
            "name": "symfony/deprecation-contracts",
            "version": "v3.2.1",
            "source": {
                "type": "git",
                "url": "https://github.com/symfony/deprecation-contracts.git",
                "reference": "e2d1534420bd723d0ef5aec58a22c5fe60ce6f5e"
            },
            "dist": {
                "type": "zip",
                "url": "https://api.github.com/repos/symfony/deprecation-contracts/zipball/e2d1534420bd723d0ef5aec58a22c5fe60ce6f5e",
                "reference": "e2d1534420bd723d0ef5aec58a22c5fe60ce6f5e",
                "shasum": ""
            },
            "require": {
                "php": ">=8.1"
            },
            "type": "library",
            "extra": {
                "branch-alias": {
                    "dev-main": "3.3-dev"
                },
                "thanks": {
                    "name": "symfony/contracts",
                    "url": "https://github.com/symfony/contracts"
                }
            },
            "autoload": {
                "files": [
                    "function.php"
                ]
            },
            "notification-url": "https://packagist.org/downloads/",
            "license": [
                "MIT"
            ],
            "authors": [
                {
                    "name": "Nicolas Grekas",
                    "email": "p@tchwork.com"
                },
                {
                    "name": "Symfony Community",
                    "homepage": "https://symfony.com/contributors"
                }
            ],
            "description": "A generic function and convention to trigger deprecation notices",
            "homepage": "https://symfony.com",
            "support": {
                "source": "https://github.com/symfony/deprecation-contracts/tree/v3.2.1"
            },
            "funding": [
                {
                    "url": "https://symfony.com/sponsor",
                    "type": "custom"
                },
                {
                    "url": "https://github.com/fabpot",
                    "type": "github"
                },
                {
                    "url": "https://tidelift.com/funding/github/packagist/symfony/symfony",
                    "type": "tidelift"
                }
            ],
            "time": "2023-03-01T10:25:55+00:00"
        },
        {
            "name": "theseer/tokenizer",
            "version": "1.2.1",
            "source": {
                "type": "git",
                "url": "https://github.com/theseer/tokenizer.git",
                "reference": "34a41e998c2183e22995f158c581e7b5e755ab9e"
            },
            "dist": {
                "type": "zip",
                "url": "https://api.github.com/repos/theseer/tokenizer/zipball/34a41e998c2183e22995f158c581e7b5e755ab9e",
                "reference": "34a41e998c2183e22995f158c581e7b5e755ab9e",
                "shasum": ""
            },
            "require": {
                "ext-dom": "*",
                "ext-tokenizer": "*",
                "ext-xmlwriter": "*",
                "php": "^7.2 || ^8.0"
            },
            "type": "library",
            "autoload": {
                "classmap": [
                    "src/"
                ]
            },
            "notification-url": "https://packagist.org/downloads/",
            "license": [
                "BSD-3-Clause"
            ],
            "authors": [
                {
                    "name": "Arne Blankerts",
                    "email": "arne@blankerts.de",
                    "role": "Developer"
                }
            ],
            "description": "A small library for converting tokenized PHP source code into XML and potentially other formats",
            "support": {
                "issues": "https://github.com/theseer/tokenizer/issues",
                "source": "https://github.com/theseer/tokenizer/tree/1.2.1"
            },
            "funding": [
                {
                    "url": "https://github.com/theseer",
                    "type": "github"
                }
            ],
            "time": "2021-07-28T10:34:58+00:00"
        },
        {
            "name": "utopia-php/cli",
            "version": "0.14.0",
            "source": {
                "type": "git",
                "url": "https://github.com/utopia-php/cli.git",
                "reference": "c30ef985a4e739758a0d95eb0706b357b6d8c086"
            },
            "dist": {
                "type": "zip",
                "url": "https://api.github.com/repos/utopia-php/cli/zipball/c30ef985a4e739758a0d95eb0706b357b6d8c086",
                "reference": "c30ef985a4e739758a0d95eb0706b357b6d8c086",
                "shasum": ""
            },
            "require": {
                "php": ">=7.4",
                "utopia-php/framework": "0.*.*"
            },
            "require-dev": {
                "phpunit/phpunit": "^9.3",
                "squizlabs/php_codesniffer": "^3.6"
            },
            "type": "library",
            "autoload": {
                "psr-4": {
                    "Utopia\\CLI\\": "src/CLI"
                }
            },
            "notification-url": "https://packagist.org/downloads/",
            "license": [
                "MIT"
            ],
            "authors": [
                {
                    "name": "Eldad Fux",
                    "email": "eldad@appwrite.io"
                }
            ],
            "description": "A simple CLI library to manage command line applications",
            "keywords": [
                "cli",
                "command line",
                "framework",
                "php",
                "upf",
                "utopia"
            ],
            "support": {
                "issues": "https://github.com/utopia-php/cli/issues",
                "source": "https://github.com/utopia-php/cli/tree/0.14.0"
            },
            "time": "2022-10-09T10:19:07+00:00"
        }
    ],
    "aliases": [],
    "minimum-stability": "stable",
    "stability-flags": [],
    "prefer-stable": false,
    "prefer-lowest": false,
    "platform": {
        "ext-pdo": "*",
        "php": ">=8.0"
    },
    "platform-dev": {
        "ext-redis": "*",
        "ext-mongodb": "*"
    },
    "plugin-api-version": "2.2.0"
}<|MERGE_RESOLUTION|>--- conflicted
+++ resolved
@@ -4,11 +4,7 @@
         "Read more about it at https://getcomposer.org/doc/01-basic-usage.md#installing-dependencies",
         "This file is @generated automatically"
     ],
-<<<<<<< HEAD
     "content-hash": "3d94b5252f2f5dd4a107845b6c3bd0f3",
-=======
-    "content-hash": "292f60e79d95f31c78bbfc72d7b3c143",
->>>>>>> 02bf43df
     "packages": [
         {
             "name": "composer/package-versions-deprecated",
