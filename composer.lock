{
    "_readme": [
        "This file locks the dependencies of your project to a known state",
        "Read more about it at https://getcomposer.org/doc/01-basic-usage.md#installing-dependencies",
        "This file is @generated automatically"
    ],
<<<<<<< HEAD
    "content-hash": "f655c3a2ecc883f15ba34b0ea421f22a",
=======
    "content-hash": "194b5f0c94866851598beb3674e842da",
>>>>>>> 4553c3d1
    "packages": [
        {
            "name": "composer/package-versions-deprecated",
            "version": "1.11.99.5",
            "source": {
                "type": "git",
                "url": "https://github.com/composer/package-versions-deprecated.git",
                "reference": "b4f54f74ef3453349c24a845d22392cd31e65f1d"
            },
            "dist": {
                "type": "zip",
                "url": "https://api.github.com/repos/composer/package-versions-deprecated/zipball/b4f54f74ef3453349c24a845d22392cd31e65f1d",
                "reference": "b4f54f74ef3453349c24a845d22392cd31e65f1d",
                "shasum": ""
            },
            "require": {
                "composer-plugin-api": "^1.1.0 || ^2.0",
                "php": "^7 || ^8"
            },
            "replace": {
                "ocramius/package-versions": "1.11.99"
            },
            "require-dev": {
                "composer/composer": "^1.9.3 || ^2.0@dev",
                "ext-zip": "^1.13",
                "phpunit/phpunit": "^6.5 || ^7"
            },
            "type": "composer-plugin",
            "extra": {
                "class": "PackageVersions\\Installer",
                "branch-alias": {
                    "dev-master": "1.x-dev"
                }
            },
            "autoload": {
                "psr-4": {
                    "PackageVersions\\": "src/PackageVersions"
                }
            },
            "notification-url": "https://packagist.org/downloads/",
            "license": [
                "MIT"
            ],
            "authors": [
                {
                    "name": "Marco Pivetta",
                    "email": "ocramius@gmail.com"
                },
                {
                    "name": "Jordi Boggiano",
                    "email": "j.boggiano@seld.be"
                }
            ],
            "description": "Composer plugin that provides efficient querying for installed package versions (no runtime IO)",
            "support": {
                "issues": "https://github.com/composer/package-versions-deprecated/issues",
                "source": "https://github.com/composer/package-versions-deprecated/tree/1.11.99.5"
            },
            "funding": [
                {
                    "url": "https://packagist.com",
                    "type": "custom"
                },
                {
                    "url": "https://github.com/composer",
                    "type": "github"
                },
                {
                    "url": "https://tidelift.com/funding/github/packagist/composer/composer",
                    "type": "tidelift"
                }
            ],
            "time": "2022-01-17T14:14:24+00:00"
        },
        {
            "name": "jean85/pretty-package-versions",
            "version": "1.6.0",
            "source": {
                "type": "git",
                "url": "https://github.com/Jean85/pretty-package-versions.git",
                "reference": "1e0104b46f045868f11942aea058cd7186d6c303"
            },
            "dist": {
                "type": "zip",
                "url": "https://api.github.com/repos/Jean85/pretty-package-versions/zipball/1e0104b46f045868f11942aea058cd7186d6c303",
                "reference": "1e0104b46f045868f11942aea058cd7186d6c303",
                "shasum": ""
            },
            "require": {
                "composer/package-versions-deprecated": "^1.8.0",
                "php": "^7.0|^8.0"
            },
            "require-dev": {
                "phpunit/phpunit": "^6.0|^8.5|^9.2"
            },
            "type": "library",
            "extra": {
                "branch-alias": {
                    "dev-master": "1.x-dev"
                }
            },
            "autoload": {
                "psr-4": {
                    "Jean85\\": "src/"
                }
            },
            "notification-url": "https://packagist.org/downloads/",
            "license": [
                "MIT"
            ],
            "authors": [
                {
                    "name": "Alessandro Lai",
                    "email": "alessandro.lai85@gmail.com"
                }
            ],
            "description": "A wrapper for ocramius/package-versions to get pretty versions strings",
            "keywords": [
                "composer",
                "package",
                "release",
                "versions"
            ],
            "support": {
                "issues": "https://github.com/Jean85/pretty-package-versions/issues",
                "source": "https://github.com/Jean85/pretty-package-versions/tree/1.6.0"
            },
            "time": "2021-02-04T16:20:16+00:00"
        },
        {
            "name": "mongodb/mongodb",
            "version": "1.8.0",
            "source": {
                "type": "git",
                "url": "https://github.com/mongodb/mongo-php-library.git",
                "reference": "953dbc19443aa9314c44b7217a16873347e6840d"
            },
            "dist": {
                "type": "zip",
                "url": "https://api.github.com/repos/mongodb/mongo-php-library/zipball/953dbc19443aa9314c44b7217a16873347e6840d",
                "reference": "953dbc19443aa9314c44b7217a16873347e6840d",
                "shasum": ""
            },
            "require": {
                "ext-hash": "*",
                "ext-json": "*",
                "ext-mongodb": "^1.8.1",
                "jean85/pretty-package-versions": "^1.2",
                "php": "^7.0 || ^8.0",
                "symfony/polyfill-php80": "^1.19"
            },
            "require-dev": {
                "squizlabs/php_codesniffer": "^3.5, <3.5.5",
                "symfony/phpunit-bridge": "5.x-dev"
            },
            "type": "library",
            "extra": {
                "branch-alias": {
                    "dev-master": "1.8.x-dev"
                }
            },
            "autoload": {
                "files": [
                    "src/functions.php"
                ],
                "psr-4": {
                    "MongoDB\\": "src/"
                }
            },
            "notification-url": "https://packagist.org/downloads/",
            "license": [
                "Apache-2.0"
            ],
            "authors": [
                {
                    "name": "Andreas Braun",
                    "email": "andreas.braun@mongodb.com"
                },
                {
                    "name": "Jeremy Mikola",
                    "email": "jmikola@gmail.com"
                }
            ],
            "description": "MongoDB driver library",
            "homepage": "https://jira.mongodb.org/browse/PHPLIB",
            "keywords": [
                "database",
                "driver",
                "mongodb",
                "persistence"
            ],
            "support": {
                "issues": "https://github.com/mongodb/mongo-php-library/issues",
                "source": "https://github.com/mongodb/mongo-php-library/tree/1.8.0"
            },
            "time": "2020-11-25T12:26:02+00:00"
        },
        {
            "name": "symfony/polyfill-php80",
            "version": "v1.26.0",
            "source": {
                "type": "git",
                "url": "https://github.com/symfony/polyfill-php80.git",
                "reference": "cfa0ae98841b9e461207c13ab093d76b0fa7bace"
            },
            "dist": {
                "type": "zip",
                "url": "https://api.github.com/repos/symfony/polyfill-php80/zipball/cfa0ae98841b9e461207c13ab093d76b0fa7bace",
                "reference": "cfa0ae98841b9e461207c13ab093d76b0fa7bace",
                "shasum": ""
            },
            "require": {
                "php": ">=7.1"
            },
            "type": "library",
            "extra": {
                "branch-alias": {
                    "dev-main": "1.26-dev"
                },
                "thanks": {
                    "name": "symfony/polyfill",
                    "url": "https://github.com/symfony/polyfill"
                }
            },
            "autoload": {
                "files": [
                    "bootstrap.php"
                ],
                "psr-4": {
                    "Symfony\\Polyfill\\Php80\\": ""
                },
                "classmap": [
                    "Resources/stubs"
                ]
            },
            "notification-url": "https://packagist.org/downloads/",
            "license": [
                "MIT"
            ],
            "authors": [
                {
                    "name": "Ion Bazan",
                    "email": "ion.bazan@gmail.com"
                },
                {
                    "name": "Nicolas Grekas",
                    "email": "p@tchwork.com"
                },
                {
                    "name": "Symfony Community",
                    "homepage": "https://symfony.com/contributors"
                }
            ],
            "description": "Symfony polyfill backporting some PHP 8.0+ features to lower PHP versions",
            "homepage": "https://symfony.com",
            "keywords": [
                "compatibility",
                "polyfill",
                "portable",
                "shim"
            ],
            "support": {
                "source": "https://github.com/symfony/polyfill-php80/tree/v1.26.0"
            },
            "funding": [
                {
                    "url": "https://symfony.com/sponsor",
                    "type": "custom"
                },
                {
                    "url": "https://github.com/fabpot",
                    "type": "github"
                },
                {
                    "url": "https://tidelift.com/funding/github/packagist/symfony/symfony",
                    "type": "tidelift"
                }
            ],
            "time": "2022-05-10T07:21:04+00:00"
        },
        {
            "name": "utopia-php/cache",
            "version": "0.7.0",
            "source": {
                "type": "git",
                "url": "https://github.com/utopia-php/cache.git",
                "reference": "cd53431242c88299daea2589e21322abe97682cc"
            },
            "dist": {
                "type": "zip",
                "url": "https://api.github.com/repos/utopia-php/cache/zipball/cd53431242c88299daea2589e21322abe97682cc",
                "reference": "cd53431242c88299daea2589e21322abe97682cc",
                "shasum": ""
            },
            "require": {
                "ext-json": "*",
                "ext-memcached": "*",
                "ext-redis": "*",
                "php": ">=8.0"
            },
            "require-dev": {
                "laravel/pint": "1.2.*",
                "phpunit/phpunit": "^9.3",
                "vimeo/psalm": "4.13.1"
            },
            "type": "library",
            "autoload": {
                "psr-4": {
                    "Utopia\\Cache\\": "src/Cache"
                }
            },
            "notification-url": "https://packagist.org/downloads/",
            "license": [
                "MIT"
            ],
            "description": "A simple cache library to manage application cache storing, loading and purging",
            "keywords": [
                "cache",
                "framework",
                "php",
                "upf",
                "utopia"
            ],
            "support": {
                "issues": "https://github.com/utopia-php/cache/issues",
                "source": "https://github.com/utopia-php/cache/tree/0.7.0"
            },
            "time": "2022-10-16T06:04:12+00:00"
        },
        {
            "name": "utopia-php/framework",
            "version": "0.22.1",
            "source": {
                "type": "git",
                "url": "https://github.com/utopia-php/framework.git",
                "reference": "9f35d36ed4b8fa1c92962c77ef02b49c2f5919df"
            },
            "dist": {
                "type": "zip",
                "url": "https://api.github.com/repos/utopia-php/framework/zipball/9f35d36ed4b8fa1c92962c77ef02b49c2f5919df",
                "reference": "9f35d36ed4b8fa1c92962c77ef02b49c2f5919df",
                "shasum": ""
            },
            "require": {
                "php": ">=8.0.0"
            },
            "require-dev": {
                "phpunit/phpunit": "^9.5.25",
                "vimeo/psalm": "^4.27.0"
            },
            "type": "library",
            "autoload": {
                "psr-4": {
                    "Utopia\\": "src/"
                }
            },
            "notification-url": "https://packagist.org/downloads/",
            "license": [
                "MIT"
            ],
            "authors": [
                {
                    "name": "Eldad Fux",
                    "email": "eldad@appwrite.io"
                }
            ],
            "description": "A simple, light and advanced PHP framework",
            "keywords": [
                "framework",
                "php",
                "upf"
            ],
            "support": {
                "issues": "https://github.com/utopia-php/framework/issues",
                "source": "https://github.com/utopia-php/framework/tree/0.22.1"
<<<<<<< HEAD
            },
            "time": "2022-10-07T14:51:40+00:00"
        },
        {
            "name": "utopia-php/mongo",
            "version": "dev-shmuel.1",
            "source": {
                "type": "git",
                "url": "https://github.com/utopia-php/mongo",
                "reference": "e106e5a017befcace3f78d19f93a2898e14c4063"
            },
            "require": {
                "ext-mongodb": "*",
                "mongodb/mongodb": "1.8.0",
                "php": ">=8.0"
            },
            "require-dev": {
                "fakerphp/faker": "^1.14",
                "phpunit/phpunit": "^9.4",
                "swoole/ide-helper": "4.8.0"
            },
            "type": "library",
            "autoload": {
                "psr-4": {
                    "Utopia\\Mongo\\": "src"
                }
            },
            "autoload-dev": {
                "psr-4": {
                    "Utopia\\Tests\\": "tests"
                }
            },
            "license": [
                "MIT"
            ],
            "authors": [
                {
                    "name": "Eldad Fux",
                    "email": "eldad@appwrite.io"
                },
                {
                    "name": "Wess",
                    "email": "wess@appwrite.io"
                }
            ],
            "description": "A simple library to manage Mongo database",
            "keywords": [
                "database",
                "mongo",
                "php",
                "upf",
                "utopia"
            ],
            "time": "2022-10-13T07:31:04+00:00"
=======
            },
            "time": "2022-10-07T14:51:40+00:00"
>>>>>>> 4553c3d1
        }
    ],
    "packages-dev": [
        {
            "name": "amphp/amp",
            "version": "v2.6.2",
            "source": {
                "type": "git",
                "url": "https://github.com/amphp/amp.git",
                "reference": "9d5100cebffa729aaffecd3ad25dc5aeea4f13bb"
            },
            "dist": {
                "type": "zip",
                "url": "https://api.github.com/repos/amphp/amp/zipball/9d5100cebffa729aaffecd3ad25dc5aeea4f13bb",
                "reference": "9d5100cebffa729aaffecd3ad25dc5aeea4f13bb",
                "shasum": ""
            },
            "require": {
                "php": ">=7.1"
            },
            "require-dev": {
                "amphp/php-cs-fixer-config": "dev-master",
                "amphp/phpunit-util": "^1",
                "ext-json": "*",
                "jetbrains/phpstorm-stubs": "^2019.3",
                "phpunit/phpunit": "^7 | ^8 | ^9",
                "psalm/phar": "^3.11@dev",
                "react/promise": "^2"
            },
            "type": "library",
            "extra": {
                "branch-alias": {
                    "dev-master": "2.x-dev"
                }
            },
            "autoload": {
                "files": [
                    "lib/functions.php",
                    "lib/Internal/functions.php"
                ],
                "psr-4": {
                    "Amp\\": "lib"
                }
            },
            "notification-url": "https://packagist.org/downloads/",
            "license": [
                "MIT"
            ],
            "authors": [
                {
                    "name": "Daniel Lowrey",
                    "email": "rdlowrey@php.net"
                },
                {
                    "name": "Aaron Piotrowski",
                    "email": "aaron@trowski.com"
                },
                {
                    "name": "Bob Weinand",
                    "email": "bobwei9@hotmail.com"
                },
                {
                    "name": "Niklas Keller",
                    "email": "me@kelunik.com"
                }
            ],
            "description": "A non-blocking concurrency framework for PHP applications.",
            "homepage": "https://amphp.org/amp",
            "keywords": [
                "async",
                "asynchronous",
                "awaitable",
                "concurrency",
                "event",
                "event-loop",
                "future",
                "non-blocking",
                "promise"
            ],
            "support": {
                "irc": "irc://irc.freenode.org/amphp",
                "issues": "https://github.com/amphp/amp/issues",
                "source": "https://github.com/amphp/amp/tree/v2.6.2"
            },
            "funding": [
                {
                    "url": "https://github.com/amphp",
                    "type": "github"
                }
            ],
            "time": "2022-02-20T17:52:18+00:00"
        },
        {
            "name": "amphp/byte-stream",
            "version": "v1.8.1",
            "source": {
                "type": "git",
                "url": "https://github.com/amphp/byte-stream.git",
                "reference": "acbd8002b3536485c997c4e019206b3f10ca15bd"
            },
            "dist": {
                "type": "zip",
                "url": "https://api.github.com/repos/amphp/byte-stream/zipball/acbd8002b3536485c997c4e019206b3f10ca15bd",
                "reference": "acbd8002b3536485c997c4e019206b3f10ca15bd",
                "shasum": ""
            },
            "require": {
                "amphp/amp": "^2",
                "php": ">=7.1"
            },
            "require-dev": {
                "amphp/php-cs-fixer-config": "dev-master",
                "amphp/phpunit-util": "^1.4",
                "friendsofphp/php-cs-fixer": "^2.3",
                "jetbrains/phpstorm-stubs": "^2019.3",
                "phpunit/phpunit": "^6 || ^7 || ^8",
                "psalm/phar": "^3.11.4"
            },
            "type": "library",
            "extra": {
                "branch-alias": {
                    "dev-master": "1.x-dev"
                }
            },
            "autoload": {
                "files": [
                    "lib/functions.php"
                ],
                "psr-4": {
                    "Amp\\ByteStream\\": "lib"
                }
            },
            "notification-url": "https://packagist.org/downloads/",
            "license": [
                "MIT"
            ],
            "authors": [
                {
                    "name": "Aaron Piotrowski",
                    "email": "aaron@trowski.com"
                },
                {
                    "name": "Niklas Keller",
                    "email": "me@kelunik.com"
                }
            ],
            "description": "A stream abstraction to make working with non-blocking I/O simple.",
            "homepage": "http://amphp.org/byte-stream",
            "keywords": [
                "amp",
                "amphp",
                "async",
                "io",
                "non-blocking",
                "stream"
            ],
            "support": {
                "irc": "irc://irc.freenode.org/amphp",
                "issues": "https://github.com/amphp/byte-stream/issues",
                "source": "https://github.com/amphp/byte-stream/tree/v1.8.1"
            },
            "funding": [
                {
                    "url": "https://github.com/amphp",
                    "type": "github"
                }
            ],
            "time": "2021-03-30T17:13:30+00:00"
        },
        {
            "name": "composer/semver",
            "version": "3.3.2",
            "source": {
                "type": "git",
                "url": "https://github.com/composer/semver.git",
                "reference": "3953f23262f2bff1919fc82183ad9acb13ff62c9"
            },
            "dist": {
                "type": "zip",
                "url": "https://api.github.com/repos/composer/semver/zipball/3953f23262f2bff1919fc82183ad9acb13ff62c9",
                "reference": "3953f23262f2bff1919fc82183ad9acb13ff62c9",
                "shasum": ""
            },
            "require": {
                "php": "^5.3.2 || ^7.0 || ^8.0"
            },
            "require-dev": {
                "phpstan/phpstan": "^1.4",
                "symfony/phpunit-bridge": "^4.2 || ^5"
            },
            "type": "library",
            "extra": {
                "branch-alias": {
                    "dev-main": "3.x-dev"
                }
            },
            "autoload": {
                "psr-4": {
                    "Composer\\Semver\\": "src"
                }
            },
            "notification-url": "https://packagist.org/downloads/",
            "license": [
                "MIT"
            ],
            "authors": [
                {
                    "name": "Nils Adermann",
                    "email": "naderman@naderman.de",
                    "homepage": "http://www.naderman.de"
                },
                {
                    "name": "Jordi Boggiano",
                    "email": "j.boggiano@seld.be",
                    "homepage": "http://seld.be"
                },
                {
                    "name": "Rob Bast",
                    "email": "rob.bast@gmail.com",
                    "homepage": "http://robbast.nl"
                }
            ],
            "description": "Semver library that offers utilities, version constraint parsing and validation.",
            "keywords": [
                "semantic",
                "semver",
                "validation",
                "versioning"
            ],
            "support": {
                "irc": "irc://irc.freenode.org/composer",
                "issues": "https://github.com/composer/semver/issues",
                "source": "https://github.com/composer/semver/tree/3.3.2"
            },
            "funding": [
                {
                    "url": "https://packagist.com",
                    "type": "custom"
                },
                {
                    "url": "https://github.com/composer",
                    "type": "github"
                },
                {
                    "url": "https://tidelift.com/funding/github/packagist/composer/composer",
                    "type": "tidelift"
                }
            ],
            "time": "2022-04-01T19:23:25+00:00"
        },
        {
            "name": "composer/xdebug-handler",
            "version": "1.4.6",
            "source": {
                "type": "git",
                "url": "https://github.com/composer/xdebug-handler.git",
                "reference": "f27e06cd9675801df441b3656569b328e04aa37c"
            },
            "dist": {
                "type": "zip",
                "url": "https://api.github.com/repos/composer/xdebug-handler/zipball/f27e06cd9675801df441b3656569b328e04aa37c",
                "reference": "f27e06cd9675801df441b3656569b328e04aa37c",
                "shasum": ""
            },
            "require": {
                "php": "^5.3.2 || ^7.0 || ^8.0",
                "psr/log": "^1.0"
            },
            "require-dev": {
                "phpstan/phpstan": "^0.12.55",
                "symfony/phpunit-bridge": "^4.2 || ^5"
            },
            "type": "library",
            "autoload": {
                "psr-4": {
                    "Composer\\XdebugHandler\\": "src"
                }
            },
            "notification-url": "https://packagist.org/downloads/",
            "license": [
                "MIT"
            ],
            "authors": [
                {
                    "name": "John Stevenson",
                    "email": "john-stevenson@blueyonder.co.uk"
                }
            ],
            "description": "Restarts a process without Xdebug.",
            "keywords": [
                "Xdebug",
                "performance"
            ],
            "support": {
                "irc": "irc://irc.freenode.org/composer",
                "issues": "https://github.com/composer/xdebug-handler/issues",
                "source": "https://github.com/composer/xdebug-handler/tree/1.4.6"
            },
            "funding": [
                {
                    "url": "https://packagist.com",
                    "type": "custom"
                },
                {
                    "url": "https://github.com/composer",
                    "type": "github"
                },
                {
                    "url": "https://tidelift.com/funding/github/packagist/composer/composer",
                    "type": "tidelift"
                }
            ],
            "time": "2021-03-25T17:01:18+00:00"
        },
        {
            "name": "dnoegel/php-xdg-base-dir",
            "version": "v0.1.1",
            "source": {
                "type": "git",
                "url": "https://github.com/dnoegel/php-xdg-base-dir.git",
                "reference": "8f8a6e48c5ecb0f991c2fdcf5f154a47d85f9ffd"
            },
            "dist": {
                "type": "zip",
                "url": "https://api.github.com/repos/dnoegel/php-xdg-base-dir/zipball/8f8a6e48c5ecb0f991c2fdcf5f154a47d85f9ffd",
                "reference": "8f8a6e48c5ecb0f991c2fdcf5f154a47d85f9ffd",
                "shasum": ""
            },
            "require": {
                "php": ">=5.3.2"
            },
            "require-dev": {
                "phpunit/phpunit": "~7.0|~6.0|~5.0|~4.8.35"
            },
            "type": "library",
            "autoload": {
                "psr-4": {
                    "XdgBaseDir\\": "src/"
                }
            },
            "notification-url": "https://packagist.org/downloads/",
            "license": [
                "MIT"
            ],
            "description": "implementation of xdg base directory specification for php",
            "support": {
                "issues": "https://github.com/dnoegel/php-xdg-base-dir/issues",
                "source": "https://github.com/dnoegel/php-xdg-base-dir/tree/v0.1.1"
            },
            "time": "2019-12-04T15:06:13+00:00"
        },
        {
            "name": "doctrine/instantiator",
            "version": "1.4.1",
            "source": {
                "type": "git",
                "url": "https://github.com/doctrine/instantiator.git",
                "reference": "10dcfce151b967d20fde1b34ae6640712c3891bc"
            },
            "dist": {
                "type": "zip",
                "url": "https://api.github.com/repos/doctrine/instantiator/zipball/10dcfce151b967d20fde1b34ae6640712c3891bc",
                "reference": "10dcfce151b967d20fde1b34ae6640712c3891bc",
                "shasum": ""
            },
            "require": {
                "php": "^7.1 || ^8.0"
            },
            "require-dev": {
                "doctrine/coding-standard": "^9",
                "ext-pdo": "*",
                "ext-phar": "*",
                "phpbench/phpbench": "^0.16 || ^1",
                "phpstan/phpstan": "^1.4",
                "phpstan/phpstan-phpunit": "^1",
                "phpunit/phpunit": "^7.5 || ^8.5 || ^9.5",
                "vimeo/psalm": "^4.22"
            },
            "type": "library",
            "autoload": {
                "psr-4": {
                    "Doctrine\\Instantiator\\": "src/Doctrine/Instantiator/"
                }
            },
            "notification-url": "https://packagist.org/downloads/",
            "license": [
                "MIT"
            ],
            "authors": [
                {
                    "name": "Marco Pivetta",
                    "email": "ocramius@gmail.com",
                    "homepage": "https://ocramius.github.io/"
                }
            ],
            "description": "A small, lightweight utility to instantiate objects in PHP without invoking their constructors",
            "homepage": "https://www.doctrine-project.org/projects/instantiator.html",
            "keywords": [
                "constructor",
                "instantiate"
            ],
            "support": {
                "issues": "https://github.com/doctrine/instantiator/issues",
                "source": "https://github.com/doctrine/instantiator/tree/1.4.1"
            },
            "funding": [
                {
                    "url": "https://www.doctrine-project.org/sponsorship.html",
                    "type": "custom"
                },
                {
                    "url": "https://www.patreon.com/phpdoctrine",
                    "type": "patreon"
                },
                {
                    "url": "https://tidelift.com/funding/github/packagist/doctrine%2Finstantiator",
                    "type": "tidelift"
                }
            ],
            "time": "2022-03-03T08:28:38+00:00"
        },
        {
            "name": "fakerphp/faker",
            "version": "v1.20.0",
            "source": {
                "type": "git",
                "url": "https://github.com/FakerPHP/Faker.git",
                "reference": "37f751c67a5372d4e26353bd9384bc03744ec77b"
            },
            "dist": {
                "type": "zip",
                "url": "https://api.github.com/repos/FakerPHP/Faker/zipball/37f751c67a5372d4e26353bd9384bc03744ec77b",
                "reference": "37f751c67a5372d4e26353bd9384bc03744ec77b",
                "shasum": ""
            },
            "require": {
                "php": "^7.1 || ^8.0",
                "psr/container": "^1.0 || ^2.0",
                "symfony/deprecation-contracts": "^2.2 || ^3.0"
            },
            "conflict": {
                "fzaninotto/faker": "*"
            },
            "require-dev": {
                "bamarni/composer-bin-plugin": "^1.4.1",
                "doctrine/persistence": "^1.3 || ^2.0",
                "ext-intl": "*",
                "symfony/phpunit-bridge": "^4.4 || ^5.2"
            },
            "suggest": {
                "doctrine/orm": "Required to use Faker\\ORM\\Doctrine",
                "ext-curl": "Required by Faker\\Provider\\Image to download images.",
                "ext-dom": "Required by Faker\\Provider\\HtmlLorem for generating random HTML.",
                "ext-iconv": "Required by Faker\\Provider\\ru_RU\\Text::realText() for generating real Russian text.",
                "ext-mbstring": "Required for multibyte Unicode string functionality."
            },
            "type": "library",
            "extra": {
                "branch-alias": {
                    "dev-main": "v1.20-dev"
                }
            },
            "autoload": {
                "psr-4": {
                    "Faker\\": "src/Faker/"
                }
            },
            "notification-url": "https://packagist.org/downloads/",
            "license": [
                "MIT"
            ],
            "authors": [
                {
                    "name": "François Zaninotto"
                }
            ],
            "description": "Faker is a PHP library that generates fake data for you.",
            "keywords": [
                "data",
                "faker",
                "fixtures"
            ],
            "support": {
                "issues": "https://github.com/FakerPHP/Faker/issues",
                "source": "https://github.com/FakerPHP/Faker/tree/v1.20.0"
            },
            "time": "2022-07-20T13:12:54+00:00"
        },
        {
            "name": "felixfbecker/advanced-json-rpc",
            "version": "v3.2.1",
            "source": {
                "type": "git",
                "url": "https://github.com/felixfbecker/php-advanced-json-rpc.git",
                "reference": "b5f37dbff9a8ad360ca341f3240dc1c168b45447"
            },
            "dist": {
                "type": "zip",
                "url": "https://api.github.com/repos/felixfbecker/php-advanced-json-rpc/zipball/b5f37dbff9a8ad360ca341f3240dc1c168b45447",
                "reference": "b5f37dbff9a8ad360ca341f3240dc1c168b45447",
                "shasum": ""
            },
            "require": {
                "netresearch/jsonmapper": "^1.0 || ^2.0 || ^3.0 || ^4.0",
                "php": "^7.1 || ^8.0",
                "phpdocumentor/reflection-docblock": "^4.3.4 || ^5.0.0"
            },
            "require-dev": {
                "phpunit/phpunit": "^7.0 || ^8.0"
            },
            "type": "library",
            "autoload": {
                "psr-4": {
                    "AdvancedJsonRpc\\": "lib/"
                }
            },
            "notification-url": "https://packagist.org/downloads/",
            "license": [
                "ISC"
            ],
            "authors": [
                {
                    "name": "Felix Becker",
                    "email": "felix.b@outlook.com"
                }
            ],
            "description": "A more advanced JSONRPC implementation",
            "support": {
                "issues": "https://github.com/felixfbecker/php-advanced-json-rpc/issues",
                "source": "https://github.com/felixfbecker/php-advanced-json-rpc/tree/v3.2.1"
            },
            "time": "2021-06-11T22:34:44+00:00"
        },
        {
            "name": "felixfbecker/language-server-protocol",
            "version": "v1.5.2",
            "source": {
                "type": "git",
                "url": "https://github.com/felixfbecker/php-language-server-protocol.git",
                "reference": "6e82196ffd7c62f7794d778ca52b69feec9f2842"
            },
            "dist": {
                "type": "zip",
                "url": "https://api.github.com/repos/felixfbecker/php-language-server-protocol/zipball/6e82196ffd7c62f7794d778ca52b69feec9f2842",
                "reference": "6e82196ffd7c62f7794d778ca52b69feec9f2842",
                "shasum": ""
            },
            "require": {
                "php": ">=7.1"
            },
            "require-dev": {
                "phpstan/phpstan": "*",
                "squizlabs/php_codesniffer": "^3.1",
                "vimeo/psalm": "^4.0"
            },
            "type": "library",
            "extra": {
                "branch-alias": {
                    "dev-master": "1.x-dev"
                }
            },
            "autoload": {
                "psr-4": {
                    "LanguageServerProtocol\\": "src/"
                }
            },
            "notification-url": "https://packagist.org/downloads/",
            "license": [
                "ISC"
            ],
            "authors": [
                {
                    "name": "Felix Becker",
                    "email": "felix.b@outlook.com"
                }
            ],
            "description": "PHP classes for the Language Server Protocol",
            "keywords": [
                "language",
                "microsoft",
                "php",
                "server"
            ],
            "support": {
                "issues": "https://github.com/felixfbecker/php-language-server-protocol/issues",
                "source": "https://github.com/felixfbecker/php-language-server-protocol/tree/v1.5.2"
            },
            "time": "2022-03-02T22:36:06+00:00"
        },
        {
            "name": "laravel/pint",
            "version": "v1.2.0",
            "source": {
                "type": "git",
                "url": "https://github.com/laravel/pint.git",
                "reference": "1d276e4c803397a26cc337df908f55c2a4e90d86"
            },
            "dist": {
                "type": "zip",
                "url": "https://api.github.com/repos/laravel/pint/zipball/1d276e4c803397a26cc337df908f55c2a4e90d86",
                "reference": "1d276e4c803397a26cc337df908f55c2a4e90d86",
                "shasum": ""
            },
            "require": {
                "ext-json": "*",
                "ext-mbstring": "*",
                "ext-tokenizer": "*",
                "ext-xml": "*",
                "php": "^8.0"
            },
            "require-dev": {
                "friendsofphp/php-cs-fixer": "^3.11.0",
                "illuminate/view": "^9.27",
                "laravel-zero/framework": "^9.1.3",
                "mockery/mockery": "^1.5.0",
                "nunomaduro/larastan": "^2.2",
                "nunomaduro/termwind": "^1.14.0",
                "pestphp/pest": "^1.22.1"
            },
            "bin": [
                "builds/pint"
            ],
            "type": "project",
            "autoload": {
                "psr-4": {
                    "App\\": "app/",
                    "Database\\Seeders\\": "database/seeders/",
                    "Database\\Factories\\": "database/factories/"
                }
            },
            "notification-url": "https://packagist.org/downloads/",
            "license": [
                "MIT"
            ],
            "authors": [
                {
                    "name": "Nuno Maduro",
                    "email": "enunomaduro@gmail.com"
                }
            ],
            "description": "An opinionated code formatter for PHP.",
            "homepage": "https://laravel.com",
            "keywords": [
                "format",
                "formatter",
                "lint",
                "linter",
                "php"
            ],
            "support": {
                "issues": "https://github.com/laravel/pint/issues",
                "source": "https://github.com/laravel/pint"
            },
            "time": "2022-09-13T15:07:15+00:00"
        },
        {
            "name": "myclabs/deep-copy",
            "version": "1.11.0",
            "source": {
                "type": "git",
                "url": "https://github.com/myclabs/DeepCopy.git",
                "reference": "14daed4296fae74d9e3201d2c4925d1acb7aa614"
            },
            "dist": {
                "type": "zip",
                "url": "https://api.github.com/repos/myclabs/DeepCopy/zipball/14daed4296fae74d9e3201d2c4925d1acb7aa614",
                "reference": "14daed4296fae74d9e3201d2c4925d1acb7aa614",
                "shasum": ""
            },
            "require": {
                "php": "^7.1 || ^8.0"
            },
            "conflict": {
                "doctrine/collections": "<1.6.8",
                "doctrine/common": "<2.13.3 || >=3,<3.2.2"
            },
            "require-dev": {
                "doctrine/collections": "^1.6.8",
                "doctrine/common": "^2.13.3 || ^3.2.2",
                "phpunit/phpunit": "^7.5.20 || ^8.5.23 || ^9.5.13"
            },
            "type": "library",
            "autoload": {
                "files": [
                    "src/DeepCopy/deep_copy.php"
                ],
                "psr-4": {
                    "DeepCopy\\": "src/DeepCopy/"
                }
            },
            "notification-url": "https://packagist.org/downloads/",
            "license": [
                "MIT"
            ],
            "description": "Create deep copies (clones) of your objects",
            "keywords": [
                "clone",
                "copy",
                "duplicate",
                "object",
                "object graph"
            ],
            "support": {
                "issues": "https://github.com/myclabs/DeepCopy/issues",
                "source": "https://github.com/myclabs/DeepCopy/tree/1.11.0"
            },
            "funding": [
                {
                    "url": "https://tidelift.com/funding/github/packagist/myclabs/deep-copy",
                    "type": "tidelift"
                }
            ],
            "time": "2022-03-03T13:19:32+00:00"
        },
        {
            "name": "netresearch/jsonmapper",
            "version": "v3.1.1",
            "source": {
                "type": "git",
                "url": "https://github.com/cweiske/jsonmapper.git",
                "reference": "ba09f0e456d4f00cef84e012da5715625594407c"
            },
            "dist": {
                "type": "zip",
                "url": "https://api.github.com/repos/cweiske/jsonmapper/zipball/ba09f0e456d4f00cef84e012da5715625594407c",
                "reference": "ba09f0e456d4f00cef84e012da5715625594407c",
                "shasum": ""
            },
            "require": {
                "ext-json": "*",
                "ext-pcre": "*",
                "ext-reflection": "*",
                "ext-spl": "*",
                "php": ">=5.6"
            },
            "require-dev": {
                "phpunit/phpunit": "~4.8.35 || ~5.7 || ~6.4 || ~7.0",
                "squizlabs/php_codesniffer": "~3.5"
            },
            "type": "library",
            "autoload": {
                "psr-0": {
                    "JsonMapper": "src/"
                }
            },
            "notification-url": "https://packagist.org/downloads/",
            "license": [
                "OSL-3.0"
            ],
            "authors": [
                {
                    "name": "Christian Weiske",
                    "email": "cweiske@cweiske.de",
                    "homepage": "http://github.com/cweiske/jsonmapper/",
                    "role": "Developer"
                }
            ],
            "description": "Map nested JSON structures onto PHP classes",
            "support": {
                "email": "cweiske@cweiske.de",
                "issues": "https://github.com/cweiske/jsonmapper/issues",
                "source": "https://github.com/cweiske/jsonmapper/tree/v3.1.1"
            },
            "time": "2020-11-02T19:19:54+00:00"
        },
        {
            "name": "nikic/php-parser",
            "version": "v4.15.1",
            "source": {
                "type": "git",
                "url": "https://github.com/nikic/PHP-Parser.git",
                "reference": "0ef6c55a3f47f89d7a374e6f835197a0b5fcf900"
            },
            "dist": {
                "type": "zip",
                "url": "https://api.github.com/repos/nikic/PHP-Parser/zipball/0ef6c55a3f47f89d7a374e6f835197a0b5fcf900",
                "reference": "0ef6c55a3f47f89d7a374e6f835197a0b5fcf900",
                "shasum": ""
            },
            "require": {
                "ext-tokenizer": "*",
                "php": ">=7.0"
            },
            "require-dev": {
                "ircmaxell/php-yacc": "^0.0.7",
                "phpunit/phpunit": "^6.5 || ^7.0 || ^8.0 || ^9.0"
            },
            "bin": [
                "bin/php-parse"
            ],
            "type": "library",
            "extra": {
                "branch-alias": {
                    "dev-master": "4.9-dev"
                }
            },
            "autoload": {
                "psr-4": {
                    "PhpParser\\": "lib/PhpParser"
                }
            },
            "notification-url": "https://packagist.org/downloads/",
            "license": [
                "BSD-3-Clause"
            ],
            "authors": [
                {
                    "name": "Nikita Popov"
                }
            ],
            "description": "A PHP parser written in PHP",
            "keywords": [
                "parser",
                "php"
            ],
            "support": {
                "issues": "https://github.com/nikic/PHP-Parser/issues",
                "source": "https://github.com/nikic/PHP-Parser/tree/v4.15.1"
            },
            "time": "2022-09-04T07:30:47+00:00"
        },
        {
            "name": "openlss/lib-array2xml",
            "version": "1.0.0",
            "source": {
                "type": "git",
                "url": "https://github.com/nullivex/lib-array2xml.git",
                "reference": "a91f18a8dfc69ffabe5f9b068bc39bb202c81d90"
            },
            "dist": {
                "type": "zip",
                "url": "https://api.github.com/repos/nullivex/lib-array2xml/zipball/a91f18a8dfc69ffabe5f9b068bc39bb202c81d90",
                "reference": "a91f18a8dfc69ffabe5f9b068bc39bb202c81d90",
                "shasum": ""
            },
            "require": {
                "php": ">=5.3.2"
            },
            "type": "library",
            "autoload": {
                "psr-0": {
                    "LSS": ""
                }
            },
            "notification-url": "https://packagist.org/downloads/",
            "license": [
                "Apache-2.0"
            ],
            "authors": [
                {
                    "name": "Bryan Tong",
                    "email": "bryan@nullivex.com",
                    "homepage": "https://www.nullivex.com"
                },
                {
                    "name": "Tony Butler",
                    "email": "spudz76@gmail.com",
                    "homepage": "https://www.nullivex.com"
                }
            ],
            "description": "Array2XML conversion library credit to lalit.org",
            "homepage": "https://www.nullivex.com",
            "keywords": [
                "array",
                "array conversion",
                "xml",
                "xml conversion"
            ],
            "support": {
                "issues": "https://github.com/nullivex/lib-array2xml/issues",
                "source": "https://github.com/nullivex/lib-array2xml/tree/master"
            },
            "time": "2019-03-29T20:06:56+00:00"
        },
        {
            "name": "phar-io/manifest",
            "version": "2.0.3",
            "source": {
                "type": "git",
                "url": "https://github.com/phar-io/manifest.git",
                "reference": "97803eca37d319dfa7826cc2437fc020857acb53"
            },
            "dist": {
                "type": "zip",
                "url": "https://api.github.com/repos/phar-io/manifest/zipball/97803eca37d319dfa7826cc2437fc020857acb53",
                "reference": "97803eca37d319dfa7826cc2437fc020857acb53",
                "shasum": ""
            },
            "require": {
                "ext-dom": "*",
                "ext-phar": "*",
                "ext-xmlwriter": "*",
                "phar-io/version": "^3.0.1",
                "php": "^7.2 || ^8.0"
            },
            "type": "library",
            "extra": {
                "branch-alias": {
                    "dev-master": "2.0.x-dev"
                }
            },
            "autoload": {
                "classmap": [
                    "src/"
                ]
            },
            "notification-url": "https://packagist.org/downloads/",
            "license": [
                "BSD-3-Clause"
            ],
            "authors": [
                {
                    "name": "Arne Blankerts",
                    "email": "arne@blankerts.de",
                    "role": "Developer"
                },
                {
                    "name": "Sebastian Heuer",
                    "email": "sebastian@phpeople.de",
                    "role": "Developer"
                },
                {
                    "name": "Sebastian Bergmann",
                    "email": "sebastian@phpunit.de",
                    "role": "Developer"
                }
            ],
            "description": "Component for reading phar.io manifest information from a PHP Archive (PHAR)",
            "support": {
                "issues": "https://github.com/phar-io/manifest/issues",
                "source": "https://github.com/phar-io/manifest/tree/2.0.3"
            },
            "time": "2021-07-20T11:28:43+00:00"
        },
        {
            "name": "phar-io/version",
            "version": "3.2.1",
            "source": {
                "type": "git",
                "url": "https://github.com/phar-io/version.git",
                "reference": "4f7fd7836c6f332bb2933569e566a0d6c4cbed74"
            },
            "dist": {
                "type": "zip",
                "url": "https://api.github.com/repos/phar-io/version/zipball/4f7fd7836c6f332bb2933569e566a0d6c4cbed74",
                "reference": "4f7fd7836c6f332bb2933569e566a0d6c4cbed74",
                "shasum": ""
            },
            "require": {
                "php": "^7.2 || ^8.0"
            },
            "type": "library",
            "autoload": {
                "classmap": [
                    "src/"
                ]
            },
            "notification-url": "https://packagist.org/downloads/",
            "license": [
                "BSD-3-Clause"
            ],
            "authors": [
                {
                    "name": "Arne Blankerts",
                    "email": "arne@blankerts.de",
                    "role": "Developer"
                },
                {
                    "name": "Sebastian Heuer",
                    "email": "sebastian@phpeople.de",
                    "role": "Developer"
                },
                {
                    "name": "Sebastian Bergmann",
                    "email": "sebastian@phpunit.de",
                    "role": "Developer"
                }
            ],
            "description": "Library for handling version information and constraints",
            "support": {
                "issues": "https://github.com/phar-io/version/issues",
                "source": "https://github.com/phar-io/version/tree/3.2.1"
            },
            "time": "2022-02-21T01:04:05+00:00"
        },
        {
            "name": "phpdocumentor/reflection-common",
            "version": "2.2.0",
            "source": {
                "type": "git",
                "url": "https://github.com/phpDocumentor/ReflectionCommon.git",
                "reference": "1d01c49d4ed62f25aa84a747ad35d5a16924662b"
            },
            "dist": {
                "type": "zip",
                "url": "https://api.github.com/repos/phpDocumentor/ReflectionCommon/zipball/1d01c49d4ed62f25aa84a747ad35d5a16924662b",
                "reference": "1d01c49d4ed62f25aa84a747ad35d5a16924662b",
                "shasum": ""
            },
            "require": {
                "php": "^7.2 || ^8.0"
            },
            "type": "library",
            "extra": {
                "branch-alias": {
                    "dev-2.x": "2.x-dev"
                }
            },
            "autoload": {
                "psr-4": {
                    "phpDocumentor\\Reflection\\": "src/"
                }
            },
            "notification-url": "https://packagist.org/downloads/",
            "license": [
                "MIT"
            ],
            "authors": [
                {
                    "name": "Jaap van Otterdijk",
                    "email": "opensource@ijaap.nl"
                }
            ],
            "description": "Common reflection classes used by phpdocumentor to reflect the code structure",
            "homepage": "http://www.phpdoc.org",
            "keywords": [
                "FQSEN",
                "phpDocumentor",
                "phpdoc",
                "reflection",
                "static analysis"
            ],
            "support": {
                "issues": "https://github.com/phpDocumentor/ReflectionCommon/issues",
                "source": "https://github.com/phpDocumentor/ReflectionCommon/tree/2.x"
            },
            "time": "2020-06-27T09:03:43+00:00"
        },
        {
            "name": "phpdocumentor/reflection-docblock",
            "version": "5.3.0",
            "source": {
                "type": "git",
                "url": "https://github.com/phpDocumentor/ReflectionDocBlock.git",
                "reference": "622548b623e81ca6d78b721c5e029f4ce664f170"
            },
            "dist": {
                "type": "zip",
                "url": "https://api.github.com/repos/phpDocumentor/ReflectionDocBlock/zipball/622548b623e81ca6d78b721c5e029f4ce664f170",
                "reference": "622548b623e81ca6d78b721c5e029f4ce664f170",
                "shasum": ""
            },
            "require": {
                "ext-filter": "*",
                "php": "^7.2 || ^8.0",
                "phpdocumentor/reflection-common": "^2.2",
                "phpdocumentor/type-resolver": "^1.3",
                "webmozart/assert": "^1.9.1"
            },
            "require-dev": {
                "mockery/mockery": "~1.3.2",
                "psalm/phar": "^4.8"
            },
            "type": "library",
            "extra": {
                "branch-alias": {
                    "dev-master": "5.x-dev"
                }
            },
            "autoload": {
                "psr-4": {
                    "phpDocumentor\\Reflection\\": "src"
                }
            },
            "notification-url": "https://packagist.org/downloads/",
            "license": [
                "MIT"
            ],
            "authors": [
                {
                    "name": "Mike van Riel",
                    "email": "me@mikevanriel.com"
                },
                {
                    "name": "Jaap van Otterdijk",
                    "email": "account@ijaap.nl"
                }
            ],
            "description": "With this component, a library can provide support for annotations via DocBlocks or otherwise retrieve information that is embedded in a DocBlock.",
            "support": {
                "issues": "https://github.com/phpDocumentor/ReflectionDocBlock/issues",
                "source": "https://github.com/phpDocumentor/ReflectionDocBlock/tree/5.3.0"
            },
            "time": "2021-10-19T17:43:47+00:00"
        },
        {
            "name": "phpdocumentor/type-resolver",
            "version": "1.6.2",
            "source": {
                "type": "git",
                "url": "https://github.com/phpDocumentor/TypeResolver.git",
                "reference": "48f445a408c131e38cab1c235aa6d2bb7a0bb20d"
            },
            "dist": {
                "type": "zip",
                "url": "https://api.github.com/repos/phpDocumentor/TypeResolver/zipball/48f445a408c131e38cab1c235aa6d2bb7a0bb20d",
                "reference": "48f445a408c131e38cab1c235aa6d2bb7a0bb20d",
                "shasum": ""
            },
            "require": {
                "php": "^7.4 || ^8.0",
                "phpdocumentor/reflection-common": "^2.0"
            },
            "require-dev": {
                "ext-tokenizer": "*",
                "phpstan/extension-installer": "^1.1",
                "phpstan/phpstan": "^1.8",
                "phpstan/phpstan-phpunit": "^1.1",
                "phpunit/phpunit": "^9.5",
                "rector/rector": "^0.13.9",
                "vimeo/psalm": "^4.25"
            },
            "type": "library",
            "extra": {
                "branch-alias": {
                    "dev-1.x": "1.x-dev"
                }
            },
            "autoload": {
                "psr-4": {
                    "phpDocumentor\\Reflection\\": "src"
                }
            },
            "notification-url": "https://packagist.org/downloads/",
            "license": [
                "MIT"
            ],
            "authors": [
                {
                    "name": "Mike van Riel",
                    "email": "me@mikevanriel.com"
                }
            ],
            "description": "A PSR-5 based resolver of Class names, Types and Structural Element Names",
            "support": {
                "issues": "https://github.com/phpDocumentor/TypeResolver/issues",
                "source": "https://github.com/phpDocumentor/TypeResolver/tree/1.6.2"
            },
            "time": "2022-10-14T12:47:21+00:00"
        },
        {
            "name": "phpunit/php-code-coverage",
            "version": "9.2.17",
            "source": {
                "type": "git",
                "url": "https://github.com/sebastianbergmann/php-code-coverage.git",
                "reference": "aa94dc41e8661fe90c7316849907cba3007b10d8"
            },
            "dist": {
                "type": "zip",
                "url": "https://api.github.com/repos/sebastianbergmann/php-code-coverage/zipball/aa94dc41e8661fe90c7316849907cba3007b10d8",
                "reference": "aa94dc41e8661fe90c7316849907cba3007b10d8",
                "shasum": ""
            },
            "require": {
                "ext-dom": "*",
                "ext-libxml": "*",
                "ext-xmlwriter": "*",
                "nikic/php-parser": "^4.14",
                "php": ">=7.3",
                "phpunit/php-file-iterator": "^3.0.3",
                "phpunit/php-text-template": "^2.0.2",
                "sebastian/code-unit-reverse-lookup": "^2.0.2",
                "sebastian/complexity": "^2.0",
                "sebastian/environment": "^5.1.2",
                "sebastian/lines-of-code": "^1.0.3",
                "sebastian/version": "^3.0.1",
                "theseer/tokenizer": "^1.2.0"
            },
            "require-dev": {
                "phpunit/phpunit": "^9.3"
            },
            "suggest": {
                "ext-pcov": "*",
                "ext-xdebug": "*"
            },
            "type": "library",
            "extra": {
                "branch-alias": {
                    "dev-master": "9.2-dev"
                }
            },
            "autoload": {
                "classmap": [
                    "src/"
                ]
            },
            "notification-url": "https://packagist.org/downloads/",
            "license": [
                "BSD-3-Clause"
            ],
            "authors": [
                {
                    "name": "Sebastian Bergmann",
                    "email": "sebastian@phpunit.de",
                    "role": "lead"
                }
            ],
            "description": "Library that provides collection, processing, and rendering functionality for PHP code coverage information.",
            "homepage": "https://github.com/sebastianbergmann/php-code-coverage",
            "keywords": [
                "coverage",
                "testing",
                "xunit"
            ],
            "support": {
                "issues": "https://github.com/sebastianbergmann/php-code-coverage/issues",
                "source": "https://github.com/sebastianbergmann/php-code-coverage/tree/9.2.17"
            },
            "funding": [
                {
                    "url": "https://github.com/sebastianbergmann",
                    "type": "github"
                }
            ],
            "time": "2022-08-30T12:24:04+00:00"
        },
        {
            "name": "phpunit/php-file-iterator",
            "version": "3.0.6",
            "source": {
                "type": "git",
                "url": "https://github.com/sebastianbergmann/php-file-iterator.git",
                "reference": "cf1c2e7c203ac650e352f4cc675a7021e7d1b3cf"
            },
            "dist": {
                "type": "zip",
                "url": "https://api.github.com/repos/sebastianbergmann/php-file-iterator/zipball/cf1c2e7c203ac650e352f4cc675a7021e7d1b3cf",
                "reference": "cf1c2e7c203ac650e352f4cc675a7021e7d1b3cf",
                "shasum": ""
            },
            "require": {
                "php": ">=7.3"
            },
            "require-dev": {
                "phpunit/phpunit": "^9.3"
            },
            "type": "library",
            "extra": {
                "branch-alias": {
                    "dev-master": "3.0-dev"
                }
            },
            "autoload": {
                "classmap": [
                    "src/"
                ]
            },
            "notification-url": "https://packagist.org/downloads/",
            "license": [
                "BSD-3-Clause"
            ],
            "authors": [
                {
                    "name": "Sebastian Bergmann",
                    "email": "sebastian@phpunit.de",
                    "role": "lead"
                }
            ],
            "description": "FilterIterator implementation that filters files based on a list of suffixes.",
            "homepage": "https://github.com/sebastianbergmann/php-file-iterator/",
            "keywords": [
                "filesystem",
                "iterator"
            ],
            "support": {
                "issues": "https://github.com/sebastianbergmann/php-file-iterator/issues",
                "source": "https://github.com/sebastianbergmann/php-file-iterator/tree/3.0.6"
            },
            "funding": [
                {
                    "url": "https://github.com/sebastianbergmann",
                    "type": "github"
                }
            ],
            "time": "2021-12-02T12:48:52+00:00"
        },
        {
            "name": "phpunit/php-invoker",
            "version": "3.1.1",
            "source": {
                "type": "git",
                "url": "https://github.com/sebastianbergmann/php-invoker.git",
                "reference": "5a10147d0aaf65b58940a0b72f71c9ac0423cc67"
            },
            "dist": {
                "type": "zip",
                "url": "https://api.github.com/repos/sebastianbergmann/php-invoker/zipball/5a10147d0aaf65b58940a0b72f71c9ac0423cc67",
                "reference": "5a10147d0aaf65b58940a0b72f71c9ac0423cc67",
                "shasum": ""
            },
            "require": {
                "php": ">=7.3"
            },
            "require-dev": {
                "ext-pcntl": "*",
                "phpunit/phpunit": "^9.3"
            },
            "suggest": {
                "ext-pcntl": "*"
            },
            "type": "library",
            "extra": {
                "branch-alias": {
                    "dev-master": "3.1-dev"
                }
            },
            "autoload": {
                "classmap": [
                    "src/"
                ]
            },
            "notification-url": "https://packagist.org/downloads/",
            "license": [
                "BSD-3-Clause"
            ],
            "authors": [
                {
                    "name": "Sebastian Bergmann",
                    "email": "sebastian@phpunit.de",
                    "role": "lead"
                }
            ],
            "description": "Invoke callables with a timeout",
            "homepage": "https://github.com/sebastianbergmann/php-invoker/",
            "keywords": [
                "process"
            ],
            "support": {
                "issues": "https://github.com/sebastianbergmann/php-invoker/issues",
                "source": "https://github.com/sebastianbergmann/php-invoker/tree/3.1.1"
            },
            "funding": [
                {
                    "url": "https://github.com/sebastianbergmann",
                    "type": "github"
                }
            ],
            "time": "2020-09-28T05:58:55+00:00"
        },
        {
            "name": "phpunit/php-text-template",
            "version": "2.0.4",
            "source": {
                "type": "git",
                "url": "https://github.com/sebastianbergmann/php-text-template.git",
                "reference": "5da5f67fc95621df9ff4c4e5a84d6a8a2acf7c28"
            },
            "dist": {
                "type": "zip",
                "url": "https://api.github.com/repos/sebastianbergmann/php-text-template/zipball/5da5f67fc95621df9ff4c4e5a84d6a8a2acf7c28",
                "reference": "5da5f67fc95621df9ff4c4e5a84d6a8a2acf7c28",
                "shasum": ""
            },
            "require": {
                "php": ">=7.3"
            },
            "require-dev": {
                "phpunit/phpunit": "^9.3"
            },
            "type": "library",
            "extra": {
                "branch-alias": {
                    "dev-master": "2.0-dev"
                }
            },
            "autoload": {
                "classmap": [
                    "src/"
                ]
            },
            "notification-url": "https://packagist.org/downloads/",
            "license": [
                "BSD-3-Clause"
            ],
            "authors": [
                {
                    "name": "Sebastian Bergmann",
                    "email": "sebastian@phpunit.de",
                    "role": "lead"
                }
            ],
            "description": "Simple template engine.",
            "homepage": "https://github.com/sebastianbergmann/php-text-template/",
            "keywords": [
                "template"
            ],
            "support": {
                "issues": "https://github.com/sebastianbergmann/php-text-template/issues",
                "source": "https://github.com/sebastianbergmann/php-text-template/tree/2.0.4"
            },
            "funding": [
                {
                    "url": "https://github.com/sebastianbergmann",
                    "type": "github"
                }
            ],
            "time": "2020-10-26T05:33:50+00:00"
        },
        {
            "name": "phpunit/php-timer",
            "version": "5.0.3",
            "source": {
                "type": "git",
                "url": "https://github.com/sebastianbergmann/php-timer.git",
                "reference": "5a63ce20ed1b5bf577850e2c4e87f4aa902afbd2"
            },
            "dist": {
                "type": "zip",
                "url": "https://api.github.com/repos/sebastianbergmann/php-timer/zipball/5a63ce20ed1b5bf577850e2c4e87f4aa902afbd2",
                "reference": "5a63ce20ed1b5bf577850e2c4e87f4aa902afbd2",
                "shasum": ""
            },
            "require": {
                "php": ">=7.3"
            },
            "require-dev": {
                "phpunit/phpunit": "^9.3"
            },
            "type": "library",
            "extra": {
                "branch-alias": {
                    "dev-master": "5.0-dev"
                }
            },
            "autoload": {
                "classmap": [
                    "src/"
                ]
            },
            "notification-url": "https://packagist.org/downloads/",
            "license": [
                "BSD-3-Clause"
            ],
            "authors": [
                {
                    "name": "Sebastian Bergmann",
                    "email": "sebastian@phpunit.de",
                    "role": "lead"
                }
            ],
            "description": "Utility class for timing",
            "homepage": "https://github.com/sebastianbergmann/php-timer/",
            "keywords": [
                "timer"
            ],
            "support": {
                "issues": "https://github.com/sebastianbergmann/php-timer/issues",
                "source": "https://github.com/sebastianbergmann/php-timer/tree/5.0.3"
            },
            "funding": [
                {
                    "url": "https://github.com/sebastianbergmann",
                    "type": "github"
                }
            ],
            "time": "2020-10-26T13:16:10+00:00"
        },
        {
            "name": "phpunit/phpunit",
            "version": "9.5.25",
            "source": {
                "type": "git",
                "url": "https://github.com/sebastianbergmann/phpunit.git",
                "reference": "3e6f90ca7e3d02025b1d147bd8d4a89fd4ca8a1d"
            },
            "dist": {
                "type": "zip",
                "url": "https://api.github.com/repos/sebastianbergmann/phpunit/zipball/3e6f90ca7e3d02025b1d147bd8d4a89fd4ca8a1d",
                "reference": "3e6f90ca7e3d02025b1d147bd8d4a89fd4ca8a1d",
                "shasum": ""
            },
            "require": {
                "doctrine/instantiator": "^1.3.1",
                "ext-dom": "*",
                "ext-json": "*",
                "ext-libxml": "*",
                "ext-mbstring": "*",
                "ext-xml": "*",
                "ext-xmlwriter": "*",
                "myclabs/deep-copy": "^1.10.1",
                "phar-io/manifest": "^2.0.3",
                "phar-io/version": "^3.0.2",
                "php": ">=7.3",
                "phpunit/php-code-coverage": "^9.2.13",
                "phpunit/php-file-iterator": "^3.0.5",
                "phpunit/php-invoker": "^3.1.1",
                "phpunit/php-text-template": "^2.0.3",
                "phpunit/php-timer": "^5.0.2",
                "sebastian/cli-parser": "^1.0.1",
                "sebastian/code-unit": "^1.0.6",
                "sebastian/comparator": "^4.0.8",
                "sebastian/diff": "^4.0.3",
                "sebastian/environment": "^5.1.3",
                "sebastian/exporter": "^4.0.5",
                "sebastian/global-state": "^5.0.1",
                "sebastian/object-enumerator": "^4.0.3",
                "sebastian/resource-operations": "^3.0.3",
                "sebastian/type": "^3.2",
                "sebastian/version": "^3.0.2"
            },
            "suggest": {
                "ext-soap": "*",
                "ext-xdebug": "*"
            },
            "bin": [
                "phpunit"
            ],
            "type": "library",
            "extra": {
                "branch-alias": {
                    "dev-master": "9.5-dev"
                }
            },
            "autoload": {
                "files": [
                    "src/Framework/Assert/Functions.php"
                ],
                "classmap": [
                    "src/"
                ]
            },
            "notification-url": "https://packagist.org/downloads/",
            "license": [
                "BSD-3-Clause"
            ],
            "authors": [
                {
                    "name": "Sebastian Bergmann",
                    "email": "sebastian@phpunit.de",
                    "role": "lead"
                }
            ],
            "description": "The PHP Unit Testing framework.",
            "homepage": "https://phpunit.de/",
            "keywords": [
                "phpunit",
                "testing",
                "xunit"
            ],
            "support": {
                "issues": "https://github.com/sebastianbergmann/phpunit/issues",
                "source": "https://github.com/sebastianbergmann/phpunit/tree/9.5.25"
            },
            "funding": [
                {
                    "url": "https://phpunit.de/sponsors.html",
                    "type": "custom"
                },
                {
                    "url": "https://github.com/sebastianbergmann",
                    "type": "github"
                },
                {
                    "url": "https://tidelift.com/funding/github/packagist/phpunit/phpunit",
                    "type": "tidelift"
                }
            ],
            "time": "2022-09-25T03:44:45+00:00"
        },
        {
            "name": "psr/container",
            "version": "2.0.2",
            "source": {
                "type": "git",
                "url": "https://github.com/php-fig/container.git",
                "reference": "c71ecc56dfe541dbd90c5360474fbc405f8d5963"
            },
            "dist": {
                "type": "zip",
                "url": "https://api.github.com/repos/php-fig/container/zipball/c71ecc56dfe541dbd90c5360474fbc405f8d5963",
                "reference": "c71ecc56dfe541dbd90c5360474fbc405f8d5963",
                "shasum": ""
            },
            "require": {
                "php": ">=7.4.0"
            },
            "type": "library",
            "extra": {
                "branch-alias": {
                    "dev-master": "2.0.x-dev"
                }
            },
            "autoload": {
                "psr-4": {
                    "Psr\\Container\\": "src/"
                }
            },
            "notification-url": "https://packagist.org/downloads/",
            "license": [
                "MIT"
            ],
            "authors": [
                {
                    "name": "PHP-FIG",
                    "homepage": "https://www.php-fig.org/"
                }
            ],
            "description": "Common Container Interface (PHP FIG PSR-11)",
            "homepage": "https://github.com/php-fig/container",
            "keywords": [
                "PSR-11",
                "container",
                "container-interface",
                "container-interop",
                "psr"
            ],
            "support": {
                "issues": "https://github.com/php-fig/container/issues",
                "source": "https://github.com/php-fig/container/tree/2.0.2"
            },
            "time": "2021-11-05T16:47:00+00:00"
        },
        {
            "name": "psr/log",
            "version": "1.1.4",
            "source": {
                "type": "git",
                "url": "https://github.com/php-fig/log.git",
                "reference": "d49695b909c3b7628b6289db5479a1c204601f11"
            },
            "dist": {
                "type": "zip",
                "url": "https://api.github.com/repos/php-fig/log/zipball/d49695b909c3b7628b6289db5479a1c204601f11",
                "reference": "d49695b909c3b7628b6289db5479a1c204601f11",
                "shasum": ""
            },
            "require": {
                "php": ">=5.3.0"
            },
            "type": "library",
            "extra": {
                "branch-alias": {
                    "dev-master": "1.1.x-dev"
                }
            },
            "autoload": {
                "psr-4": {
                    "Psr\\Log\\": "Psr/Log/"
                }
            },
            "notification-url": "https://packagist.org/downloads/",
            "license": [
                "MIT"
            ],
            "authors": [
                {
                    "name": "PHP-FIG",
                    "homepage": "https://www.php-fig.org/"
                }
            ],
            "description": "Common interface for logging libraries",
            "homepage": "https://github.com/php-fig/log",
            "keywords": [
                "log",
                "psr",
                "psr-3"
            ],
            "support": {
                "source": "https://github.com/php-fig/log/tree/1.1.4"
            },
            "time": "2021-05-03T11:20:27+00:00"
        },
        {
            "name": "sebastian/cli-parser",
            "version": "1.0.1",
            "source": {
                "type": "git",
                "url": "https://github.com/sebastianbergmann/cli-parser.git",
                "reference": "442e7c7e687e42adc03470c7b668bc4b2402c0b2"
            },
            "dist": {
                "type": "zip",
                "url": "https://api.github.com/repos/sebastianbergmann/cli-parser/zipball/442e7c7e687e42adc03470c7b668bc4b2402c0b2",
                "reference": "442e7c7e687e42adc03470c7b668bc4b2402c0b2",
                "shasum": ""
            },
            "require": {
                "php": ">=7.3"
            },
            "require-dev": {
                "phpunit/phpunit": "^9.3"
            },
            "type": "library",
            "extra": {
                "branch-alias": {
                    "dev-master": "1.0-dev"
                }
            },
            "autoload": {
                "classmap": [
                    "src/"
                ]
            },
            "notification-url": "https://packagist.org/downloads/",
            "license": [
                "BSD-3-Clause"
            ],
            "authors": [
                {
                    "name": "Sebastian Bergmann",
                    "email": "sebastian@phpunit.de",
                    "role": "lead"
                }
            ],
            "description": "Library for parsing CLI options",
            "homepage": "https://github.com/sebastianbergmann/cli-parser",
            "support": {
                "issues": "https://github.com/sebastianbergmann/cli-parser/issues",
                "source": "https://github.com/sebastianbergmann/cli-parser/tree/1.0.1"
            },
            "funding": [
                {
                    "url": "https://github.com/sebastianbergmann",
                    "type": "github"
                }
            ],
            "time": "2020-09-28T06:08:49+00:00"
        },
        {
            "name": "sebastian/code-unit",
            "version": "1.0.8",
            "source": {
                "type": "git",
                "url": "https://github.com/sebastianbergmann/code-unit.git",
                "reference": "1fc9f64c0927627ef78ba436c9b17d967e68e120"
            },
            "dist": {
                "type": "zip",
                "url": "https://api.github.com/repos/sebastianbergmann/code-unit/zipball/1fc9f64c0927627ef78ba436c9b17d967e68e120",
                "reference": "1fc9f64c0927627ef78ba436c9b17d967e68e120",
                "shasum": ""
            },
            "require": {
                "php": ">=7.3"
            },
            "require-dev": {
                "phpunit/phpunit": "^9.3"
            },
            "type": "library",
            "extra": {
                "branch-alias": {
                    "dev-master": "1.0-dev"
                }
            },
            "autoload": {
                "classmap": [
                    "src/"
                ]
            },
            "notification-url": "https://packagist.org/downloads/",
            "license": [
                "BSD-3-Clause"
            ],
            "authors": [
                {
                    "name": "Sebastian Bergmann",
                    "email": "sebastian@phpunit.de",
                    "role": "lead"
                }
            ],
            "description": "Collection of value objects that represent the PHP code units",
            "homepage": "https://github.com/sebastianbergmann/code-unit",
            "support": {
                "issues": "https://github.com/sebastianbergmann/code-unit/issues",
                "source": "https://github.com/sebastianbergmann/code-unit/tree/1.0.8"
            },
            "funding": [
                {
                    "url": "https://github.com/sebastianbergmann",
                    "type": "github"
                }
            ],
            "time": "2020-10-26T13:08:54+00:00"
        },
        {
            "name": "sebastian/code-unit-reverse-lookup",
            "version": "2.0.3",
            "source": {
                "type": "git",
                "url": "https://github.com/sebastianbergmann/code-unit-reverse-lookup.git",
                "reference": "ac91f01ccec49fb77bdc6fd1e548bc70f7faa3e5"
            },
            "dist": {
                "type": "zip",
                "url": "https://api.github.com/repos/sebastianbergmann/code-unit-reverse-lookup/zipball/ac91f01ccec49fb77bdc6fd1e548bc70f7faa3e5",
                "reference": "ac91f01ccec49fb77bdc6fd1e548bc70f7faa3e5",
                "shasum": ""
            },
            "require": {
                "php": ">=7.3"
            },
            "require-dev": {
                "phpunit/phpunit": "^9.3"
            },
            "type": "library",
            "extra": {
                "branch-alias": {
                    "dev-master": "2.0-dev"
                }
            },
            "autoload": {
                "classmap": [
                    "src/"
                ]
            },
            "notification-url": "https://packagist.org/downloads/",
            "license": [
                "BSD-3-Clause"
            ],
            "authors": [
                {
                    "name": "Sebastian Bergmann",
                    "email": "sebastian@phpunit.de"
                }
            ],
            "description": "Looks up which function or method a line of code belongs to",
            "homepage": "https://github.com/sebastianbergmann/code-unit-reverse-lookup/",
            "support": {
                "issues": "https://github.com/sebastianbergmann/code-unit-reverse-lookup/issues",
                "source": "https://github.com/sebastianbergmann/code-unit-reverse-lookup/tree/2.0.3"
            },
            "funding": [
                {
                    "url": "https://github.com/sebastianbergmann",
                    "type": "github"
                }
            ],
            "time": "2020-09-28T05:30:19+00:00"
        },
        {
            "name": "sebastian/comparator",
            "version": "4.0.8",
            "source": {
                "type": "git",
                "url": "https://github.com/sebastianbergmann/comparator.git",
                "reference": "fa0f136dd2334583309d32b62544682ee972b51a"
            },
            "dist": {
                "type": "zip",
                "url": "https://api.github.com/repos/sebastianbergmann/comparator/zipball/fa0f136dd2334583309d32b62544682ee972b51a",
                "reference": "fa0f136dd2334583309d32b62544682ee972b51a",
                "shasum": ""
            },
            "require": {
                "php": ">=7.3",
                "sebastian/diff": "^4.0",
                "sebastian/exporter": "^4.0"
            },
            "require-dev": {
                "phpunit/phpunit": "^9.3"
            },
            "type": "library",
            "extra": {
                "branch-alias": {
                    "dev-master": "4.0-dev"
                }
            },
            "autoload": {
                "classmap": [
                    "src/"
                ]
            },
            "notification-url": "https://packagist.org/downloads/",
            "license": [
                "BSD-3-Clause"
            ],
            "authors": [
                {
                    "name": "Sebastian Bergmann",
                    "email": "sebastian@phpunit.de"
                },
                {
                    "name": "Jeff Welch",
                    "email": "whatthejeff@gmail.com"
                },
                {
                    "name": "Volker Dusch",
                    "email": "github@wallbash.com"
                },
                {
                    "name": "Bernhard Schussek",
                    "email": "bschussek@2bepublished.at"
                }
            ],
            "description": "Provides the functionality to compare PHP values for equality",
            "homepage": "https://github.com/sebastianbergmann/comparator",
            "keywords": [
                "comparator",
                "compare",
                "equality"
            ],
            "support": {
                "issues": "https://github.com/sebastianbergmann/comparator/issues",
                "source": "https://github.com/sebastianbergmann/comparator/tree/4.0.8"
            },
            "funding": [
                {
                    "url": "https://github.com/sebastianbergmann",
                    "type": "github"
                }
            ],
            "time": "2022-09-14T12:41:17+00:00"
        },
        {
            "name": "sebastian/complexity",
            "version": "2.0.2",
            "source": {
                "type": "git",
                "url": "https://github.com/sebastianbergmann/complexity.git",
                "reference": "739b35e53379900cc9ac327b2147867b8b6efd88"
            },
            "dist": {
                "type": "zip",
                "url": "https://api.github.com/repos/sebastianbergmann/complexity/zipball/739b35e53379900cc9ac327b2147867b8b6efd88",
                "reference": "739b35e53379900cc9ac327b2147867b8b6efd88",
                "shasum": ""
            },
            "require": {
                "nikic/php-parser": "^4.7",
                "php": ">=7.3"
            },
            "require-dev": {
                "phpunit/phpunit": "^9.3"
            },
            "type": "library",
            "extra": {
                "branch-alias": {
                    "dev-master": "2.0-dev"
                }
            },
            "autoload": {
                "classmap": [
                    "src/"
                ]
            },
            "notification-url": "https://packagist.org/downloads/",
            "license": [
                "BSD-3-Clause"
            ],
            "authors": [
                {
                    "name": "Sebastian Bergmann",
                    "email": "sebastian@phpunit.de",
                    "role": "lead"
                }
            ],
            "description": "Library for calculating the complexity of PHP code units",
            "homepage": "https://github.com/sebastianbergmann/complexity",
            "support": {
                "issues": "https://github.com/sebastianbergmann/complexity/issues",
                "source": "https://github.com/sebastianbergmann/complexity/tree/2.0.2"
            },
            "funding": [
                {
                    "url": "https://github.com/sebastianbergmann",
                    "type": "github"
                }
            ],
            "time": "2020-10-26T15:52:27+00:00"
        },
        {
            "name": "sebastian/diff",
            "version": "4.0.4",
            "source": {
                "type": "git",
                "url": "https://github.com/sebastianbergmann/diff.git",
                "reference": "3461e3fccc7cfdfc2720be910d3bd73c69be590d"
            },
            "dist": {
                "type": "zip",
                "url": "https://api.github.com/repos/sebastianbergmann/diff/zipball/3461e3fccc7cfdfc2720be910d3bd73c69be590d",
                "reference": "3461e3fccc7cfdfc2720be910d3bd73c69be590d",
                "shasum": ""
            },
            "require": {
                "php": ">=7.3"
            },
            "require-dev": {
                "phpunit/phpunit": "^9.3",
                "symfony/process": "^4.2 || ^5"
            },
            "type": "library",
            "extra": {
                "branch-alias": {
                    "dev-master": "4.0-dev"
                }
            },
            "autoload": {
                "classmap": [
                    "src/"
                ]
            },
            "notification-url": "https://packagist.org/downloads/",
            "license": [
                "BSD-3-Clause"
            ],
            "authors": [
                {
                    "name": "Sebastian Bergmann",
                    "email": "sebastian@phpunit.de"
                },
                {
                    "name": "Kore Nordmann",
                    "email": "mail@kore-nordmann.de"
                }
            ],
            "description": "Diff implementation",
            "homepage": "https://github.com/sebastianbergmann/diff",
            "keywords": [
                "diff",
                "udiff",
                "unidiff",
                "unified diff"
            ],
            "support": {
                "issues": "https://github.com/sebastianbergmann/diff/issues",
                "source": "https://github.com/sebastianbergmann/diff/tree/4.0.4"
            },
            "funding": [
                {
                    "url": "https://github.com/sebastianbergmann",
                    "type": "github"
                }
            ],
            "time": "2020-10-26T13:10:38+00:00"
        },
        {
            "name": "sebastian/environment",
            "version": "5.1.4",
            "source": {
                "type": "git",
                "url": "https://github.com/sebastianbergmann/environment.git",
                "reference": "1b5dff7bb151a4db11d49d90e5408e4e938270f7"
            },
            "dist": {
                "type": "zip",
                "url": "https://api.github.com/repos/sebastianbergmann/environment/zipball/1b5dff7bb151a4db11d49d90e5408e4e938270f7",
                "reference": "1b5dff7bb151a4db11d49d90e5408e4e938270f7",
                "shasum": ""
            },
            "require": {
                "php": ">=7.3"
            },
            "require-dev": {
                "phpunit/phpunit": "^9.3"
            },
            "suggest": {
                "ext-posix": "*"
            },
            "type": "library",
            "extra": {
                "branch-alias": {
                    "dev-master": "5.1-dev"
                }
            },
            "autoload": {
                "classmap": [
                    "src/"
                ]
            },
            "notification-url": "https://packagist.org/downloads/",
            "license": [
                "BSD-3-Clause"
            ],
            "authors": [
                {
                    "name": "Sebastian Bergmann",
                    "email": "sebastian@phpunit.de"
                }
            ],
            "description": "Provides functionality to handle HHVM/PHP environments",
            "homepage": "http://www.github.com/sebastianbergmann/environment",
            "keywords": [
                "Xdebug",
                "environment",
                "hhvm"
            ],
            "support": {
                "issues": "https://github.com/sebastianbergmann/environment/issues",
                "source": "https://github.com/sebastianbergmann/environment/tree/5.1.4"
            },
            "funding": [
                {
                    "url": "https://github.com/sebastianbergmann",
                    "type": "github"
                }
            ],
            "time": "2022-04-03T09:37:03+00:00"
        },
        {
            "name": "sebastian/exporter",
            "version": "4.0.5",
            "source": {
                "type": "git",
                "url": "https://github.com/sebastianbergmann/exporter.git",
                "reference": "ac230ed27f0f98f597c8a2b6eb7ac563af5e5b9d"
            },
            "dist": {
                "type": "zip",
                "url": "https://api.github.com/repos/sebastianbergmann/exporter/zipball/ac230ed27f0f98f597c8a2b6eb7ac563af5e5b9d",
                "reference": "ac230ed27f0f98f597c8a2b6eb7ac563af5e5b9d",
                "shasum": ""
            },
            "require": {
                "php": ">=7.3",
                "sebastian/recursion-context": "^4.0"
            },
            "require-dev": {
                "ext-mbstring": "*",
                "phpunit/phpunit": "^9.3"
            },
            "type": "library",
            "extra": {
                "branch-alias": {
                    "dev-master": "4.0-dev"
                }
            },
            "autoload": {
                "classmap": [
                    "src/"
                ]
            },
            "notification-url": "https://packagist.org/downloads/",
            "license": [
                "BSD-3-Clause"
            ],
            "authors": [
                {
                    "name": "Sebastian Bergmann",
                    "email": "sebastian@phpunit.de"
                },
                {
                    "name": "Jeff Welch",
                    "email": "whatthejeff@gmail.com"
                },
                {
                    "name": "Volker Dusch",
                    "email": "github@wallbash.com"
                },
                {
                    "name": "Adam Harvey",
                    "email": "aharvey@php.net"
                },
                {
                    "name": "Bernhard Schussek",
                    "email": "bschussek@gmail.com"
                }
            ],
            "description": "Provides the functionality to export PHP variables for visualization",
            "homepage": "https://www.github.com/sebastianbergmann/exporter",
            "keywords": [
                "export",
                "exporter"
            ],
            "support": {
                "issues": "https://github.com/sebastianbergmann/exporter/issues",
                "source": "https://github.com/sebastianbergmann/exporter/tree/4.0.5"
            },
            "funding": [
                {
                    "url": "https://github.com/sebastianbergmann",
                    "type": "github"
                }
            ],
            "time": "2022-09-14T06:03:37+00:00"
        },
        {
            "name": "sebastian/global-state",
            "version": "5.0.5",
            "source": {
                "type": "git",
                "url": "https://github.com/sebastianbergmann/global-state.git",
                "reference": "0ca8db5a5fc9c8646244e629625ac486fa286bf2"
            },
            "dist": {
                "type": "zip",
                "url": "https://api.github.com/repos/sebastianbergmann/global-state/zipball/0ca8db5a5fc9c8646244e629625ac486fa286bf2",
                "reference": "0ca8db5a5fc9c8646244e629625ac486fa286bf2",
                "shasum": ""
            },
            "require": {
                "php": ">=7.3",
                "sebastian/object-reflector": "^2.0",
                "sebastian/recursion-context": "^4.0"
            },
            "require-dev": {
                "ext-dom": "*",
                "phpunit/phpunit": "^9.3"
            },
            "suggest": {
                "ext-uopz": "*"
            },
            "type": "library",
            "extra": {
                "branch-alias": {
                    "dev-master": "5.0-dev"
                }
            },
            "autoload": {
                "classmap": [
                    "src/"
                ]
            },
            "notification-url": "https://packagist.org/downloads/",
            "license": [
                "BSD-3-Clause"
            ],
            "authors": [
                {
                    "name": "Sebastian Bergmann",
                    "email": "sebastian@phpunit.de"
                }
            ],
            "description": "Snapshotting of global state",
            "homepage": "http://www.github.com/sebastianbergmann/global-state",
            "keywords": [
                "global state"
            ],
            "support": {
                "issues": "https://github.com/sebastianbergmann/global-state/issues",
                "source": "https://github.com/sebastianbergmann/global-state/tree/5.0.5"
            },
            "funding": [
                {
                    "url": "https://github.com/sebastianbergmann",
                    "type": "github"
                }
            ],
            "time": "2022-02-14T08:28:10+00:00"
        },
        {
            "name": "sebastian/lines-of-code",
            "version": "1.0.3",
            "source": {
                "type": "git",
                "url": "https://github.com/sebastianbergmann/lines-of-code.git",
                "reference": "c1c2e997aa3146983ed888ad08b15470a2e22ecc"
            },
            "dist": {
                "type": "zip",
                "url": "https://api.github.com/repos/sebastianbergmann/lines-of-code/zipball/c1c2e997aa3146983ed888ad08b15470a2e22ecc",
                "reference": "c1c2e997aa3146983ed888ad08b15470a2e22ecc",
                "shasum": ""
            },
            "require": {
                "nikic/php-parser": "^4.6",
                "php": ">=7.3"
            },
            "require-dev": {
                "phpunit/phpunit": "^9.3"
            },
            "type": "library",
            "extra": {
                "branch-alias": {
                    "dev-master": "1.0-dev"
                }
            },
            "autoload": {
                "classmap": [
                    "src/"
                ]
            },
            "notification-url": "https://packagist.org/downloads/",
            "license": [
                "BSD-3-Clause"
            ],
            "authors": [
                {
                    "name": "Sebastian Bergmann",
                    "email": "sebastian@phpunit.de",
                    "role": "lead"
                }
            ],
            "description": "Library for counting the lines of code in PHP source code",
            "homepage": "https://github.com/sebastianbergmann/lines-of-code",
            "support": {
                "issues": "https://github.com/sebastianbergmann/lines-of-code/issues",
                "source": "https://github.com/sebastianbergmann/lines-of-code/tree/1.0.3"
            },
            "funding": [
                {
                    "url": "https://github.com/sebastianbergmann",
                    "type": "github"
                }
            ],
            "time": "2020-11-28T06:42:11+00:00"
        },
        {
            "name": "sebastian/object-enumerator",
            "version": "4.0.4",
            "source": {
                "type": "git",
                "url": "https://github.com/sebastianbergmann/object-enumerator.git",
                "reference": "5c9eeac41b290a3712d88851518825ad78f45c71"
            },
            "dist": {
                "type": "zip",
                "url": "https://api.github.com/repos/sebastianbergmann/object-enumerator/zipball/5c9eeac41b290a3712d88851518825ad78f45c71",
                "reference": "5c9eeac41b290a3712d88851518825ad78f45c71",
                "shasum": ""
            },
            "require": {
                "php": ">=7.3",
                "sebastian/object-reflector": "^2.0",
                "sebastian/recursion-context": "^4.0"
            },
            "require-dev": {
                "phpunit/phpunit": "^9.3"
            },
            "type": "library",
            "extra": {
                "branch-alias": {
                    "dev-master": "4.0-dev"
                }
            },
            "autoload": {
                "classmap": [
                    "src/"
                ]
            },
            "notification-url": "https://packagist.org/downloads/",
            "license": [
                "BSD-3-Clause"
            ],
            "authors": [
                {
                    "name": "Sebastian Bergmann",
                    "email": "sebastian@phpunit.de"
                }
            ],
            "description": "Traverses array structures and object graphs to enumerate all referenced objects",
            "homepage": "https://github.com/sebastianbergmann/object-enumerator/",
            "support": {
                "issues": "https://github.com/sebastianbergmann/object-enumerator/issues",
                "source": "https://github.com/sebastianbergmann/object-enumerator/tree/4.0.4"
            },
            "funding": [
                {
                    "url": "https://github.com/sebastianbergmann",
                    "type": "github"
                }
            ],
            "time": "2020-10-26T13:12:34+00:00"
        },
        {
            "name": "sebastian/object-reflector",
            "version": "2.0.4",
            "source": {
                "type": "git",
                "url": "https://github.com/sebastianbergmann/object-reflector.git",
                "reference": "b4f479ebdbf63ac605d183ece17d8d7fe49c15c7"
            },
            "dist": {
                "type": "zip",
                "url": "https://api.github.com/repos/sebastianbergmann/object-reflector/zipball/b4f479ebdbf63ac605d183ece17d8d7fe49c15c7",
                "reference": "b4f479ebdbf63ac605d183ece17d8d7fe49c15c7",
                "shasum": ""
            },
            "require": {
                "php": ">=7.3"
            },
            "require-dev": {
                "phpunit/phpunit": "^9.3"
            },
            "type": "library",
            "extra": {
                "branch-alias": {
                    "dev-master": "2.0-dev"
                }
            },
            "autoload": {
                "classmap": [
                    "src/"
                ]
            },
            "notification-url": "https://packagist.org/downloads/",
            "license": [
                "BSD-3-Clause"
            ],
            "authors": [
                {
                    "name": "Sebastian Bergmann",
                    "email": "sebastian@phpunit.de"
                }
            ],
            "description": "Allows reflection of object attributes, including inherited and non-public ones",
            "homepage": "https://github.com/sebastianbergmann/object-reflector/",
            "support": {
                "issues": "https://github.com/sebastianbergmann/object-reflector/issues",
                "source": "https://github.com/sebastianbergmann/object-reflector/tree/2.0.4"
            },
            "funding": [
                {
                    "url": "https://github.com/sebastianbergmann",
                    "type": "github"
                }
            ],
            "time": "2020-10-26T13:14:26+00:00"
        },
        {
            "name": "sebastian/recursion-context",
            "version": "4.0.4",
            "source": {
                "type": "git",
                "url": "https://github.com/sebastianbergmann/recursion-context.git",
                "reference": "cd9d8cf3c5804de4341c283ed787f099f5506172"
            },
            "dist": {
                "type": "zip",
                "url": "https://api.github.com/repos/sebastianbergmann/recursion-context/zipball/cd9d8cf3c5804de4341c283ed787f099f5506172",
                "reference": "cd9d8cf3c5804de4341c283ed787f099f5506172",
                "shasum": ""
            },
            "require": {
                "php": ">=7.3"
            },
            "require-dev": {
                "phpunit/phpunit": "^9.3"
            },
            "type": "library",
            "extra": {
                "branch-alias": {
                    "dev-master": "4.0-dev"
                }
            },
            "autoload": {
                "classmap": [
                    "src/"
                ]
            },
            "notification-url": "https://packagist.org/downloads/",
            "license": [
                "BSD-3-Clause"
            ],
            "authors": [
                {
                    "name": "Sebastian Bergmann",
                    "email": "sebastian@phpunit.de"
                },
                {
                    "name": "Jeff Welch",
                    "email": "whatthejeff@gmail.com"
                },
                {
                    "name": "Adam Harvey",
                    "email": "aharvey@php.net"
                }
            ],
            "description": "Provides functionality to recursively process PHP variables",
            "homepage": "http://www.github.com/sebastianbergmann/recursion-context",
            "support": {
                "issues": "https://github.com/sebastianbergmann/recursion-context/issues",
                "source": "https://github.com/sebastianbergmann/recursion-context/tree/4.0.4"
            },
            "funding": [
                {
                    "url": "https://github.com/sebastianbergmann",
                    "type": "github"
                }
            ],
            "time": "2020-10-26T13:17:30+00:00"
        },
        {
            "name": "sebastian/resource-operations",
            "version": "3.0.3",
            "source": {
                "type": "git",
                "url": "https://github.com/sebastianbergmann/resource-operations.git",
                "reference": "0f4443cb3a1d92ce809899753bc0d5d5a8dd19a8"
            },
            "dist": {
                "type": "zip",
                "url": "https://api.github.com/repos/sebastianbergmann/resource-operations/zipball/0f4443cb3a1d92ce809899753bc0d5d5a8dd19a8",
                "reference": "0f4443cb3a1d92ce809899753bc0d5d5a8dd19a8",
                "shasum": ""
            },
            "require": {
                "php": ">=7.3"
            },
            "require-dev": {
                "phpunit/phpunit": "^9.0"
            },
            "type": "library",
            "extra": {
                "branch-alias": {
                    "dev-master": "3.0-dev"
                }
            },
            "autoload": {
                "classmap": [
                    "src/"
                ]
            },
            "notification-url": "https://packagist.org/downloads/",
            "license": [
                "BSD-3-Clause"
            ],
            "authors": [
                {
                    "name": "Sebastian Bergmann",
                    "email": "sebastian@phpunit.de"
                }
            ],
            "description": "Provides a list of PHP built-in functions that operate on resources",
            "homepage": "https://www.github.com/sebastianbergmann/resource-operations",
            "support": {
                "issues": "https://github.com/sebastianbergmann/resource-operations/issues",
                "source": "https://github.com/sebastianbergmann/resource-operations/tree/3.0.3"
            },
            "funding": [
                {
                    "url": "https://github.com/sebastianbergmann",
                    "type": "github"
                }
            ],
            "time": "2020-09-28T06:45:17+00:00"
        },
        {
            "name": "sebastian/type",
            "version": "3.2.0",
            "source": {
                "type": "git",
                "url": "https://github.com/sebastianbergmann/type.git",
                "reference": "fb3fe09c5f0bae6bc27ef3ce933a1e0ed9464b6e"
            },
            "dist": {
                "type": "zip",
                "url": "https://api.github.com/repos/sebastianbergmann/type/zipball/fb3fe09c5f0bae6bc27ef3ce933a1e0ed9464b6e",
                "reference": "fb3fe09c5f0bae6bc27ef3ce933a1e0ed9464b6e",
                "shasum": ""
            },
            "require": {
                "php": ">=7.3"
            },
            "require-dev": {
                "phpunit/phpunit": "^9.5"
            },
            "type": "library",
            "extra": {
                "branch-alias": {
                    "dev-master": "3.2-dev"
                }
            },
            "autoload": {
                "classmap": [
                    "src/"
                ]
            },
            "notification-url": "https://packagist.org/downloads/",
            "license": [
                "BSD-3-Clause"
            ],
            "authors": [
                {
                    "name": "Sebastian Bergmann",
                    "email": "sebastian@phpunit.de",
                    "role": "lead"
                }
            ],
            "description": "Collection of value objects that represent the types of the PHP type system",
            "homepage": "https://github.com/sebastianbergmann/type",
            "support": {
                "issues": "https://github.com/sebastianbergmann/type/issues",
                "source": "https://github.com/sebastianbergmann/type/tree/3.2.0"
            },
            "funding": [
                {
                    "url": "https://github.com/sebastianbergmann",
                    "type": "github"
                }
            ],
            "time": "2022-09-12T14:47:03+00:00"
        },
        {
            "name": "sebastian/version",
            "version": "3.0.2",
            "source": {
                "type": "git",
                "url": "https://github.com/sebastianbergmann/version.git",
                "reference": "c6c1022351a901512170118436c764e473f6de8c"
            },
            "dist": {
                "type": "zip",
                "url": "https://api.github.com/repos/sebastianbergmann/version/zipball/c6c1022351a901512170118436c764e473f6de8c",
                "reference": "c6c1022351a901512170118436c764e473f6de8c",
                "shasum": ""
            },
            "require": {
                "php": ">=7.3"
            },
            "type": "library",
            "extra": {
                "branch-alias": {
                    "dev-master": "3.0-dev"
                }
            },
            "autoload": {
                "classmap": [
                    "src/"
                ]
            },
            "notification-url": "https://packagist.org/downloads/",
            "license": [
                "BSD-3-Clause"
            ],
            "authors": [
                {
                    "name": "Sebastian Bergmann",
                    "email": "sebastian@phpunit.de",
                    "role": "lead"
                }
            ],
            "description": "Library that helps with managing the version number of Git-hosted PHP projects",
            "homepage": "https://github.com/sebastianbergmann/version",
            "support": {
                "issues": "https://github.com/sebastianbergmann/version/issues",
                "source": "https://github.com/sebastianbergmann/version/tree/3.0.2"
            },
            "funding": [
                {
                    "url": "https://github.com/sebastianbergmann",
                    "type": "github"
                }
            ],
            "time": "2020-09-28T06:39:44+00:00"
        },
        {
            "name": "swoole/ide-helper",
            "version": "4.8.0",
            "source": {
                "type": "git",
                "url": "https://github.com/swoole/ide-helper.git",
                "reference": "837a2b20242e3cebf0ba1168e876f0f1ca9a14e3"
            },
            "dist": {
                "type": "zip",
                "url": "https://api.github.com/repos/swoole/ide-helper/zipball/837a2b20242e3cebf0ba1168e876f0f1ca9a14e3",
                "reference": "837a2b20242e3cebf0ba1168e876f0f1ca9a14e3",
                "shasum": ""
            },
            "type": "library",
            "notification-url": "https://packagist.org/downloads/",
            "license": [
                "Apache-2.0"
            ],
            "authors": [
                {
                    "name": "Team Swoole",
                    "email": "team@swoole.com"
                }
            ],
            "description": "IDE help files for Swoole.",
            "support": {
                "issues": "https://github.com/swoole/ide-helper/issues",
                "source": "https://github.com/swoole/ide-helper/tree/4.8.0"
            },
            "funding": [
                {
                    "url": "https://gitee.com/swoole/swoole?donate=true",
                    "type": "custom"
                },
                {
                    "url": "https://github.com/swoole",
                    "type": "github"
                }
            ],
            "time": "2021-10-14T19:39:28+00:00"
        },
        {
            "name": "symfony/console",
            "version": "v5.4.14",
            "source": {
                "type": "git",
                "url": "https://github.com/symfony/console.git",
                "reference": "984ea2c0f45f42dfed01d2f3987b187467c4b16d"
            },
            "dist": {
                "type": "zip",
                "url": "https://api.github.com/repos/symfony/console/zipball/984ea2c0f45f42dfed01d2f3987b187467c4b16d",
                "reference": "984ea2c0f45f42dfed01d2f3987b187467c4b16d",
                "shasum": ""
            },
            "require": {
                "php": ">=7.2.5",
                "symfony/deprecation-contracts": "^2.1|^3",
                "symfony/polyfill-mbstring": "~1.0",
                "symfony/polyfill-php73": "^1.9",
                "symfony/polyfill-php80": "^1.16",
                "symfony/service-contracts": "^1.1|^2|^3",
                "symfony/string": "^5.1|^6.0"
            },
            "conflict": {
                "psr/log": ">=3",
                "symfony/dependency-injection": "<4.4",
                "symfony/dotenv": "<5.1",
                "symfony/event-dispatcher": "<4.4",
                "symfony/lock": "<4.4",
                "symfony/process": "<4.4"
            },
            "provide": {
                "psr/log-implementation": "1.0|2.0"
            },
            "require-dev": {
                "psr/log": "^1|^2",
                "symfony/config": "^4.4|^5.0|^6.0",
                "symfony/dependency-injection": "^4.4|^5.0|^6.0",
                "symfony/event-dispatcher": "^4.4|^5.0|^6.0",
                "symfony/lock": "^4.4|^5.0|^6.0",
                "symfony/process": "^4.4|^5.0|^6.0",
                "symfony/var-dumper": "^4.4|^5.0|^6.0"
            },
            "suggest": {
                "psr/log": "For using the console logger",
                "symfony/event-dispatcher": "",
                "symfony/lock": "",
                "symfony/process": ""
            },
            "type": "library",
            "autoload": {
                "psr-4": {
                    "Symfony\\Component\\Console\\": ""
                },
                "exclude-from-classmap": [
                    "/Tests/"
                ]
            },
            "notification-url": "https://packagist.org/downloads/",
            "license": [
                "MIT"
            ],
            "authors": [
                {
                    "name": "Fabien Potencier",
                    "email": "fabien@symfony.com"
                },
                {
                    "name": "Symfony Community",
                    "homepage": "https://symfony.com/contributors"
                }
            ],
            "description": "Eases the creation of beautiful and testable command line interfaces",
            "homepage": "https://symfony.com",
            "keywords": [
                "cli",
                "command line",
                "console",
                "terminal"
            ],
            "support": {
                "source": "https://github.com/symfony/console/tree/v5.4.14"
            },
            "funding": [
                {
                    "url": "https://symfony.com/sponsor",
                    "type": "custom"
                },
                {
                    "url": "https://github.com/fabpot",
                    "type": "github"
                },
                {
                    "url": "https://tidelift.com/funding/github/packagist/symfony/symfony",
                    "type": "tidelift"
                }
            ],
            "time": "2022-10-07T08:01:20+00:00"
        },
        {
            "name": "symfony/deprecation-contracts",
            "version": "v3.1.1",
            "source": {
                "type": "git",
                "url": "https://github.com/symfony/deprecation-contracts.git",
                "reference": "07f1b9cc2ffee6aaafcf4b710fbc38ff736bd918"
            },
            "dist": {
                "type": "zip",
                "url": "https://api.github.com/repos/symfony/deprecation-contracts/zipball/07f1b9cc2ffee6aaafcf4b710fbc38ff736bd918",
                "reference": "07f1b9cc2ffee6aaafcf4b710fbc38ff736bd918",
                "shasum": ""
            },
            "require": {
                "php": ">=8.1"
            },
            "type": "library",
            "extra": {
                "branch-alias": {
                    "dev-main": "3.1-dev"
                },
                "thanks": {
                    "name": "symfony/contracts",
                    "url": "https://github.com/symfony/contracts"
                }
            },
            "autoload": {
                "files": [
                    "function.php"
                ]
            },
            "notification-url": "https://packagist.org/downloads/",
            "license": [
                "MIT"
            ],
            "authors": [
                {
                    "name": "Nicolas Grekas",
                    "email": "p@tchwork.com"
                },
                {
                    "name": "Symfony Community",
                    "homepage": "https://symfony.com/contributors"
                }
            ],
            "description": "A generic function and convention to trigger deprecation notices",
            "homepage": "https://symfony.com",
            "support": {
                "source": "https://github.com/symfony/deprecation-contracts/tree/v3.1.1"
            },
            "funding": [
                {
                    "url": "https://symfony.com/sponsor",
                    "type": "custom"
                },
                {
                    "url": "https://github.com/fabpot",
                    "type": "github"
                },
                {
                    "url": "https://tidelift.com/funding/github/packagist/symfony/symfony",
                    "type": "tidelift"
                }
            ],
            "time": "2022-02-25T11:15:52+00:00"
        },
        {
            "name": "symfony/polyfill-ctype",
            "version": "v1.26.0",
            "source": {
                "type": "git",
                "url": "https://github.com/symfony/polyfill-ctype.git",
                "reference": "6fd1b9a79f6e3cf65f9e679b23af304cd9e010d4"
            },
            "dist": {
                "type": "zip",
                "url": "https://api.github.com/repos/symfony/polyfill-ctype/zipball/6fd1b9a79f6e3cf65f9e679b23af304cd9e010d4",
                "reference": "6fd1b9a79f6e3cf65f9e679b23af304cd9e010d4",
                "shasum": ""
            },
            "require": {
                "php": ">=7.1"
            },
            "provide": {
                "ext-ctype": "*"
            },
            "suggest": {
                "ext-ctype": "For best performance"
            },
            "type": "library",
            "extra": {
                "branch-alias": {
                    "dev-main": "1.26-dev"
                },
                "thanks": {
                    "name": "symfony/polyfill",
                    "url": "https://github.com/symfony/polyfill"
                }
            },
            "autoload": {
                "files": [
                    "bootstrap.php"
                ],
                "psr-4": {
                    "Symfony\\Polyfill\\Ctype\\": ""
                }
            },
            "notification-url": "https://packagist.org/downloads/",
            "license": [
                "MIT"
            ],
            "authors": [
                {
                    "name": "Gert de Pagter",
                    "email": "BackEndTea@gmail.com"
                },
                {
                    "name": "Symfony Community",
                    "homepage": "https://symfony.com/contributors"
                }
            ],
            "description": "Symfony polyfill for ctype functions",
            "homepage": "https://symfony.com",
            "keywords": [
                "compatibility",
                "ctype",
                "polyfill",
                "portable"
            ],
            "support": {
                "source": "https://github.com/symfony/polyfill-ctype/tree/v1.26.0"
            },
            "funding": [
                {
                    "url": "https://symfony.com/sponsor",
                    "type": "custom"
                },
                {
                    "url": "https://github.com/fabpot",
                    "type": "github"
                },
                {
                    "url": "https://tidelift.com/funding/github/packagist/symfony/symfony",
                    "type": "tidelift"
                }
            ],
            "time": "2022-05-24T11:49:31+00:00"
        },
        {
            "name": "symfony/polyfill-intl-grapheme",
            "version": "v1.26.0",
            "source": {
                "type": "git",
                "url": "https://github.com/symfony/polyfill-intl-grapheme.git",
                "reference": "433d05519ce6990bf3530fba6957499d327395c2"
            },
            "dist": {
                "type": "zip",
                "url": "https://api.github.com/repos/symfony/polyfill-intl-grapheme/zipball/433d05519ce6990bf3530fba6957499d327395c2",
                "reference": "433d05519ce6990bf3530fba6957499d327395c2",
                "shasum": ""
            },
            "require": {
                "php": ">=7.1"
            },
            "suggest": {
                "ext-intl": "For best performance"
            },
            "type": "library",
            "extra": {
                "branch-alias": {
                    "dev-main": "1.26-dev"
                },
                "thanks": {
                    "name": "symfony/polyfill",
                    "url": "https://github.com/symfony/polyfill"
                }
            },
            "autoload": {
                "files": [
                    "bootstrap.php"
                ],
                "psr-4": {
                    "Symfony\\Polyfill\\Intl\\Grapheme\\": ""
                }
            },
            "notification-url": "https://packagist.org/downloads/",
            "license": [
                "MIT"
            ],
            "authors": [
                {
                    "name": "Nicolas Grekas",
                    "email": "p@tchwork.com"
                },
                {
                    "name": "Symfony Community",
                    "homepage": "https://symfony.com/contributors"
                }
            ],
            "description": "Symfony polyfill for intl's grapheme_* functions",
            "homepage": "https://symfony.com",
            "keywords": [
                "compatibility",
                "grapheme",
                "intl",
                "polyfill",
                "portable",
                "shim"
            ],
            "support": {
                "source": "https://github.com/symfony/polyfill-intl-grapheme/tree/v1.26.0"
            },
            "funding": [
                {
                    "url": "https://symfony.com/sponsor",
                    "type": "custom"
                },
                {
                    "url": "https://github.com/fabpot",
                    "type": "github"
                },
                {
                    "url": "https://tidelift.com/funding/github/packagist/symfony/symfony",
                    "type": "tidelift"
                }
            ],
            "time": "2022-05-24T11:49:31+00:00"
        },
        {
            "name": "symfony/polyfill-intl-normalizer",
            "version": "v1.26.0",
            "source": {
                "type": "git",
                "url": "https://github.com/symfony/polyfill-intl-normalizer.git",
                "reference": "219aa369ceff116e673852dce47c3a41794c14bd"
            },
            "dist": {
                "type": "zip",
                "url": "https://api.github.com/repos/symfony/polyfill-intl-normalizer/zipball/219aa369ceff116e673852dce47c3a41794c14bd",
                "reference": "219aa369ceff116e673852dce47c3a41794c14bd",
                "shasum": ""
            },
            "require": {
                "php": ">=7.1"
            },
            "suggest": {
                "ext-intl": "For best performance"
            },
            "type": "library",
            "extra": {
                "branch-alias": {
                    "dev-main": "1.26-dev"
                },
                "thanks": {
                    "name": "symfony/polyfill",
                    "url": "https://github.com/symfony/polyfill"
                }
            },
            "autoload": {
                "files": [
                    "bootstrap.php"
                ],
                "psr-4": {
                    "Symfony\\Polyfill\\Intl\\Normalizer\\": ""
                },
                "classmap": [
                    "Resources/stubs"
                ]
            },
            "notification-url": "https://packagist.org/downloads/",
            "license": [
                "MIT"
            ],
            "authors": [
                {
                    "name": "Nicolas Grekas",
                    "email": "p@tchwork.com"
                },
                {
                    "name": "Symfony Community",
                    "homepage": "https://symfony.com/contributors"
                }
            ],
            "description": "Symfony polyfill for intl's Normalizer class and related functions",
            "homepage": "https://symfony.com",
            "keywords": [
                "compatibility",
                "intl",
                "normalizer",
                "polyfill",
                "portable",
                "shim"
            ],
            "support": {
                "source": "https://github.com/symfony/polyfill-intl-normalizer/tree/v1.26.0"
            },
            "funding": [
                {
                    "url": "https://symfony.com/sponsor",
                    "type": "custom"
                },
                {
                    "url": "https://github.com/fabpot",
                    "type": "github"
                },
                {
                    "url": "https://tidelift.com/funding/github/packagist/symfony/symfony",
                    "type": "tidelift"
                }
            ],
            "time": "2022-05-24T11:49:31+00:00"
        },
        {
            "name": "symfony/polyfill-mbstring",
            "version": "v1.26.0",
            "source": {
                "type": "git",
                "url": "https://github.com/symfony/polyfill-mbstring.git",
                "reference": "9344f9cb97f3b19424af1a21a3b0e75b0a7d8d7e"
            },
            "dist": {
                "type": "zip",
                "url": "https://api.github.com/repos/symfony/polyfill-mbstring/zipball/9344f9cb97f3b19424af1a21a3b0e75b0a7d8d7e",
                "reference": "9344f9cb97f3b19424af1a21a3b0e75b0a7d8d7e",
                "shasum": ""
            },
            "require": {
                "php": ">=7.1"
            },
            "provide": {
                "ext-mbstring": "*"
            },
            "suggest": {
                "ext-mbstring": "For best performance"
            },
            "type": "library",
            "extra": {
                "branch-alias": {
                    "dev-main": "1.26-dev"
                },
                "thanks": {
                    "name": "symfony/polyfill",
                    "url": "https://github.com/symfony/polyfill"
                }
            },
            "autoload": {
                "files": [
                    "bootstrap.php"
                ],
                "psr-4": {
                    "Symfony\\Polyfill\\Mbstring\\": ""
                }
            },
            "notification-url": "https://packagist.org/downloads/",
            "license": [
                "MIT"
            ],
            "authors": [
                {
                    "name": "Nicolas Grekas",
                    "email": "p@tchwork.com"
                },
                {
                    "name": "Symfony Community",
                    "homepage": "https://symfony.com/contributors"
                }
            ],
            "description": "Symfony polyfill for the Mbstring extension",
            "homepage": "https://symfony.com",
            "keywords": [
                "compatibility",
                "mbstring",
                "polyfill",
                "portable",
                "shim"
            ],
            "support": {
                "source": "https://github.com/symfony/polyfill-mbstring/tree/v1.26.0"
            },
            "funding": [
                {
                    "url": "https://symfony.com/sponsor",
                    "type": "custom"
                },
                {
                    "url": "https://github.com/fabpot",
                    "type": "github"
                },
                {
                    "url": "https://tidelift.com/funding/github/packagist/symfony/symfony",
                    "type": "tidelift"
                }
            ],
            "time": "2022-05-24T11:49:31+00:00"
        },
        {
            "name": "symfony/polyfill-php73",
            "version": "v1.26.0",
            "source": {
                "type": "git",
                "url": "https://github.com/symfony/polyfill-php73.git",
                "reference": "e440d35fa0286f77fb45b79a03fedbeda9307e85"
            },
            "dist": {
                "type": "zip",
                "url": "https://api.github.com/repos/symfony/polyfill-php73/zipball/e440d35fa0286f77fb45b79a03fedbeda9307e85",
                "reference": "e440d35fa0286f77fb45b79a03fedbeda9307e85",
                "shasum": ""
            },
            "require": {
                "php": ">=7.1"
            },
            "type": "library",
            "extra": {
                "branch-alias": {
                    "dev-main": "1.26-dev"
                },
                "thanks": {
                    "name": "symfony/polyfill",
                    "url": "https://github.com/symfony/polyfill"
                }
            },
            "autoload": {
                "files": [
                    "bootstrap.php"
                ],
                "psr-4": {
                    "Symfony\\Polyfill\\Php73\\": ""
                },
                "classmap": [
                    "Resources/stubs"
                ]
            },
            "notification-url": "https://packagist.org/downloads/",
            "license": [
                "MIT"
            ],
            "authors": [
                {
                    "name": "Nicolas Grekas",
                    "email": "p@tchwork.com"
                },
                {
                    "name": "Symfony Community",
                    "homepage": "https://symfony.com/contributors"
                }
            ],
            "description": "Symfony polyfill backporting some PHP 7.3+ features to lower PHP versions",
            "homepage": "https://symfony.com",
            "keywords": [
                "compatibility",
                "polyfill",
                "portable",
                "shim"
            ],
            "support": {
                "source": "https://github.com/symfony/polyfill-php73/tree/v1.26.0"
            },
            "funding": [
                {
                    "url": "https://symfony.com/sponsor",
                    "type": "custom"
                },
                {
                    "url": "https://github.com/fabpot",
                    "type": "github"
                },
                {
                    "url": "https://tidelift.com/funding/github/packagist/symfony/symfony",
                    "type": "tidelift"
                }
            ],
            "time": "2022-05-24T11:49:31+00:00"
        },
        {
            "name": "symfony/service-contracts",
            "version": "v3.1.1",
            "source": {
                "type": "git",
                "url": "https://github.com/symfony/service-contracts.git",
                "reference": "925e713fe8fcacf6bc05e936edd8dd5441a21239"
            },
            "dist": {
                "type": "zip",
                "url": "https://api.github.com/repos/symfony/service-contracts/zipball/925e713fe8fcacf6bc05e936edd8dd5441a21239",
                "reference": "925e713fe8fcacf6bc05e936edd8dd5441a21239",
                "shasum": ""
            },
            "require": {
                "php": ">=8.1",
                "psr/container": "^2.0"
            },
            "conflict": {
                "ext-psr": "<1.1|>=2"
            },
            "suggest": {
                "symfony/service-implementation": ""
            },
            "type": "library",
            "extra": {
                "branch-alias": {
                    "dev-main": "3.1-dev"
                },
                "thanks": {
                    "name": "symfony/contracts",
                    "url": "https://github.com/symfony/contracts"
                }
            },
            "autoload": {
                "psr-4": {
                    "Symfony\\Contracts\\Service\\": ""
                },
                "exclude-from-classmap": [
                    "/Test/"
                ]
            },
            "notification-url": "https://packagist.org/downloads/",
            "license": [
                "MIT"
            ],
            "authors": [
                {
                    "name": "Nicolas Grekas",
                    "email": "p@tchwork.com"
                },
                {
                    "name": "Symfony Community",
                    "homepage": "https://symfony.com/contributors"
                }
            ],
            "description": "Generic abstractions related to writing services",
            "homepage": "https://symfony.com",
            "keywords": [
                "abstractions",
                "contracts",
                "decoupling",
                "interfaces",
                "interoperability",
                "standards"
            ],
            "support": {
                "source": "https://github.com/symfony/service-contracts/tree/v3.1.1"
            },
            "funding": [
                {
                    "url": "https://symfony.com/sponsor",
                    "type": "custom"
                },
                {
                    "url": "https://github.com/fabpot",
                    "type": "github"
                },
                {
                    "url": "https://tidelift.com/funding/github/packagist/symfony/symfony",
                    "type": "tidelift"
                }
            ],
            "time": "2022-05-30T19:18:58+00:00"
        },
        {
            "name": "symfony/string",
            "version": "v6.1.6",
            "source": {
                "type": "git",
                "url": "https://github.com/symfony/string.git",
                "reference": "7e7e0ff180d4c5a6636eaad57b65092014b61864"
            },
            "dist": {
                "type": "zip",
                "url": "https://api.github.com/repos/symfony/string/zipball/7e7e0ff180d4c5a6636eaad57b65092014b61864",
                "reference": "7e7e0ff180d4c5a6636eaad57b65092014b61864",
                "shasum": ""
            },
            "require": {
                "php": ">=8.1",
                "symfony/polyfill-ctype": "~1.8",
                "symfony/polyfill-intl-grapheme": "~1.0",
                "symfony/polyfill-intl-normalizer": "~1.0",
                "symfony/polyfill-mbstring": "~1.0"
            },
            "conflict": {
                "symfony/translation-contracts": "<2.0"
            },
            "require-dev": {
                "symfony/error-handler": "^5.4|^6.0",
                "symfony/http-client": "^5.4|^6.0",
                "symfony/translation-contracts": "^2.0|^3.0",
                "symfony/var-exporter": "^5.4|^6.0"
            },
            "type": "library",
            "autoload": {
                "files": [
                    "Resources/functions.php"
                ],
                "psr-4": {
                    "Symfony\\Component\\String\\": ""
                },
                "exclude-from-classmap": [
                    "/Tests/"
                ]
            },
            "notification-url": "https://packagist.org/downloads/",
            "license": [
                "MIT"
            ],
            "authors": [
                {
                    "name": "Nicolas Grekas",
                    "email": "p@tchwork.com"
                },
                {
                    "name": "Symfony Community",
                    "homepage": "https://symfony.com/contributors"
                }
            ],
            "description": "Provides an object-oriented API to strings and deals with bytes, UTF-8 code points and grapheme clusters in a unified way",
            "homepage": "https://symfony.com",
            "keywords": [
                "grapheme",
                "i18n",
                "string",
                "unicode",
                "utf-8",
                "utf8"
            ],
            "support": {
                "source": "https://github.com/symfony/string/tree/v6.1.6"
            },
            "funding": [
                {
                    "url": "https://symfony.com/sponsor",
                    "type": "custom"
                },
                {
                    "url": "https://github.com/fabpot",
                    "type": "github"
                },
                {
                    "url": "https://tidelift.com/funding/github/packagist/symfony/symfony",
                    "type": "tidelift"
                }
            ],
            "time": "2022-10-10T09:34:31+00:00"
        },
        {
            "name": "theseer/tokenizer",
            "version": "1.2.1",
            "source": {
                "type": "git",
                "url": "https://github.com/theseer/tokenizer.git",
                "reference": "34a41e998c2183e22995f158c581e7b5e755ab9e"
            },
            "dist": {
                "type": "zip",
                "url": "https://api.github.com/repos/theseer/tokenizer/zipball/34a41e998c2183e22995f158c581e7b5e755ab9e",
                "reference": "34a41e998c2183e22995f158c581e7b5e755ab9e",
                "shasum": ""
            },
            "require": {
                "ext-dom": "*",
                "ext-tokenizer": "*",
                "ext-xmlwriter": "*",
                "php": "^7.2 || ^8.0"
            },
            "type": "library",
            "autoload": {
                "classmap": [
                    "src/"
                ]
            },
            "notification-url": "https://packagist.org/downloads/",
            "license": [
                "BSD-3-Clause"
            ],
            "authors": [
                {
                    "name": "Arne Blankerts",
                    "email": "arne@blankerts.de",
                    "role": "Developer"
                }
            ],
            "description": "A small library for converting tokenized PHP source code into XML and potentially other formats",
            "support": {
                "issues": "https://github.com/theseer/tokenizer/issues",
                "source": "https://github.com/theseer/tokenizer/tree/1.2.1"
            },
            "funding": [
                {
                    "url": "https://github.com/theseer",
                    "type": "github"
                }
            ],
            "time": "2021-07-28T10:34:58+00:00"
        },
        {
            "name": "utopia-php/cli",
            "version": "0.11.0",
            "source": {
                "type": "git",
                "url": "https://github.com/utopia-php/cli.git",
                "reference": "c7a6908a8dbe9234b8b2c954e5487d34cb079af6"
            },
            "dist": {
                "type": "zip",
                "url": "https://api.github.com/repos/utopia-php/cli/zipball/c7a6908a8dbe9234b8b2c954e5487d34cb079af6",
                "reference": "c7a6908a8dbe9234b8b2c954e5487d34cb079af6",
                "shasum": ""
            },
            "require": {
                "php": ">=7.4",
                "utopia-php/framework": "0.*.*"
            },
            "require-dev": {
                "phpunit/phpunit": "^9.3",
                "vimeo/psalm": "4.0.1"
            },
            "type": "library",
            "autoload": {
                "psr-4": {
                    "Utopia\\CLI\\": "src/CLI"
                }
            },
            "notification-url": "https://packagist.org/downloads/",
            "license": [
                "MIT"
            ],
            "authors": [
                {
                    "name": "Eldad Fux",
                    "email": "eldad@appwrite.io"
                }
            ],
            "description": "A simple CLI library to manage command line applications",
            "keywords": [
                "cli",
                "command line",
                "framework",
                "php",
                "upf",
                "utopia"
            ],
            "support": {
                "issues": "https://github.com/utopia-php/cli/issues",
                "source": "https://github.com/utopia-php/cli/tree/0.11.0"
            },
            "time": "2021-04-16T15:16:08+00:00"
        },
        {
            "name": "vimeo/psalm",
            "version": "4.0.1",
            "source": {
                "type": "git",
                "url": "https://github.com/vimeo/psalm.git",
                "reference": "b1e2e30026936ef8d5bf6a354d1c3959b6231f44"
            },
            "dist": {
                "type": "zip",
                "url": "https://api.github.com/repos/vimeo/psalm/zipball/b1e2e30026936ef8d5bf6a354d1c3959b6231f44",
                "reference": "b1e2e30026936ef8d5bf6a354d1c3959b6231f44",
                "shasum": ""
            },
            "require": {
                "amphp/amp": "^2.1",
                "amphp/byte-stream": "^1.5",
                "composer/package-versions-deprecated": "^1.8.0",
                "composer/semver": "^1.4 || ^2.0 || ^3.0",
                "composer/xdebug-handler": "^1.1",
                "dnoegel/php-xdg-base-dir": "^0.1.1",
                "ext-dom": "*",
                "ext-json": "*",
                "ext-libxml": "*",
                "ext-mbstring": "*",
                "ext-simplexml": "*",
                "ext-tokenizer": "*",
                "felixfbecker/advanced-json-rpc": "^3.0.3",
                "felixfbecker/language-server-protocol": "^1.4",
                "netresearch/jsonmapper": "^1.0 || ^2.0 || ^3.0",
                "nikic/php-parser": "^4.10.1",
                "openlss/lib-array2xml": "^1.0",
                "php": "^7.3|^8",
                "sebastian/diff": "^3.0 || ^4.0",
                "symfony/console": "^3.4.17 || ^4.1.6 || ^5.0",
                "webmozart/glob": "^4.1",
                "webmozart/path-util": "^2.3"
            },
            "provide": {
                "psalm/psalm": "self.version"
            },
            "require-dev": {
                "amphp/amp": "^2.4.2",
                "bamarni/composer-bin-plugin": "^1.2",
                "brianium/paratest": "^4.0.0",
                "ext-curl": "*",
                "phpdocumentor/reflection-docblock": "^5",
                "phpmyadmin/sql-parser": "5.1.0",
                "phpspec/prophecy": ">=1.9.0",
                "phpunit/phpunit": "^9.0",
                "psalm/plugin-phpunit": "^0.13",
                "slevomat/coding-standard": "^5.0",
                "squizlabs/php_codesniffer": "^3.5",
                "symfony/process": "^4.3",
                "weirdan/prophecy-shim": "^1.0 || ^2.0"
            },
            "suggest": {
                "ext-igbinary": "^2.0.5"
            },
            "bin": [
                "psalm",
                "psalm-language-server",
                "psalm-plugin",
                "psalm-refactor",
                "psalter"
            ],
            "type": "library",
            "extra": {
                "branch-alias": {
                    "dev-master": "4.x-dev",
                    "dev-3.x": "3.x-dev",
                    "dev-2.x": "2.x-dev",
                    "dev-1.x": "1.x-dev"
                }
            },
            "autoload": {
                "files": [
                    "src/functions.php",
                    "src/spl_object_id.php"
                ],
                "psr-4": {
                    "Psalm\\": "src/Psalm/"
                }
            },
            "notification-url": "https://packagist.org/downloads/",
            "license": [
                "MIT"
            ],
            "authors": [
                {
                    "name": "Matthew Brown"
                }
            ],
            "description": "A static analysis tool for finding errors in PHP applications",
            "keywords": [
                "code",
                "inspection",
                "php"
            ],
            "support": {
                "issues": "https://github.com/vimeo/psalm/issues",
                "source": "https://github.com/vimeo/psalm/tree/4.0.1"
            },
            "time": "2020-10-20T13:40:17+00:00"
        },
        {
            "name": "webmozart/assert",
            "version": "1.9.1",
            "source": {
                "type": "git",
                "url": "https://github.com/webmozarts/assert.git",
                "reference": "bafc69caeb4d49c39fd0779086c03a3738cbb389"
            },
            "dist": {
                "type": "zip",
                "url": "https://api.github.com/repos/webmozarts/assert/zipball/bafc69caeb4d49c39fd0779086c03a3738cbb389",
                "reference": "bafc69caeb4d49c39fd0779086c03a3738cbb389",
                "shasum": ""
            },
            "require": {
                "php": "^5.3.3 || ^7.0 || ^8.0",
                "symfony/polyfill-ctype": "^1.8"
            },
            "conflict": {
                "phpstan/phpstan": "<0.12.20",
                "vimeo/psalm": "<3.9.1"
            },
            "require-dev": {
                "phpunit/phpunit": "^4.8.36 || ^7.5.13"
            },
            "type": "library",
            "autoload": {
                "psr-4": {
                    "Webmozart\\Assert\\": "src/"
                }
            },
            "notification-url": "https://packagist.org/downloads/",
            "license": [
                "MIT"
            ],
            "authors": [
                {
                    "name": "Bernhard Schussek",
                    "email": "bschussek@gmail.com"
                }
            ],
            "description": "Assertions to validate method input/output with nice error messages.",
            "keywords": [
                "assert",
                "check",
                "validate"
            ],
            "support": {
                "issues": "https://github.com/webmozarts/assert/issues",
                "source": "https://github.com/webmozarts/assert/tree/1.9.1"
            },
            "time": "2020-07-08T17:02:28+00:00"
        },
        {
            "name": "webmozart/glob",
            "version": "4.6.0",
            "source": {
                "type": "git",
                "url": "https://github.com/webmozarts/glob.git",
                "reference": "3c17f7dec3d9d0e87b575026011f2e75a56ed655"
            },
            "dist": {
                "type": "zip",
                "url": "https://api.github.com/repos/webmozarts/glob/zipball/3c17f7dec3d9d0e87b575026011f2e75a56ed655",
                "reference": "3c17f7dec3d9d0e87b575026011f2e75a56ed655",
                "shasum": ""
            },
            "require": {
                "php": "^7.3 || ^8.0.0"
            },
            "require-dev": {
                "phpunit/phpunit": "^9.5",
                "symfony/filesystem": "^5.3"
            },
            "type": "library",
            "extra": {
                "branch-alias": {
                    "dev-master": "4.1-dev"
                }
            },
            "autoload": {
                "psr-4": {
                    "Webmozart\\Glob\\": "src/"
                }
            },
            "notification-url": "https://packagist.org/downloads/",
            "license": [
                "MIT"
            ],
            "authors": [
                {
                    "name": "Bernhard Schussek",
                    "email": "bschussek@gmail.com"
                }
            ],
            "description": "A PHP implementation of Ant's glob.",
            "support": {
                "issues": "https://github.com/webmozarts/glob/issues",
                "source": "https://github.com/webmozarts/glob/tree/4.6.0"
            },
            "time": "2022-05-24T19:45:58+00:00"
        },
        {
            "name": "webmozart/path-util",
            "version": "2.3.0",
            "source": {
                "type": "git",
                "url": "https://github.com/webmozart/path-util.git",
                "reference": "d939f7edc24c9a1bb9c0dee5cb05d8e859490725"
            },
            "dist": {
                "type": "zip",
                "url": "https://api.github.com/repos/webmozart/path-util/zipball/d939f7edc24c9a1bb9c0dee5cb05d8e859490725",
                "reference": "d939f7edc24c9a1bb9c0dee5cb05d8e859490725",
                "shasum": ""
            },
            "require": {
                "php": ">=5.3.3",
                "webmozart/assert": "~1.0"
            },
            "require-dev": {
                "phpunit/phpunit": "^4.6",
                "sebastian/version": "^1.0.1"
            },
            "type": "library",
            "extra": {
                "branch-alias": {
                    "dev-master": "2.3-dev"
                }
            },
            "autoload": {
                "psr-4": {
                    "Webmozart\\PathUtil\\": "src/"
                }
            },
            "notification-url": "https://packagist.org/downloads/",
            "license": [
                "MIT"
            ],
            "authors": [
                {
                    "name": "Bernhard Schussek",
                    "email": "bschussek@gmail.com"
                }
            ],
            "description": "A robust cross-platform utility for normalizing, comparing and modifying file paths.",
            "support": {
                "issues": "https://github.com/webmozart/path-util/issues",
                "source": "https://github.com/webmozart/path-util/tree/2.3.0"
            },
            "abandoned": "symfony/filesystem",
            "time": "2015-12-17T08:42:14+00:00"
        }
    ],
    "aliases": [
        {
            "package": "utopia-php/mongo",
            "version": "dev-shmuel.1",
            "alias": "0.0.1",
            "alias_normalized": "0.0.1.0"
        }
    ],
    "minimum-stability": "stable",
    "stability-flags": {
        "utopia-php/mongo": 20
    },
    "prefer-stable": false,
    "prefer-lowest": false,
    "platform": {
        "php": ">=8.0",
        "ext-pdo": "*",
        "ext-redis": "*",
        "ext-mongodb": "*"
    },
    "platform-dev": [],
    "plugin-api-version": "2.2.0"
}<|MERGE_RESOLUTION|>--- conflicted
+++ resolved
@@ -4,11 +4,7 @@
         "Read more about it at https://getcomposer.org/doc/01-basic-usage.md#installing-dependencies",
         "This file is @generated automatically"
     ],
-<<<<<<< HEAD
-    "content-hash": "f655c3a2ecc883f15ba34b0ea421f22a",
-=======
-    "content-hash": "194b5f0c94866851598beb3674e842da",
->>>>>>> 4553c3d1
+    "content-hash": "67ea03e1ed9b1b84a60ea3c58ee1cdda",
     "packages": [
         {
             "name": "composer/package-versions-deprecated",
@@ -384,65 +380,8 @@
             "support": {
                 "issues": "https://github.com/utopia-php/framework/issues",
                 "source": "https://github.com/utopia-php/framework/tree/0.22.1"
-<<<<<<< HEAD
             },
             "time": "2022-10-07T14:51:40+00:00"
-        },
-        {
-            "name": "utopia-php/mongo",
-            "version": "dev-shmuel.1",
-            "source": {
-                "type": "git",
-                "url": "https://github.com/utopia-php/mongo",
-                "reference": "e106e5a017befcace3f78d19f93a2898e14c4063"
-            },
-            "require": {
-                "ext-mongodb": "*",
-                "mongodb/mongodb": "1.8.0",
-                "php": ">=8.0"
-            },
-            "require-dev": {
-                "fakerphp/faker": "^1.14",
-                "phpunit/phpunit": "^9.4",
-                "swoole/ide-helper": "4.8.0"
-            },
-            "type": "library",
-            "autoload": {
-                "psr-4": {
-                    "Utopia\\Mongo\\": "src"
-                }
-            },
-            "autoload-dev": {
-                "psr-4": {
-                    "Utopia\\Tests\\": "tests"
-                }
-            },
-            "license": [
-                "MIT"
-            ],
-            "authors": [
-                {
-                    "name": "Eldad Fux",
-                    "email": "eldad@appwrite.io"
-                },
-                {
-                    "name": "Wess",
-                    "email": "wess@appwrite.io"
-                }
-            ],
-            "description": "A simple library to manage Mongo database",
-            "keywords": [
-                "database",
-                "mongo",
-                "php",
-                "upf",
-                "utopia"
-            ],
-            "time": "2022-10-13T07:31:04+00:00"
-=======
-            },
-            "time": "2022-10-07T14:51:40+00:00"
->>>>>>> 4553c3d1
         }
     ],
     "packages-dev": [
@@ -4229,26 +4168,16 @@
             "time": "2015-12-17T08:42:14+00:00"
         }
     ],
-    "aliases": [
-        {
-            "package": "utopia-php/mongo",
-            "version": "dev-shmuel.1",
-            "alias": "0.0.1",
-            "alias_normalized": "0.0.1.0"
-        }
-    ],
+    "aliases": [],
     "minimum-stability": "stable",
-    "stability-flags": {
-        "utopia-php/mongo": 20
-    },
+    "stability-flags": [],
     "prefer-stable": false,
     "prefer-lowest": false,
     "platform": {
         "php": ">=8.0",
         "ext-pdo": "*",
-        "ext-redis": "*",
-        "ext-mongodb": "*"
+        "ext-redis": "*"
     },
     "platform-dev": [],
-    "plugin-api-version": "2.2.0"
+    "plugin-api-version": "2.3.0"
 }