--- conflicted
+++ resolved
@@ -1524,18 +1524,6 @@
         },
         {
             "name": "phpunit/php-code-coverage",
-<<<<<<< HEAD
-            "version": "9.2.19",
-            "source": {
-                "type": "git",
-                "url": "https://github.com/sebastianbergmann/php-code-coverage.git",
-                "reference": "c77b56b63e3d2031bd8997fcec43c1925ae46559"
-            },
-            "dist": {
-                "type": "zip",
-                "url": "https://api.github.com/repos/sebastianbergmann/php-code-coverage/zipball/c77b56b63e3d2031bd8997fcec43c1925ae46559",
-                "reference": "c77b56b63e3d2031bd8997fcec43c1925ae46559",
-=======
             "version": "9.2.23",
             "source": {
                 "type": "git",
@@ -1546,7 +1534,6 @@
                 "type": "zip",
                 "url": "https://api.github.com/repos/sebastianbergmann/php-code-coverage/zipball/9f1f0f9a2fbb680b26d1cf9b61b6eac43a6e4e9c",
                 "reference": "9f1f0f9a2fbb680b26d1cf9b61b6eac43a6e4e9c",
->>>>>>> d7f4abfc
                 "shasum": ""
             },
             "require": {
@@ -1602,11 +1589,7 @@
             ],
             "support": {
                 "issues": "https://github.com/sebastianbergmann/php-code-coverage/issues",
-<<<<<<< HEAD
-                "source": "https://github.com/sebastianbergmann/php-code-coverage/tree/9.2.19"
-=======
                 "source": "https://github.com/sebastianbergmann/php-code-coverage/tree/9.2.23"
->>>>>>> d7f4abfc
             },
             "funding": [
                 {
@@ -1614,11 +1597,7 @@
                     "type": "github"
                 }
             ],
-<<<<<<< HEAD
-            "time": "2022-11-18T07:47:47+00:00"
-=======
             "time": "2022-12-28T12:41:10+00:00"
->>>>>>> d7f4abfc
         },
         {
             "name": "phpunit/php-file-iterator",
