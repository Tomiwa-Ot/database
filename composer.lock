--- conflicted
+++ resolved
@@ -4,11 +4,7 @@
         "Read more about it at https://getcomposer.org/doc/01-basic-usage.md#installing-dependencies",
         "This file is @generated automatically"
     ],
-<<<<<<< HEAD
-    "content-hash": "3b35ee2007e2501917cb5669731d864b",
-=======
     "content-hash": "fd2a69cf99b2bda4f42ce979ae1fd509",
->>>>>>> cb1a8452
     "packages": [
         {
             "name": "composer/package-versions-deprecated",
@@ -378,10 +374,6 @@
             "support": {
                 "issues": "https://github.com/utopia-php/framework/issues",
                 "source": "https://github.com/utopia-php/framework/tree/0.25.0"
-<<<<<<< HEAD
-            },
-            "time": "2022-11-02T09:49:57+00:00"
-=======
             },
             "time": "2022-11-02T09:49:57+00:00"
         },
@@ -444,7 +436,6 @@
                 "source": "https://github.com/utopia-php/mongo/tree/0.0.2"
             },
             "time": "2022-11-08T11:58:46+00:00"
->>>>>>> cb1a8452
         }
     ],
     "packages-dev": [
@@ -4171,12 +4162,12 @@
     "prefer-stable": false,
     "prefer-lowest": false,
     "platform": {
-        "php": ">=8.0",
-        "ext-pdo": "*"
+        "php": ">=8.0"
     },
     "platform-dev": {
+        "ext-pdo": "*",
         "ext-redis": "*",
         "ext-mongodb": "*"
     },
-    "plugin-api-version": "2.2.0"
+    "plugin-api-version": "2.3.0"
 }