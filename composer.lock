{
    "_readme": [
        "This file locks the dependencies of your project to a known state",
        "Read more about it at https://getcomposer.org/doc/01-basic-usage.md#installing-dependencies",
        "This file is @generated automatically"
    ],
<<<<<<< HEAD
    "content-hash": "9dccdfdfd52b648727f6c56084df2436",
=======
    "content-hash": "2c6c34e8bb40d29122d8b6c4823f5dc9",
>>>>>>> 3e48e346
    "packages": [
        {
            "name": "composer/package-versions-deprecated",
            "version": "1.11.99.5",
            "source": {
                "type": "git",
                "url": "https://github.com/composer/package-versions-deprecated.git",
                "reference": "b4f54f74ef3453349c24a845d22392cd31e65f1d"
            },
            "dist": {
                "type": "zip",
                "url": "https://api.github.com/repos/composer/package-versions-deprecated/zipball/b4f54f74ef3453349c24a845d22392cd31e65f1d",
                "reference": "b4f54f74ef3453349c24a845d22392cd31e65f1d",
                "shasum": ""
            },
            "require": {
                "composer-plugin-api": "^1.1.0 || ^2.0",
                "php": "^7 || ^8"
            },
            "replace": {
                "ocramius/package-versions": "1.11.99"
            },
            "require-dev": {
                "composer/composer": "^1.9.3 || ^2.0@dev",
                "ext-zip": "^1.13",
                "phpunit/phpunit": "^6.5 || ^7"
            },
            "type": "composer-plugin",
            "extra": {
                "class": "PackageVersions\\Installer",
                "branch-alias": {
                    "dev-master": "1.x-dev"
                }
            },
            "autoload": {
                "psr-4": {
                    "PackageVersions\\": "src/PackageVersions"
                }
            },
            "notification-url": "https://packagist.org/downloads/",
            "license": [
                "MIT"
            ],
            "authors": [
                {
                    "name": "Marco Pivetta",
                    "email": "ocramius@gmail.com"
                },
                {
                    "name": "Jordi Boggiano",
                    "email": "j.boggiano@seld.be"
                }
            ],
            "description": "Composer plugin that provides efficient querying for installed package versions (no runtime IO)",
            "support": {
                "issues": "https://github.com/composer/package-versions-deprecated/issues",
                "source": "https://github.com/composer/package-versions-deprecated/tree/1.11.99.5"
            },
            "funding": [
                {
                    "url": "https://packagist.com",
                    "type": "custom"
                },
                {
                    "url": "https://github.com/composer",
                    "type": "github"
                },
                {
                    "url": "https://tidelift.com/funding/github/packagist/composer/composer",
                    "type": "tidelift"
                }
            ],
            "time": "2022-01-17T14:14:24+00:00"
        },
        {
            "name": "jean85/pretty-package-versions",
            "version": "1.6.0",
            "source": {
                "type": "git",
                "url": "https://github.com/Jean85/pretty-package-versions.git",
                "reference": "1e0104b46f045868f11942aea058cd7186d6c303"
            },
            "dist": {
                "type": "zip",
                "url": "https://api.github.com/repos/Jean85/pretty-package-versions/zipball/1e0104b46f045868f11942aea058cd7186d6c303",
                "reference": "1e0104b46f045868f11942aea058cd7186d6c303",
                "shasum": ""
            },
            "require": {
                "composer/package-versions-deprecated": "^1.8.0",
                "php": "^7.0|^8.0"
            },
            "require-dev": {
                "phpunit/phpunit": "^6.0|^8.5|^9.2"
            },
            "type": "library",
            "extra": {
                "branch-alias": {
                    "dev-master": "1.x-dev"
                }
            },
            "autoload": {
                "psr-4": {
                    "Jean85\\": "src/"
                }
            },
            "notification-url": "https://packagist.org/downloads/",
            "license": [
                "MIT"
            ],
            "authors": [
                {
                    "name": "Alessandro Lai",
                    "email": "alessandro.lai85@gmail.com"
                }
            ],
            "description": "A wrapper for ocramius/package-versions to get pretty versions strings",
            "keywords": [
                "composer",
                "package",
                "release",
                "versions"
            ],
            "support": {
                "issues": "https://github.com/Jean85/pretty-package-versions/issues",
                "source": "https://github.com/Jean85/pretty-package-versions/tree/1.6.0"
            },
            "time": "2021-02-04T16:20:16+00:00"
        },
        {
            "name": "mongodb/mongodb",
            "version": "1.8.0",
            "source": {
                "type": "git",
                "url": "https://github.com/mongodb/mongo-php-library.git",
                "reference": "953dbc19443aa9314c44b7217a16873347e6840d"
            },
            "dist": {
                "type": "zip",
                "url": "https://api.github.com/repos/mongodb/mongo-php-library/zipball/953dbc19443aa9314c44b7217a16873347e6840d",
                "reference": "953dbc19443aa9314c44b7217a16873347e6840d",
                "shasum": ""
            },
            "require": {
                "ext-hash": "*",
                "ext-json": "*",
                "ext-mongodb": "^1.8.1",
                "jean85/pretty-package-versions": "^1.2",
                "php": "^7.0 || ^8.0",
                "symfony/polyfill-php80": "^1.19"
            },
            "require-dev": {
                "squizlabs/php_codesniffer": "^3.5, <3.5.5",
                "symfony/phpunit-bridge": "5.x-dev"
            },
            "type": "library",
            "extra": {
                "branch-alias": {
                    "dev-master": "1.8.x-dev"
                }
            },
            "autoload": {
                "files": [
                    "src/functions.php"
                ],
                "psr-4": {
                    "MongoDB\\": "src/"
                }
            },
            "notification-url": "https://packagist.org/downloads/",
            "license": [
                "Apache-2.0"
            ],
            "authors": [
                {
                    "name": "Andreas Braun",
                    "email": "andreas.braun@mongodb.com"
                },
                {
                    "name": "Jeremy Mikola",
                    "email": "jmikola@gmail.com"
                }
            ],
            "description": "MongoDB driver library",
            "homepage": "https://jira.mongodb.org/browse/PHPLIB",
            "keywords": [
                "database",
                "driver",
                "mongodb",
                "persistence"
            ],
            "support": {
                "issues": "https://github.com/mongodb/mongo-php-library/issues",
                "source": "https://github.com/mongodb/mongo-php-library/tree/1.8.0"
            },
            "time": "2020-11-25T12:26:02+00:00"
        },
        {
            "name": "symfony/polyfill-php80",
            "version": "v1.27.0",
            "source": {
                "type": "git",
                "url": "https://github.com/symfony/polyfill-php80.git",
                "reference": "7a6ff3f1959bb01aefccb463a0f2cd3d3d2fd936"
            },
            "dist": {
                "type": "zip",
                "url": "https://api.github.com/repos/symfony/polyfill-php80/zipball/7a6ff3f1959bb01aefccb463a0f2cd3d3d2fd936",
                "reference": "7a6ff3f1959bb01aefccb463a0f2cd3d3d2fd936",
                "shasum": ""
            },
            "require": {
                "php": ">=7.1"
            },
            "type": "library",
            "extra": {
                "branch-alias": {
                    "dev-main": "1.27-dev"
                },
                "thanks": {
                    "name": "symfony/polyfill",
                    "url": "https://github.com/symfony/polyfill"
                }
            },
            "autoload": {
                "files": [
                    "bootstrap.php"
                ],
                "psr-4": {
                    "Symfony\\Polyfill\\Php80\\": ""
                },
                "classmap": [
                    "Resources/stubs"
                ]
            },
            "notification-url": "https://packagist.org/downloads/",
            "license": [
                "MIT"
            ],
            "authors": [
                {
                    "name": "Ion Bazan",
                    "email": "ion.bazan@gmail.com"
                },
                {
                    "name": "Nicolas Grekas",
                    "email": "p@tchwork.com"
                },
                {
                    "name": "Symfony Community",
                    "homepage": "https://symfony.com/contributors"
                }
            ],
            "description": "Symfony polyfill backporting some PHP 8.0+ features to lower PHP versions",
            "homepage": "https://symfony.com",
            "keywords": [
                "compatibility",
                "polyfill",
                "portable",
                "shim"
            ],
            "support": {
                "source": "https://github.com/symfony/polyfill-php80/tree/v1.27.0"
            },
            "funding": [
                {
                    "url": "https://symfony.com/sponsor",
                    "type": "custom"
                },
                {
                    "url": "https://github.com/fabpot",
                    "type": "github"
                },
                {
                    "url": "https://tidelift.com/funding/github/packagist/symfony/symfony",
                    "type": "tidelift"
                }
            ],
            "time": "2022-11-03T14:55:06+00:00"
        },
        {
            "name": "utopia-php/cache",
            "version": "0.8.0",
            "source": {
                "type": "git",
                "url": "https://github.com/utopia-php/cache.git",
                "reference": "212e66100a1f32e674fca5d9bc317cc998303089"
            },
            "dist": {
                "type": "zip",
                "url": "https://api.github.com/repos/utopia-php/cache/zipball/212e66100a1f32e674fca5d9bc317cc998303089",
                "reference": "212e66100a1f32e674fca5d9bc317cc998303089",
                "shasum": ""
            },
            "require": {
                "ext-json": "*",
                "ext-memcached": "*",
                "ext-redis": "*",
                "php": ">=8.0"
            },
            "require-dev": {
                "laravel/pint": "1.2.*",
                "phpunit/phpunit": "^9.3",
                "vimeo/psalm": "4.13.1"
            },
            "type": "library",
            "autoload": {
                "psr-4": {
                    "Utopia\\Cache\\": "src/Cache"
                }
            },
            "notification-url": "https://packagist.org/downloads/",
            "license": [
                "MIT"
            ],
            "description": "A simple cache library to manage application cache storing, loading and purging",
            "keywords": [
                "cache",
                "framework",
                "php",
                "upf",
                "utopia"
            ],
            "support": {
                "issues": "https://github.com/utopia-php/cache/issues",
                "source": "https://github.com/utopia-php/cache/tree/0.8.0"
            },
            "time": "2022-10-16T16:48:09+00:00"
        },
        {
            "name": "utopia-php/framework",
            "version": "0.27.0",
            "source": {
                "type": "git",
                "url": "https://github.com/utopia-php/framework.git",
                "reference": "b8d0447f5c98291d7759db05460ecced29a0f9ee"
            },
            "dist": {
                "type": "zip",
                "url": "https://api.github.com/repos/utopia-php/framework/zipball/b8d0447f5c98291d7759db05460ecced29a0f9ee",
                "reference": "b8d0447f5c98291d7759db05460ecced29a0f9ee",
                "shasum": ""
            },
            "require": {
                "php": ">=8.0.0"
            },
            "require-dev": {
                "laravel/pint": "^1.2",
                "phpunit/phpunit": "^9.5.25",
                "vimeo/psalm": "4.27.0"
            },
            "type": "library",
            "autoload": {
                "psr-4": {
                    "Utopia\\": "src/"
                }
            },
            "notification-url": "https://packagist.org/downloads/",
            "license": [
                "MIT"
            ],
            "description": "A simple, light and advanced PHP framework",
            "keywords": [
                "framework",
                "php",
                "upf"
            ],
            "support": {
                "issues": "https://github.com/utopia-php/framework/issues",
                "source": "https://github.com/utopia-php/framework/tree/0.27.0"
            },
            "time": "2023-01-29T05:36:17+00:00"
        },
        {
            "name": "utopia-php/mongo",
            "version": "dev-main",
            "source": {
                "type": "git",
                "url": "https://github.com/utopia-php/mongo.git",
                "reference": "f4b6ec74c5323ca16c500dd19109518d2eeb1f8f"
            },
            "dist": {
                "type": "zip",
                "url": "https://api.github.com/repos/utopia-php/mongo/zipball/f4b6ec74c5323ca16c500dd19109518d2eeb1f8f",
                "reference": "f4b6ec74c5323ca16c500dd19109518d2eeb1f8f",
                "shasum": ""
            },
            "require": {
                "ext-mongodb": "*",
                "mongodb/mongodb": "1.8.0",
                "php": ">=8.0"
            },
            "require-dev": {
                "fakerphp/faker": "^1.14",
                "laravel/pint": "1.2.*",
                "phpstan/phpstan": "1.8.*",
                "phpunit/phpunit": "^9.4",
                "swoole/ide-helper": "4.8.0"
            },
            "default-branch": true,
            "type": "library",
            "autoload": {
                "psr-4": {
                    "Utopia\\Mongo\\": "src"
                }
            },
            "notification-url": "https://packagist.org/downloads/",
            "license": [
                "MIT"
            ],
            "authors": [
                {
                    "name": "Eldad Fux",
                    "email": "eldad@appwrite.io"
                },
                {
                    "name": "Wess",
                    "email": "wess@appwrite.io"
                }
            ],
            "description": "A simple library to manage Mongo database",
            "keywords": [
                "database",
                "mongo",
                "php",
                "upf",
                "utopia"
            ],
            "support": {
                "issues": "https://github.com/utopia-php/mongo/issues",
                "source": "https://github.com/utopia-php/mongo/tree/0.1.0"
            },
            "time": "2023-01-12T14:02:08+00:00"
        }
    ],
    "packages-dev": [
        {
            "name": "amphp/amp",
            "version": "v2.6.2",
            "source": {
                "type": "git",
                "url": "https://github.com/amphp/amp.git",
                "reference": "9d5100cebffa729aaffecd3ad25dc5aeea4f13bb"
            },
            "dist": {
                "type": "zip",
                "url": "https://api.github.com/repos/amphp/amp/zipball/9d5100cebffa729aaffecd3ad25dc5aeea4f13bb",
                "reference": "9d5100cebffa729aaffecd3ad25dc5aeea4f13bb",
                "shasum": ""
            },
            "require": {
                "php": ">=7.1"
            },
            "require-dev": {
                "amphp/php-cs-fixer-config": "dev-master",
                "amphp/phpunit-util": "^1",
                "ext-json": "*",
                "jetbrains/phpstorm-stubs": "^2019.3",
                "phpunit/phpunit": "^7 | ^8 | ^9",
                "psalm/phar": "^3.11@dev",
                "react/promise": "^2"
            },
            "type": "library",
            "extra": {
                "branch-alias": {
                    "dev-master": "2.x-dev"
                }
            },
            "autoload": {
                "files": [
                    "lib/functions.php",
                    "lib/Internal/functions.php"
                ],
                "psr-4": {
                    "Amp\\": "lib"
                }
            },
            "notification-url": "https://packagist.org/downloads/",
            "license": [
                "MIT"
            ],
            "authors": [
                {
                    "name": "Daniel Lowrey",
                    "email": "rdlowrey@php.net"
                },
                {
                    "name": "Aaron Piotrowski",
                    "email": "aaron@trowski.com"
                },
                {
                    "name": "Bob Weinand",
                    "email": "bobwei9@hotmail.com"
                },
                {
                    "name": "Niklas Keller",
                    "email": "me@kelunik.com"
                }
            ],
            "description": "A non-blocking concurrency framework for PHP applications.",
            "homepage": "https://amphp.org/amp",
            "keywords": [
                "async",
                "asynchronous",
                "awaitable",
                "concurrency",
                "event",
                "event-loop",
                "future",
                "non-blocking",
                "promise"
            ],
            "support": {
                "irc": "irc://irc.freenode.org/amphp",
                "issues": "https://github.com/amphp/amp/issues",
                "source": "https://github.com/amphp/amp/tree/v2.6.2"
            },
            "funding": [
                {
                    "url": "https://github.com/amphp",
                    "type": "github"
                }
            ],
            "time": "2022-02-20T17:52:18+00:00"
        },
        {
            "name": "amphp/byte-stream",
            "version": "v1.8.1",
            "source": {
                "type": "git",
                "url": "https://github.com/amphp/byte-stream.git",
                "reference": "acbd8002b3536485c997c4e019206b3f10ca15bd"
            },
            "dist": {
                "type": "zip",
                "url": "https://api.github.com/repos/amphp/byte-stream/zipball/acbd8002b3536485c997c4e019206b3f10ca15bd",
                "reference": "acbd8002b3536485c997c4e019206b3f10ca15bd",
                "shasum": ""
            },
            "require": {
                "amphp/amp": "^2",
                "php": ">=7.1"
            },
            "require-dev": {
                "amphp/php-cs-fixer-config": "dev-master",
                "amphp/phpunit-util": "^1.4",
                "friendsofphp/php-cs-fixer": "^2.3",
                "jetbrains/phpstorm-stubs": "^2019.3",
                "phpunit/phpunit": "^6 || ^7 || ^8",
                "psalm/phar": "^3.11.4"
            },
            "type": "library",
            "extra": {
                "branch-alias": {
                    "dev-master": "1.x-dev"
                }
            },
            "autoload": {
                "files": [
                    "lib/functions.php"
                ],
                "psr-4": {
                    "Amp\\ByteStream\\": "lib"
                }
            },
            "notification-url": "https://packagist.org/downloads/",
            "license": [
                "MIT"
            ],
            "authors": [
                {
                    "name": "Aaron Piotrowski",
                    "email": "aaron@trowski.com"
                },
                {
                    "name": "Niklas Keller",
                    "email": "me@kelunik.com"
                }
            ],
            "description": "A stream abstraction to make working with non-blocking I/O simple.",
            "homepage": "http://amphp.org/byte-stream",
            "keywords": [
                "amp",
                "amphp",
                "async",
                "io",
                "non-blocking",
                "stream"
            ],
            "support": {
                "irc": "irc://irc.freenode.org/amphp",
                "issues": "https://github.com/amphp/byte-stream/issues",
                "source": "https://github.com/amphp/byte-stream/tree/v1.8.1"
            },
            "funding": [
                {
                    "url": "https://github.com/amphp",
                    "type": "github"
                }
            ],
            "time": "2021-03-30T17:13:30+00:00"
        },
        {
            "name": "composer/semver",
            "version": "3.3.2",
            "source": {
                "type": "git",
                "url": "https://github.com/composer/semver.git",
                "reference": "3953f23262f2bff1919fc82183ad9acb13ff62c9"
            },
            "dist": {
                "type": "zip",
                "url": "https://api.github.com/repos/composer/semver/zipball/3953f23262f2bff1919fc82183ad9acb13ff62c9",
                "reference": "3953f23262f2bff1919fc82183ad9acb13ff62c9",
                "shasum": ""
            },
            "require": {
                "php": "^5.3.2 || ^7.0 || ^8.0"
            },
            "require-dev": {
                "phpstan/phpstan": "^1.4",
                "symfony/phpunit-bridge": "^4.2 || ^5"
            },
            "type": "library",
            "extra": {
                "branch-alias": {
                    "dev-main": "3.x-dev"
                }
            },
            "autoload": {
                "psr-4": {
                    "Composer\\Semver\\": "src"
                }
            },
            "notification-url": "https://packagist.org/downloads/",
            "license": [
                "MIT"
            ],
            "authors": [
                {
                    "name": "Nils Adermann",
                    "email": "naderman@naderman.de",
                    "homepage": "http://www.naderman.de"
                },
                {
                    "name": "Jordi Boggiano",
                    "email": "j.boggiano@seld.be",
                    "homepage": "http://seld.be"
                },
                {
                    "name": "Rob Bast",
                    "email": "rob.bast@gmail.com",
                    "homepage": "http://robbast.nl"
                }
            ],
            "description": "Semver library that offers utilities, version constraint parsing and validation.",
            "keywords": [
                "semantic",
                "semver",
                "validation",
                "versioning"
            ],
            "support": {
                "irc": "irc://irc.freenode.org/composer",
                "issues": "https://github.com/composer/semver/issues",
                "source": "https://github.com/composer/semver/tree/3.3.2"
            },
            "funding": [
                {
                    "url": "https://packagist.com",
                    "type": "custom"
                },
                {
                    "url": "https://github.com/composer",
                    "type": "github"
                },
                {
                    "url": "https://tidelift.com/funding/github/packagist/composer/composer",
                    "type": "tidelift"
                }
            ],
            "time": "2022-04-01T19:23:25+00:00"
        },
        {
            "name": "composer/xdebug-handler",
            "version": "1.4.6",
            "source": {
                "type": "git",
                "url": "https://github.com/composer/xdebug-handler.git",
                "reference": "f27e06cd9675801df441b3656569b328e04aa37c"
            },
            "dist": {
                "type": "zip",
                "url": "https://api.github.com/repos/composer/xdebug-handler/zipball/f27e06cd9675801df441b3656569b328e04aa37c",
                "reference": "f27e06cd9675801df441b3656569b328e04aa37c",
                "shasum": ""
            },
            "require": {
                "php": "^5.3.2 || ^7.0 || ^8.0",
                "psr/log": "^1.0"
            },
            "require-dev": {
                "phpstan/phpstan": "^0.12.55",
                "symfony/phpunit-bridge": "^4.2 || ^5"
            },
            "type": "library",
            "autoload": {
                "psr-4": {
                    "Composer\\XdebugHandler\\": "src"
                }
            },
            "notification-url": "https://packagist.org/downloads/",
            "license": [
                "MIT"
            ],
            "authors": [
                {
                    "name": "John Stevenson",
                    "email": "john-stevenson@blueyonder.co.uk"
                }
            ],
            "description": "Restarts a process without Xdebug.",
            "keywords": [
                "Xdebug",
                "performance"
            ],
            "support": {
                "irc": "irc://irc.freenode.org/composer",
                "issues": "https://github.com/composer/xdebug-handler/issues",
                "source": "https://github.com/composer/xdebug-handler/tree/1.4.6"
            },
            "funding": [
                {
                    "url": "https://packagist.com",
                    "type": "custom"
                },
                {
                    "url": "https://github.com/composer",
                    "type": "github"
                },
                {
                    "url": "https://tidelift.com/funding/github/packagist/composer/composer",
                    "type": "tidelift"
                }
            ],
            "time": "2021-03-25T17:01:18+00:00"
        },
        {
            "name": "dnoegel/php-xdg-base-dir",
            "version": "v0.1.1",
            "source": {
                "type": "git",
                "url": "https://github.com/dnoegel/php-xdg-base-dir.git",
                "reference": "8f8a6e48c5ecb0f991c2fdcf5f154a47d85f9ffd"
            },
            "dist": {
                "type": "zip",
                "url": "https://api.github.com/repos/dnoegel/php-xdg-base-dir/zipball/8f8a6e48c5ecb0f991c2fdcf5f154a47d85f9ffd",
                "reference": "8f8a6e48c5ecb0f991c2fdcf5f154a47d85f9ffd",
                "shasum": ""
            },
            "require": {
                "php": ">=5.3.2"
            },
            "require-dev": {
                "phpunit/phpunit": "~7.0|~6.0|~5.0|~4.8.35"
            },
            "type": "library",
            "autoload": {
                "psr-4": {
                    "XdgBaseDir\\": "src/"
                }
            },
            "notification-url": "https://packagist.org/downloads/",
            "license": [
                "MIT"
            ],
            "description": "implementation of xdg base directory specification for php",
            "support": {
                "issues": "https://github.com/dnoegel/php-xdg-base-dir/issues",
                "source": "https://github.com/dnoegel/php-xdg-base-dir/tree/v0.1.1"
            },
            "time": "2019-12-04T15:06:13+00:00"
        },
        {
            "name": "doctrine/instantiator",
            "version": "2.0.0",
            "source": {
                "type": "git",
                "url": "https://github.com/doctrine/instantiator.git",
                "reference": "c6222283fa3f4ac679f8b9ced9a4e23f163e80d0"
            },
            "dist": {
                "type": "zip",
                "url": "https://api.github.com/repos/doctrine/instantiator/zipball/c6222283fa3f4ac679f8b9ced9a4e23f163e80d0",
                "reference": "c6222283fa3f4ac679f8b9ced9a4e23f163e80d0",
                "shasum": ""
            },
            "require": {
                "php": "^8.1"
            },
            "require-dev": {
                "doctrine/coding-standard": "^11",
                "ext-pdo": "*",
                "ext-phar": "*",
                "phpbench/phpbench": "^1.2",
                "phpstan/phpstan": "^1.9.4",
                "phpstan/phpstan-phpunit": "^1.3",
                "phpunit/phpunit": "^9.5.27",
                "vimeo/psalm": "^5.4"
            },
            "type": "library",
            "autoload": {
                "psr-4": {
                    "Doctrine\\Instantiator\\": "src/Doctrine/Instantiator/"
                }
            },
            "notification-url": "https://packagist.org/downloads/",
            "license": [
                "MIT"
            ],
            "authors": [
                {
                    "name": "Marco Pivetta",
                    "email": "ocramius@gmail.com",
                    "homepage": "https://ocramius.github.io/"
                }
            ],
            "description": "A small, lightweight utility to instantiate objects in PHP without invoking their constructors",
            "homepage": "https://www.doctrine-project.org/projects/instantiator.html",
            "keywords": [
                "constructor",
                "instantiate"
            ],
            "support": {
                "issues": "https://github.com/doctrine/instantiator/issues",
                "source": "https://github.com/doctrine/instantiator/tree/2.0.0"
            },
            "funding": [
                {
                    "url": "https://www.doctrine-project.org/sponsorship.html",
                    "type": "custom"
                },
                {
                    "url": "https://www.patreon.com/phpdoctrine",
                    "type": "patreon"
                },
                {
                    "url": "https://tidelift.com/funding/github/packagist/doctrine%2Finstantiator",
                    "type": "tidelift"
                }
            ],
            "time": "2022-12-30T00:23:10+00:00"
        },
        {
            "name": "fakerphp/faker",
            "version": "v1.21.0",
            "source": {
                "type": "git",
                "url": "https://github.com/FakerPHP/Faker.git",
                "reference": "92efad6a967f0b79c499705c69b662f738cc9e4d"
            },
            "dist": {
                "type": "zip",
                "url": "https://api.github.com/repos/FakerPHP/Faker/zipball/92efad6a967f0b79c499705c69b662f738cc9e4d",
                "reference": "92efad6a967f0b79c499705c69b662f738cc9e4d",
                "shasum": ""
            },
            "require": {
                "php": "^7.4 || ^8.0",
                "psr/container": "^1.0 || ^2.0",
                "symfony/deprecation-contracts": "^2.2 || ^3.0"
            },
            "conflict": {
                "fzaninotto/faker": "*"
            },
            "require-dev": {
                "bamarni/composer-bin-plugin": "^1.4.1",
                "doctrine/persistence": "^1.3 || ^2.0",
                "ext-intl": "*",
                "phpunit/phpunit": "^9.5.26",
                "symfony/phpunit-bridge": "^5.4.16"
            },
            "suggest": {
                "doctrine/orm": "Required to use Faker\\ORM\\Doctrine",
                "ext-curl": "Required by Faker\\Provider\\Image to download images.",
                "ext-dom": "Required by Faker\\Provider\\HtmlLorem for generating random HTML.",
                "ext-iconv": "Required by Faker\\Provider\\ru_RU\\Text::realText() for generating real Russian text.",
                "ext-mbstring": "Required for multibyte Unicode string functionality."
            },
            "type": "library",
            "extra": {
                "branch-alias": {
                    "dev-main": "v1.21-dev"
                }
            },
            "autoload": {
                "psr-4": {
                    "Faker\\": "src/Faker/"
                }
            },
            "notification-url": "https://packagist.org/downloads/",
            "license": [
                "MIT"
            ],
            "authors": [
                {
                    "name": "François Zaninotto"
                }
            ],
            "description": "Faker is a PHP library that generates fake data for you.",
            "keywords": [
                "data",
                "faker",
                "fixtures"
            ],
            "support": {
                "issues": "https://github.com/FakerPHP/Faker/issues",
                "source": "https://github.com/FakerPHP/Faker/tree/v1.21.0"
            },
            "time": "2022-12-13T13:54:32+00:00"
        },
        {
            "name": "felixfbecker/advanced-json-rpc",
            "version": "v3.2.1",
            "source": {
                "type": "git",
                "url": "https://github.com/felixfbecker/php-advanced-json-rpc.git",
                "reference": "b5f37dbff9a8ad360ca341f3240dc1c168b45447"
            },
            "dist": {
                "type": "zip",
                "url": "https://api.github.com/repos/felixfbecker/php-advanced-json-rpc/zipball/b5f37dbff9a8ad360ca341f3240dc1c168b45447",
                "reference": "b5f37dbff9a8ad360ca341f3240dc1c168b45447",
                "shasum": ""
            },
            "require": {
                "netresearch/jsonmapper": "^1.0 || ^2.0 || ^3.0 || ^4.0",
                "php": "^7.1 || ^8.0",
                "phpdocumentor/reflection-docblock": "^4.3.4 || ^5.0.0"
            },
            "require-dev": {
                "phpunit/phpunit": "^7.0 || ^8.0"
            },
            "type": "library",
            "autoload": {
                "psr-4": {
                    "AdvancedJsonRpc\\": "lib/"
                }
            },
            "notification-url": "https://packagist.org/downloads/",
            "license": [
                "ISC"
            ],
            "authors": [
                {
                    "name": "Felix Becker",
                    "email": "felix.b@outlook.com"
                }
            ],
            "description": "A more advanced JSONRPC implementation",
            "support": {
                "issues": "https://github.com/felixfbecker/php-advanced-json-rpc/issues",
                "source": "https://github.com/felixfbecker/php-advanced-json-rpc/tree/v3.2.1"
            },
            "time": "2021-06-11T22:34:44+00:00"
        },
        {
            "name": "felixfbecker/language-server-protocol",
            "version": "v1.5.2",
            "source": {
                "type": "git",
                "url": "https://github.com/felixfbecker/php-language-server-protocol.git",
                "reference": "6e82196ffd7c62f7794d778ca52b69feec9f2842"
            },
            "dist": {
                "type": "zip",
                "url": "https://api.github.com/repos/felixfbecker/php-language-server-protocol/zipball/6e82196ffd7c62f7794d778ca52b69feec9f2842",
                "reference": "6e82196ffd7c62f7794d778ca52b69feec9f2842",
                "shasum": ""
            },
            "require": {
                "php": ">=7.1"
            },
            "require-dev": {
                "phpstan/phpstan": "*",
                "squizlabs/php_codesniffer": "^3.1",
                "vimeo/psalm": "^4.0"
            },
            "type": "library",
            "extra": {
                "branch-alias": {
                    "dev-master": "1.x-dev"
                }
            },
            "autoload": {
                "psr-4": {
                    "LanguageServerProtocol\\": "src/"
                }
            },
            "notification-url": "https://packagist.org/downloads/",
            "license": [
                "ISC"
            ],
            "authors": [
                {
                    "name": "Felix Becker",
                    "email": "felix.b@outlook.com"
                }
            ],
            "description": "PHP classes for the Language Server Protocol",
            "keywords": [
                "language",
                "microsoft",
                "php",
                "server"
            ],
            "support": {
                "issues": "https://github.com/felixfbecker/php-language-server-protocol/issues",
                "source": "https://github.com/felixfbecker/php-language-server-protocol/tree/v1.5.2"
            },
            "time": "2022-03-02T22:36:06+00:00"
        },
        {
            "name": "myclabs/deep-copy",
            "version": "1.11.0",
            "source": {
                "type": "git",
                "url": "https://github.com/myclabs/DeepCopy.git",
                "reference": "14daed4296fae74d9e3201d2c4925d1acb7aa614"
            },
            "dist": {
                "type": "zip",
                "url": "https://api.github.com/repos/myclabs/DeepCopy/zipball/14daed4296fae74d9e3201d2c4925d1acb7aa614",
                "reference": "14daed4296fae74d9e3201d2c4925d1acb7aa614",
                "shasum": ""
            },
            "require": {
                "php": "^7.1 || ^8.0"
            },
            "conflict": {
                "doctrine/collections": "<1.6.8",
                "doctrine/common": "<2.13.3 || >=3,<3.2.2"
            },
            "require-dev": {
                "doctrine/collections": "^1.6.8",
                "doctrine/common": "^2.13.3 || ^3.2.2",
                "phpunit/phpunit": "^7.5.20 || ^8.5.23 || ^9.5.13"
            },
            "type": "library",
            "autoload": {
                "files": [
                    "src/DeepCopy/deep_copy.php"
                ],
                "psr-4": {
                    "DeepCopy\\": "src/DeepCopy/"
                }
            },
            "notification-url": "https://packagist.org/downloads/",
            "license": [
                "MIT"
            ],
            "description": "Create deep copies (clones) of your objects",
            "keywords": [
                "clone",
                "copy",
                "duplicate",
                "object",
                "object graph"
            ],
            "support": {
                "issues": "https://github.com/myclabs/DeepCopy/issues",
                "source": "https://github.com/myclabs/DeepCopy/tree/1.11.0"
            },
            "funding": [
                {
                    "url": "https://tidelift.com/funding/github/packagist/myclabs/deep-copy",
                    "type": "tidelift"
                }
            ],
            "time": "2022-03-03T13:19:32+00:00"
        },
        {
            "name": "netresearch/jsonmapper",
            "version": "v3.1.1",
            "source": {
                "type": "git",
                "url": "https://github.com/cweiske/jsonmapper.git",
                "reference": "ba09f0e456d4f00cef84e012da5715625594407c"
            },
            "dist": {
                "type": "zip",
                "url": "https://api.github.com/repos/cweiske/jsonmapper/zipball/ba09f0e456d4f00cef84e012da5715625594407c",
                "reference": "ba09f0e456d4f00cef84e012da5715625594407c",
                "shasum": ""
            },
            "require": {
                "ext-json": "*",
                "ext-pcre": "*",
                "ext-reflection": "*",
                "ext-spl": "*",
                "php": ">=5.6"
            },
            "require-dev": {
                "phpunit/phpunit": "~4.8.35 || ~5.7 || ~6.4 || ~7.0",
                "squizlabs/php_codesniffer": "~3.5"
            },
            "type": "library",
            "autoload": {
                "psr-0": {
                    "JsonMapper": "src/"
                }
            },
            "notification-url": "https://packagist.org/downloads/",
            "license": [
                "OSL-3.0"
            ],
            "authors": [
                {
                    "name": "Christian Weiske",
                    "email": "cweiske@cweiske.de",
                    "homepage": "http://github.com/cweiske/jsonmapper/",
                    "role": "Developer"
                }
            ],
            "description": "Map nested JSON structures onto PHP classes",
            "support": {
                "email": "cweiske@cweiske.de",
                "issues": "https://github.com/cweiske/jsonmapper/issues",
                "source": "https://github.com/cweiske/jsonmapper/tree/v3.1.1"
            },
            "time": "2020-11-02T19:19:54+00:00"
        },
        {
            "name": "nikic/php-parser",
            "version": "v4.15.3",
            "source": {
                "type": "git",
                "url": "https://github.com/nikic/PHP-Parser.git",
                "reference": "570e980a201d8ed0236b0a62ddf2c9cbb2034039"
            },
            "dist": {
                "type": "zip",
                "url": "https://api.github.com/repos/nikic/PHP-Parser/zipball/570e980a201d8ed0236b0a62ddf2c9cbb2034039",
                "reference": "570e980a201d8ed0236b0a62ddf2c9cbb2034039",
                "shasum": ""
            },
            "require": {
                "ext-tokenizer": "*",
                "php": ">=7.0"
            },
            "require-dev": {
                "ircmaxell/php-yacc": "^0.0.7",
                "phpunit/phpunit": "^6.5 || ^7.0 || ^8.0 || ^9.0"
            },
            "bin": [
                "bin/php-parse"
            ],
            "type": "library",
            "extra": {
                "branch-alias": {
                    "dev-master": "4.9-dev"
                }
            },
            "autoload": {
                "psr-4": {
                    "PhpParser\\": "lib/PhpParser"
                }
            },
            "notification-url": "https://packagist.org/downloads/",
            "license": [
                "BSD-3-Clause"
            ],
            "authors": [
                {
                    "name": "Nikita Popov"
                }
            ],
            "description": "A PHP parser written in PHP",
            "keywords": [
                "parser",
                "php"
            ],
            "support": {
                "issues": "https://github.com/nikic/PHP-Parser/issues",
                "source": "https://github.com/nikic/PHP-Parser/tree/v4.15.3"
            },
            "time": "2023-01-16T22:05:37+00:00"
        },
        {
            "name": "openlss/lib-array2xml",
            "version": "1.0.0",
            "source": {
                "type": "git",
                "url": "https://github.com/nullivex/lib-array2xml.git",
                "reference": "a91f18a8dfc69ffabe5f9b068bc39bb202c81d90"
            },
            "dist": {
                "type": "zip",
                "url": "https://api.github.com/repos/nullivex/lib-array2xml/zipball/a91f18a8dfc69ffabe5f9b068bc39bb202c81d90",
                "reference": "a91f18a8dfc69ffabe5f9b068bc39bb202c81d90",
                "shasum": ""
            },
            "require": {
                "php": ">=5.3.2"
            },
            "type": "library",
            "autoload": {
                "psr-0": {
                    "LSS": ""
                }
            },
            "notification-url": "https://packagist.org/downloads/",
            "license": [
                "Apache-2.0"
            ],
            "authors": [
                {
                    "name": "Bryan Tong",
                    "email": "bryan@nullivex.com",
                    "homepage": "https://www.nullivex.com"
                },
                {
                    "name": "Tony Butler",
                    "email": "spudz76@gmail.com",
                    "homepage": "https://www.nullivex.com"
                }
            ],
            "description": "Array2XML conversion library credit to lalit.org",
            "homepage": "https://www.nullivex.com",
            "keywords": [
                "array",
                "array conversion",
                "xml",
                "xml conversion"
            ],
            "support": {
                "issues": "https://github.com/nullivex/lib-array2xml/issues",
                "source": "https://github.com/nullivex/lib-array2xml/tree/master"
            },
            "time": "2019-03-29T20:06:56+00:00"
        },
        {
            "name": "phar-io/manifest",
            "version": "2.0.3",
            "source": {
                "type": "git",
                "url": "https://github.com/phar-io/manifest.git",
                "reference": "97803eca37d319dfa7826cc2437fc020857acb53"
            },
            "dist": {
                "type": "zip",
                "url": "https://api.github.com/repos/phar-io/manifest/zipball/97803eca37d319dfa7826cc2437fc020857acb53",
                "reference": "97803eca37d319dfa7826cc2437fc020857acb53",
                "shasum": ""
            },
            "require": {
                "ext-dom": "*",
                "ext-phar": "*",
                "ext-xmlwriter": "*",
                "phar-io/version": "^3.0.1",
                "php": "^7.2 || ^8.0"
            },
            "type": "library",
            "extra": {
                "branch-alias": {
                    "dev-master": "2.0.x-dev"
                }
            },
            "autoload": {
                "classmap": [
                    "src/"
                ]
            },
            "notification-url": "https://packagist.org/downloads/",
            "license": [
                "BSD-3-Clause"
            ],
            "authors": [
                {
                    "name": "Arne Blankerts",
                    "email": "arne@blankerts.de",
                    "role": "Developer"
                },
                {
                    "name": "Sebastian Heuer",
                    "email": "sebastian@phpeople.de",
                    "role": "Developer"
                },
                {
                    "name": "Sebastian Bergmann",
                    "email": "sebastian@phpunit.de",
                    "role": "Developer"
                }
            ],
            "description": "Component for reading phar.io manifest information from a PHP Archive (PHAR)",
            "support": {
                "issues": "https://github.com/phar-io/manifest/issues",
                "source": "https://github.com/phar-io/manifest/tree/2.0.3"
            },
            "time": "2021-07-20T11:28:43+00:00"
        },
        {
            "name": "phar-io/version",
            "version": "3.2.1",
            "source": {
                "type": "git",
                "url": "https://github.com/phar-io/version.git",
                "reference": "4f7fd7836c6f332bb2933569e566a0d6c4cbed74"
            },
            "dist": {
                "type": "zip",
                "url": "https://api.github.com/repos/phar-io/version/zipball/4f7fd7836c6f332bb2933569e566a0d6c4cbed74",
                "reference": "4f7fd7836c6f332bb2933569e566a0d6c4cbed74",
                "shasum": ""
            },
            "require": {
                "php": "^7.2 || ^8.0"
            },
            "type": "library",
            "autoload": {
                "classmap": [
                    "src/"
                ]
            },
            "notification-url": "https://packagist.org/downloads/",
            "license": [
                "BSD-3-Clause"
            ],
            "authors": [
                {
                    "name": "Arne Blankerts",
                    "email": "arne@blankerts.de",
                    "role": "Developer"
                },
                {
                    "name": "Sebastian Heuer",
                    "email": "sebastian@phpeople.de",
                    "role": "Developer"
                },
                {
                    "name": "Sebastian Bergmann",
                    "email": "sebastian@phpunit.de",
                    "role": "Developer"
                }
            ],
            "description": "Library for handling version information and constraints",
            "support": {
                "issues": "https://github.com/phar-io/version/issues",
                "source": "https://github.com/phar-io/version/tree/3.2.1"
            },
            "time": "2022-02-21T01:04:05+00:00"
        },
        {
            "name": "phpdocumentor/reflection-common",
            "version": "2.2.0",
            "source": {
                "type": "git",
                "url": "https://github.com/phpDocumentor/ReflectionCommon.git",
                "reference": "1d01c49d4ed62f25aa84a747ad35d5a16924662b"
            },
            "dist": {
                "type": "zip",
                "url": "https://api.github.com/repos/phpDocumentor/ReflectionCommon/zipball/1d01c49d4ed62f25aa84a747ad35d5a16924662b",
                "reference": "1d01c49d4ed62f25aa84a747ad35d5a16924662b",
                "shasum": ""
            },
            "require": {
                "php": "^7.2 || ^8.0"
            },
            "type": "library",
            "extra": {
                "branch-alias": {
                    "dev-2.x": "2.x-dev"
                }
            },
            "autoload": {
                "psr-4": {
                    "phpDocumentor\\Reflection\\": "src/"
                }
            },
            "notification-url": "https://packagist.org/downloads/",
            "license": [
                "MIT"
            ],
            "authors": [
                {
                    "name": "Jaap van Otterdijk",
                    "email": "opensource@ijaap.nl"
                }
            ],
            "description": "Common reflection classes used by phpdocumentor to reflect the code structure",
            "homepage": "http://www.phpdoc.org",
            "keywords": [
                "FQSEN",
                "phpDocumentor",
                "phpdoc",
                "reflection",
                "static analysis"
            ],
            "support": {
                "issues": "https://github.com/phpDocumentor/ReflectionCommon/issues",
                "source": "https://github.com/phpDocumentor/ReflectionCommon/tree/2.x"
            },
            "time": "2020-06-27T09:03:43+00:00"
        },
        {
            "name": "phpdocumentor/reflection-docblock",
            "version": "5.3.0",
            "source": {
                "type": "git",
                "url": "https://github.com/phpDocumentor/ReflectionDocBlock.git",
                "reference": "622548b623e81ca6d78b721c5e029f4ce664f170"
            },
            "dist": {
                "type": "zip",
                "url": "https://api.github.com/repos/phpDocumentor/ReflectionDocBlock/zipball/622548b623e81ca6d78b721c5e029f4ce664f170",
                "reference": "622548b623e81ca6d78b721c5e029f4ce664f170",
                "shasum": ""
            },
            "require": {
                "ext-filter": "*",
                "php": "^7.2 || ^8.0",
                "phpdocumentor/reflection-common": "^2.2",
                "phpdocumentor/type-resolver": "^1.3",
                "webmozart/assert": "^1.9.1"
            },
            "require-dev": {
                "mockery/mockery": "~1.3.2",
                "psalm/phar": "^4.8"
            },
            "type": "library",
            "extra": {
                "branch-alias": {
                    "dev-master": "5.x-dev"
                }
            },
            "autoload": {
                "psr-4": {
                    "phpDocumentor\\Reflection\\": "src"
                }
            },
            "notification-url": "https://packagist.org/downloads/",
            "license": [
                "MIT"
            ],
            "authors": [
                {
                    "name": "Mike van Riel",
                    "email": "me@mikevanriel.com"
                },
                {
                    "name": "Jaap van Otterdijk",
                    "email": "account@ijaap.nl"
                }
            ],
            "description": "With this component, a library can provide support for annotations via DocBlocks or otherwise retrieve information that is embedded in a DocBlock.",
            "support": {
                "issues": "https://github.com/phpDocumentor/ReflectionDocBlock/issues",
                "source": "https://github.com/phpDocumentor/ReflectionDocBlock/tree/5.3.0"
            },
            "time": "2021-10-19T17:43:47+00:00"
        },
        {
            "name": "phpdocumentor/type-resolver",
            "version": "1.6.2",
            "source": {
                "type": "git",
                "url": "https://github.com/phpDocumentor/TypeResolver.git",
                "reference": "48f445a408c131e38cab1c235aa6d2bb7a0bb20d"
            },
            "dist": {
                "type": "zip",
                "url": "https://api.github.com/repos/phpDocumentor/TypeResolver/zipball/48f445a408c131e38cab1c235aa6d2bb7a0bb20d",
                "reference": "48f445a408c131e38cab1c235aa6d2bb7a0bb20d",
                "shasum": ""
            },
            "require": {
                "php": "^7.4 || ^8.0",
                "phpdocumentor/reflection-common": "^2.0"
            },
            "require-dev": {
                "ext-tokenizer": "*",
                "phpstan/extension-installer": "^1.1",
                "phpstan/phpstan": "^1.8",
                "phpstan/phpstan-phpunit": "^1.1",
                "phpunit/phpunit": "^9.5",
                "rector/rector": "^0.13.9",
                "vimeo/psalm": "^4.25"
            },
            "type": "library",
            "extra": {
                "branch-alias": {
                    "dev-1.x": "1.x-dev"
                }
            },
            "autoload": {
                "psr-4": {
                    "phpDocumentor\\Reflection\\": "src"
                }
            },
            "notification-url": "https://packagist.org/downloads/",
            "license": [
                "MIT"
            ],
            "authors": [
                {
                    "name": "Mike van Riel",
                    "email": "me@mikevanriel.com"
                }
            ],
            "description": "A PSR-5 based resolver of Class names, Types and Structural Element Names",
            "support": {
                "issues": "https://github.com/phpDocumentor/TypeResolver/issues",
                "source": "https://github.com/phpDocumentor/TypeResolver/tree/1.6.2"
            },
            "time": "2022-10-14T12:47:21+00:00"
        },
        {
            "name": "phpunit/php-code-coverage",
            "version": "9.2.24",
            "source": {
                "type": "git",
                "url": "https://github.com/sebastianbergmann/php-code-coverage.git",
                "reference": "2cf940ebc6355a9d430462811b5aaa308b174bed"
            },
            "dist": {
                "type": "zip",
                "url": "https://api.github.com/repos/sebastianbergmann/php-code-coverage/zipball/2cf940ebc6355a9d430462811b5aaa308b174bed",
                "reference": "2cf940ebc6355a9d430462811b5aaa308b174bed",
                "shasum": ""
            },
            "require": {
                "ext-dom": "*",
                "ext-libxml": "*",
                "ext-xmlwriter": "*",
                "nikic/php-parser": "^4.14",
                "php": ">=7.3",
                "phpunit/php-file-iterator": "^3.0.3",
                "phpunit/php-text-template": "^2.0.2",
                "sebastian/code-unit-reverse-lookup": "^2.0.2",
                "sebastian/complexity": "^2.0",
                "sebastian/environment": "^5.1.2",
                "sebastian/lines-of-code": "^1.0.3",
                "sebastian/version": "^3.0.1",
                "theseer/tokenizer": "^1.2.0"
            },
            "require-dev": {
                "phpunit/phpunit": "^9.3"
            },
            "suggest": {
                "ext-pcov": "*",
                "ext-xdebug": "*"
            },
            "type": "library",
            "extra": {
                "branch-alias": {
                    "dev-master": "9.2-dev"
                }
            },
            "autoload": {
                "classmap": [
                    "src/"
                ]
            },
            "notification-url": "https://packagist.org/downloads/",
            "license": [
                "BSD-3-Clause"
            ],
            "authors": [
                {
                    "name": "Sebastian Bergmann",
                    "email": "sebastian@phpunit.de",
                    "role": "lead"
                }
            ],
            "description": "Library that provides collection, processing, and rendering functionality for PHP code coverage information.",
            "homepage": "https://github.com/sebastianbergmann/php-code-coverage",
            "keywords": [
                "coverage",
                "testing",
                "xunit"
            ],
            "support": {
                "issues": "https://github.com/sebastianbergmann/php-code-coverage/issues",
                "source": "https://github.com/sebastianbergmann/php-code-coverage/tree/9.2.24"
            },
            "funding": [
                {
                    "url": "https://github.com/sebastianbergmann",
                    "type": "github"
                }
            ],
            "time": "2023-01-26T08:26:55+00:00"
        },
        {
            "name": "phpunit/php-file-iterator",
            "version": "3.0.6",
            "source": {
                "type": "git",
                "url": "https://github.com/sebastianbergmann/php-file-iterator.git",
                "reference": "cf1c2e7c203ac650e352f4cc675a7021e7d1b3cf"
            },
            "dist": {
                "type": "zip",
                "url": "https://api.github.com/repos/sebastianbergmann/php-file-iterator/zipball/cf1c2e7c203ac650e352f4cc675a7021e7d1b3cf",
                "reference": "cf1c2e7c203ac650e352f4cc675a7021e7d1b3cf",
                "shasum": ""
            },
            "require": {
                "php": ">=7.3"
            },
            "require-dev": {
                "phpunit/phpunit": "^9.3"
            },
            "type": "library",
            "extra": {
                "branch-alias": {
                    "dev-master": "3.0-dev"
                }
            },
            "autoload": {
                "classmap": [
                    "src/"
                ]
            },
            "notification-url": "https://packagist.org/downloads/",
            "license": [
                "BSD-3-Clause"
            ],
            "authors": [
                {
                    "name": "Sebastian Bergmann",
                    "email": "sebastian@phpunit.de",
                    "role": "lead"
                }
            ],
            "description": "FilterIterator implementation that filters files based on a list of suffixes.",
            "homepage": "https://github.com/sebastianbergmann/php-file-iterator/",
            "keywords": [
                "filesystem",
                "iterator"
            ],
            "support": {
                "issues": "https://github.com/sebastianbergmann/php-file-iterator/issues",
                "source": "https://github.com/sebastianbergmann/php-file-iterator/tree/3.0.6"
            },
            "funding": [
                {
                    "url": "https://github.com/sebastianbergmann",
                    "type": "github"
                }
            ],
            "time": "2021-12-02T12:48:52+00:00"
        },
        {
            "name": "phpunit/php-invoker",
            "version": "3.1.1",
            "source": {
                "type": "git",
                "url": "https://github.com/sebastianbergmann/php-invoker.git",
                "reference": "5a10147d0aaf65b58940a0b72f71c9ac0423cc67"
            },
            "dist": {
                "type": "zip",
                "url": "https://api.github.com/repos/sebastianbergmann/php-invoker/zipball/5a10147d0aaf65b58940a0b72f71c9ac0423cc67",
                "reference": "5a10147d0aaf65b58940a0b72f71c9ac0423cc67",
                "shasum": ""
            },
            "require": {
                "php": ">=7.3"
            },
            "require-dev": {
                "ext-pcntl": "*",
                "phpunit/phpunit": "^9.3"
            },
            "suggest": {
                "ext-pcntl": "*"
            },
            "type": "library",
            "extra": {
                "branch-alias": {
                    "dev-master": "3.1-dev"
                }
            },
            "autoload": {
                "classmap": [
                    "src/"
                ]
            },
            "notification-url": "https://packagist.org/downloads/",
            "license": [
                "BSD-3-Clause"
            ],
            "authors": [
                {
                    "name": "Sebastian Bergmann",
                    "email": "sebastian@phpunit.de",
                    "role": "lead"
                }
            ],
            "description": "Invoke callables with a timeout",
            "homepage": "https://github.com/sebastianbergmann/php-invoker/",
            "keywords": [
                "process"
            ],
            "support": {
                "issues": "https://github.com/sebastianbergmann/php-invoker/issues",
                "source": "https://github.com/sebastianbergmann/php-invoker/tree/3.1.1"
            },
            "funding": [
                {
                    "url": "https://github.com/sebastianbergmann",
                    "type": "github"
                }
            ],
            "time": "2020-09-28T05:58:55+00:00"
        },
        {
            "name": "phpunit/php-text-template",
            "version": "2.0.4",
            "source": {
                "type": "git",
                "url": "https://github.com/sebastianbergmann/php-text-template.git",
                "reference": "5da5f67fc95621df9ff4c4e5a84d6a8a2acf7c28"
            },
            "dist": {
                "type": "zip",
                "url": "https://api.github.com/repos/sebastianbergmann/php-text-template/zipball/5da5f67fc95621df9ff4c4e5a84d6a8a2acf7c28",
                "reference": "5da5f67fc95621df9ff4c4e5a84d6a8a2acf7c28",
                "shasum": ""
            },
            "require": {
                "php": ">=7.3"
            },
            "require-dev": {
                "phpunit/phpunit": "^9.3"
            },
            "type": "library",
            "extra": {
                "branch-alias": {
                    "dev-master": "2.0-dev"
                }
            },
            "autoload": {
                "classmap": [
                    "src/"
                ]
            },
            "notification-url": "https://packagist.org/downloads/",
            "license": [
                "BSD-3-Clause"
            ],
            "authors": [
                {
                    "name": "Sebastian Bergmann",
                    "email": "sebastian@phpunit.de",
                    "role": "lead"
                }
            ],
            "description": "Simple template engine.",
            "homepage": "https://github.com/sebastianbergmann/php-text-template/",
            "keywords": [
                "template"
            ],
            "support": {
                "issues": "https://github.com/sebastianbergmann/php-text-template/issues",
                "source": "https://github.com/sebastianbergmann/php-text-template/tree/2.0.4"
            },
            "funding": [
                {
                    "url": "https://github.com/sebastianbergmann",
                    "type": "github"
                }
            ],
            "time": "2020-10-26T05:33:50+00:00"
        },
        {
            "name": "phpunit/php-timer",
            "version": "5.0.3",
            "source": {
                "type": "git",
                "url": "https://github.com/sebastianbergmann/php-timer.git",
                "reference": "5a63ce20ed1b5bf577850e2c4e87f4aa902afbd2"
            },
            "dist": {
                "type": "zip",
                "url": "https://api.github.com/repos/sebastianbergmann/php-timer/zipball/5a63ce20ed1b5bf577850e2c4e87f4aa902afbd2",
                "reference": "5a63ce20ed1b5bf577850e2c4e87f4aa902afbd2",
                "shasum": ""
            },
            "require": {
                "php": ">=7.3"
            },
            "require-dev": {
                "phpunit/phpunit": "^9.3"
            },
            "type": "library",
            "extra": {
                "branch-alias": {
                    "dev-master": "5.0-dev"
                }
            },
            "autoload": {
                "classmap": [
                    "src/"
                ]
            },
            "notification-url": "https://packagist.org/downloads/",
            "license": [
                "BSD-3-Clause"
            ],
            "authors": [
                {
                    "name": "Sebastian Bergmann",
                    "email": "sebastian@phpunit.de",
                    "role": "lead"
                }
            ],
            "description": "Utility class for timing",
            "homepage": "https://github.com/sebastianbergmann/php-timer/",
            "keywords": [
                "timer"
            ],
            "support": {
                "issues": "https://github.com/sebastianbergmann/php-timer/issues",
                "source": "https://github.com/sebastianbergmann/php-timer/tree/5.0.3"
            },
            "funding": [
                {
                    "url": "https://github.com/sebastianbergmann",
                    "type": "github"
                }
            ],
            "time": "2020-10-26T13:16:10+00:00"
        },
        {
            "name": "phpunit/phpunit",
            "version": "9.6.3",
            "source": {
                "type": "git",
                "url": "https://github.com/sebastianbergmann/phpunit.git",
                "reference": "e7b1615e3e887d6c719121c6d4a44b0ab9645555"
            },
            "dist": {
                "type": "zip",
                "url": "https://api.github.com/repos/sebastianbergmann/phpunit/zipball/e7b1615e3e887d6c719121c6d4a44b0ab9645555",
                "reference": "e7b1615e3e887d6c719121c6d4a44b0ab9645555",
                "shasum": ""
            },
            "require": {
                "doctrine/instantiator": "^1.3.1 || ^2",
                "ext-dom": "*",
                "ext-json": "*",
                "ext-libxml": "*",
                "ext-mbstring": "*",
                "ext-xml": "*",
                "ext-xmlwriter": "*",
                "myclabs/deep-copy": "^1.10.1",
                "phar-io/manifest": "^2.0.3",
                "phar-io/version": "^3.0.2",
                "php": ">=7.3",
                "phpunit/php-code-coverage": "^9.2.13",
                "phpunit/php-file-iterator": "^3.0.5",
                "phpunit/php-invoker": "^3.1.1",
                "phpunit/php-text-template": "^2.0.3",
                "phpunit/php-timer": "^5.0.2",
                "sebastian/cli-parser": "^1.0.1",
                "sebastian/code-unit": "^1.0.6",
                "sebastian/comparator": "^4.0.8",
                "sebastian/diff": "^4.0.3",
                "sebastian/environment": "^5.1.3",
                "sebastian/exporter": "^4.0.5",
                "sebastian/global-state": "^5.0.1",
                "sebastian/object-enumerator": "^4.0.3",
                "sebastian/resource-operations": "^3.0.3",
                "sebastian/type": "^3.2",
                "sebastian/version": "^3.0.2"
            },
            "suggest": {
                "ext-soap": "*",
                "ext-xdebug": "*"
            },
            "bin": [
                "phpunit"
            ],
            "type": "library",
            "extra": {
                "branch-alias": {
                    "dev-master": "9.6-dev"
                }
            },
            "autoload": {
                "files": [
                    "src/Framework/Assert/Functions.php"
                ],
                "classmap": [
                    "src/"
                ]
            },
            "notification-url": "https://packagist.org/downloads/",
            "license": [
                "BSD-3-Clause"
            ],
            "authors": [
                {
                    "name": "Sebastian Bergmann",
                    "email": "sebastian@phpunit.de",
                    "role": "lead"
                }
            ],
            "description": "The PHP Unit Testing framework.",
            "homepage": "https://phpunit.de/",
            "keywords": [
                "phpunit",
                "testing",
                "xunit"
            ],
            "support": {
                "issues": "https://github.com/sebastianbergmann/phpunit/issues",
                "source": "https://github.com/sebastianbergmann/phpunit/tree/9.6.3"
            },
            "funding": [
                {
                    "url": "https://phpunit.de/sponsors.html",
                    "type": "custom"
                },
                {
                    "url": "https://github.com/sebastianbergmann",
                    "type": "github"
                },
                {
                    "url": "https://tidelift.com/funding/github/packagist/phpunit/phpunit",
                    "type": "tidelift"
                }
            ],
            "time": "2023-02-04T13:37:15+00:00"
        },
        {
            "name": "psr/container",
            "version": "2.0.2",
            "source": {
                "type": "git",
                "url": "https://github.com/php-fig/container.git",
                "reference": "c71ecc56dfe541dbd90c5360474fbc405f8d5963"
            },
            "dist": {
                "type": "zip",
                "url": "https://api.github.com/repos/php-fig/container/zipball/c71ecc56dfe541dbd90c5360474fbc405f8d5963",
                "reference": "c71ecc56dfe541dbd90c5360474fbc405f8d5963",
                "shasum": ""
            },
            "require": {
                "php": ">=7.4.0"
            },
            "type": "library",
            "extra": {
                "branch-alias": {
                    "dev-master": "2.0.x-dev"
                }
            },
            "autoload": {
                "psr-4": {
                    "Psr\\Container\\": "src/"
                }
            },
            "notification-url": "https://packagist.org/downloads/",
            "license": [
                "MIT"
            ],
            "authors": [
                {
                    "name": "PHP-FIG",
                    "homepage": "https://www.php-fig.org/"
                }
            ],
            "description": "Common Container Interface (PHP FIG PSR-11)",
            "homepage": "https://github.com/php-fig/container",
            "keywords": [
                "PSR-11",
                "container",
                "container-interface",
                "container-interop",
                "psr"
            ],
            "support": {
                "issues": "https://github.com/php-fig/container/issues",
                "source": "https://github.com/php-fig/container/tree/2.0.2"
            },
            "time": "2021-11-05T16:47:00+00:00"
        },
        {
            "name": "psr/log",
            "version": "1.1.4",
            "source": {
                "type": "git",
                "url": "https://github.com/php-fig/log.git",
                "reference": "d49695b909c3b7628b6289db5479a1c204601f11"
            },
            "dist": {
                "type": "zip",
                "url": "https://api.github.com/repos/php-fig/log/zipball/d49695b909c3b7628b6289db5479a1c204601f11",
                "reference": "d49695b909c3b7628b6289db5479a1c204601f11",
                "shasum": ""
            },
            "require": {
                "php": ">=5.3.0"
            },
            "type": "library",
            "extra": {
                "branch-alias": {
                    "dev-master": "1.1.x-dev"
                }
            },
            "autoload": {
                "psr-4": {
                    "Psr\\Log\\": "Psr/Log/"
                }
            },
            "notification-url": "https://packagist.org/downloads/",
            "license": [
                "MIT"
            ],
            "authors": [
                {
                    "name": "PHP-FIG",
                    "homepage": "https://www.php-fig.org/"
                }
            ],
            "description": "Common interface for logging libraries",
            "homepage": "https://github.com/php-fig/log",
            "keywords": [
                "log",
                "psr",
                "psr-3"
            ],
            "support": {
                "source": "https://github.com/php-fig/log/tree/1.1.4"
            },
            "time": "2021-05-03T11:20:27+00:00"
        },
        {
            "name": "sebastian/cli-parser",
            "version": "1.0.1",
            "source": {
                "type": "git",
                "url": "https://github.com/sebastianbergmann/cli-parser.git",
                "reference": "442e7c7e687e42adc03470c7b668bc4b2402c0b2"
            },
            "dist": {
                "type": "zip",
                "url": "https://api.github.com/repos/sebastianbergmann/cli-parser/zipball/442e7c7e687e42adc03470c7b668bc4b2402c0b2",
                "reference": "442e7c7e687e42adc03470c7b668bc4b2402c0b2",
                "shasum": ""
            },
            "require": {
                "php": ">=7.3"
            },
            "require-dev": {
                "phpunit/phpunit": "^9.3"
            },
            "type": "library",
            "extra": {
                "branch-alias": {
                    "dev-master": "1.0-dev"
                }
            },
            "autoload": {
                "classmap": [
                    "src/"
                ]
            },
            "notification-url": "https://packagist.org/downloads/",
            "license": [
                "BSD-3-Clause"
            ],
            "authors": [
                {
                    "name": "Sebastian Bergmann",
                    "email": "sebastian@phpunit.de",
                    "role": "lead"
                }
            ],
            "description": "Library for parsing CLI options",
            "homepage": "https://github.com/sebastianbergmann/cli-parser",
            "support": {
                "issues": "https://github.com/sebastianbergmann/cli-parser/issues",
                "source": "https://github.com/sebastianbergmann/cli-parser/tree/1.0.1"
            },
            "funding": [
                {
                    "url": "https://github.com/sebastianbergmann",
                    "type": "github"
                }
            ],
            "time": "2020-09-28T06:08:49+00:00"
        },
        {
            "name": "sebastian/code-unit",
            "version": "1.0.8",
            "source": {
                "type": "git",
                "url": "https://github.com/sebastianbergmann/code-unit.git",
                "reference": "1fc9f64c0927627ef78ba436c9b17d967e68e120"
            },
            "dist": {
                "type": "zip",
                "url": "https://api.github.com/repos/sebastianbergmann/code-unit/zipball/1fc9f64c0927627ef78ba436c9b17d967e68e120",
                "reference": "1fc9f64c0927627ef78ba436c9b17d967e68e120",
                "shasum": ""
            },
            "require": {
                "php": ">=7.3"
            },
            "require-dev": {
                "phpunit/phpunit": "^9.3"
            },
            "type": "library",
            "extra": {
                "branch-alias": {
                    "dev-master": "1.0-dev"
                }
            },
            "autoload": {
                "classmap": [
                    "src/"
                ]
            },
            "notification-url": "https://packagist.org/downloads/",
            "license": [
                "BSD-3-Clause"
            ],
            "authors": [
                {
                    "name": "Sebastian Bergmann",
                    "email": "sebastian@phpunit.de",
                    "role": "lead"
                }
            ],
            "description": "Collection of value objects that represent the PHP code units",
            "homepage": "https://github.com/sebastianbergmann/code-unit",
            "support": {
                "issues": "https://github.com/sebastianbergmann/code-unit/issues",
                "source": "https://github.com/sebastianbergmann/code-unit/tree/1.0.8"
            },
            "funding": [
                {
                    "url": "https://github.com/sebastianbergmann",
                    "type": "github"
                }
            ],
            "time": "2020-10-26T13:08:54+00:00"
        },
        {
            "name": "sebastian/code-unit-reverse-lookup",
            "version": "2.0.3",
            "source": {
                "type": "git",
                "url": "https://github.com/sebastianbergmann/code-unit-reverse-lookup.git",
                "reference": "ac91f01ccec49fb77bdc6fd1e548bc70f7faa3e5"
            },
            "dist": {
                "type": "zip",
                "url": "https://api.github.com/repos/sebastianbergmann/code-unit-reverse-lookup/zipball/ac91f01ccec49fb77bdc6fd1e548bc70f7faa3e5",
                "reference": "ac91f01ccec49fb77bdc6fd1e548bc70f7faa3e5",
                "shasum": ""
            },
            "require": {
                "php": ">=7.3"
            },
            "require-dev": {
                "phpunit/phpunit": "^9.3"
            },
            "type": "library",
            "extra": {
                "branch-alias": {
                    "dev-master": "2.0-dev"
                }
            },
            "autoload": {
                "classmap": [
                    "src/"
                ]
            },
            "notification-url": "https://packagist.org/downloads/",
            "license": [
                "BSD-3-Clause"
            ],
            "authors": [
                {
                    "name": "Sebastian Bergmann",
                    "email": "sebastian@phpunit.de"
                }
            ],
            "description": "Looks up which function or method a line of code belongs to",
            "homepage": "https://github.com/sebastianbergmann/code-unit-reverse-lookup/",
            "support": {
                "issues": "https://github.com/sebastianbergmann/code-unit-reverse-lookup/issues",
                "source": "https://github.com/sebastianbergmann/code-unit-reverse-lookup/tree/2.0.3"
            },
            "funding": [
                {
                    "url": "https://github.com/sebastianbergmann",
                    "type": "github"
                }
            ],
            "time": "2020-09-28T05:30:19+00:00"
        },
        {
            "name": "sebastian/comparator",
            "version": "4.0.8",
            "source": {
                "type": "git",
                "url": "https://github.com/sebastianbergmann/comparator.git",
                "reference": "fa0f136dd2334583309d32b62544682ee972b51a"
            },
            "dist": {
                "type": "zip",
                "url": "https://api.github.com/repos/sebastianbergmann/comparator/zipball/fa0f136dd2334583309d32b62544682ee972b51a",
                "reference": "fa0f136dd2334583309d32b62544682ee972b51a",
                "shasum": ""
            },
            "require": {
                "php": ">=7.3",
                "sebastian/diff": "^4.0",
                "sebastian/exporter": "^4.0"
            },
            "require-dev": {
                "phpunit/phpunit": "^9.3"
            },
            "type": "library",
            "extra": {
                "branch-alias": {
                    "dev-master": "4.0-dev"
                }
            },
            "autoload": {
                "classmap": [
                    "src/"
                ]
            },
            "notification-url": "https://packagist.org/downloads/",
            "license": [
                "BSD-3-Clause"
            ],
            "authors": [
                {
                    "name": "Sebastian Bergmann",
                    "email": "sebastian@phpunit.de"
                },
                {
                    "name": "Jeff Welch",
                    "email": "whatthejeff@gmail.com"
                },
                {
                    "name": "Volker Dusch",
                    "email": "github@wallbash.com"
                },
                {
                    "name": "Bernhard Schussek",
                    "email": "bschussek@2bepublished.at"
                }
            ],
            "description": "Provides the functionality to compare PHP values for equality",
            "homepage": "https://github.com/sebastianbergmann/comparator",
            "keywords": [
                "comparator",
                "compare",
                "equality"
            ],
            "support": {
                "issues": "https://github.com/sebastianbergmann/comparator/issues",
                "source": "https://github.com/sebastianbergmann/comparator/tree/4.0.8"
            },
            "funding": [
                {
                    "url": "https://github.com/sebastianbergmann",
                    "type": "github"
                }
            ],
            "time": "2022-09-14T12:41:17+00:00"
        },
        {
            "name": "sebastian/complexity",
            "version": "2.0.2",
            "source": {
                "type": "git",
                "url": "https://github.com/sebastianbergmann/complexity.git",
                "reference": "739b35e53379900cc9ac327b2147867b8b6efd88"
            },
            "dist": {
                "type": "zip",
                "url": "https://api.github.com/repos/sebastianbergmann/complexity/zipball/739b35e53379900cc9ac327b2147867b8b6efd88",
                "reference": "739b35e53379900cc9ac327b2147867b8b6efd88",
                "shasum": ""
            },
            "require": {
                "nikic/php-parser": "^4.7",
                "php": ">=7.3"
            },
            "require-dev": {
                "phpunit/phpunit": "^9.3"
            },
            "type": "library",
            "extra": {
                "branch-alias": {
                    "dev-master": "2.0-dev"
                }
            },
            "autoload": {
                "classmap": [
                    "src/"
                ]
            },
            "notification-url": "https://packagist.org/downloads/",
            "license": [
                "BSD-3-Clause"
            ],
            "authors": [
                {
                    "name": "Sebastian Bergmann",
                    "email": "sebastian@phpunit.de",
                    "role": "lead"
                }
            ],
            "description": "Library for calculating the complexity of PHP code units",
            "homepage": "https://github.com/sebastianbergmann/complexity",
            "support": {
                "issues": "https://github.com/sebastianbergmann/complexity/issues",
                "source": "https://github.com/sebastianbergmann/complexity/tree/2.0.2"
            },
            "funding": [
                {
                    "url": "https://github.com/sebastianbergmann",
                    "type": "github"
                }
            ],
            "time": "2020-10-26T15:52:27+00:00"
        },
        {
            "name": "sebastian/diff",
            "version": "4.0.4",
            "source": {
                "type": "git",
                "url": "https://github.com/sebastianbergmann/diff.git",
                "reference": "3461e3fccc7cfdfc2720be910d3bd73c69be590d"
            },
            "dist": {
                "type": "zip",
                "url": "https://api.github.com/repos/sebastianbergmann/diff/zipball/3461e3fccc7cfdfc2720be910d3bd73c69be590d",
                "reference": "3461e3fccc7cfdfc2720be910d3bd73c69be590d",
                "shasum": ""
            },
            "require": {
                "php": ">=7.3"
            },
            "require-dev": {
                "phpunit/phpunit": "^9.3",
                "symfony/process": "^4.2 || ^5"
            },
            "type": "library",
            "extra": {
                "branch-alias": {
                    "dev-master": "4.0-dev"
                }
            },
            "autoload": {
                "classmap": [
                    "src/"
                ]
            },
            "notification-url": "https://packagist.org/downloads/",
            "license": [
                "BSD-3-Clause"
            ],
            "authors": [
                {
                    "name": "Sebastian Bergmann",
                    "email": "sebastian@phpunit.de"
                },
                {
                    "name": "Kore Nordmann",
                    "email": "mail@kore-nordmann.de"
                }
            ],
            "description": "Diff implementation",
            "homepage": "https://github.com/sebastianbergmann/diff",
            "keywords": [
                "diff",
                "udiff",
                "unidiff",
                "unified diff"
            ],
            "support": {
                "issues": "https://github.com/sebastianbergmann/diff/issues",
                "source": "https://github.com/sebastianbergmann/diff/tree/4.0.4"
            },
            "funding": [
                {
                    "url": "https://github.com/sebastianbergmann",
                    "type": "github"
                }
            ],
            "time": "2020-10-26T13:10:38+00:00"
        },
        {
            "name": "sebastian/environment",
            "version": "5.1.5",
            "source": {
                "type": "git",
                "url": "https://github.com/sebastianbergmann/environment.git",
                "reference": "830c43a844f1f8d5b7a1f6d6076b784454d8b7ed"
            },
            "dist": {
                "type": "zip",
                "url": "https://api.github.com/repos/sebastianbergmann/environment/zipball/830c43a844f1f8d5b7a1f6d6076b784454d8b7ed",
                "reference": "830c43a844f1f8d5b7a1f6d6076b784454d8b7ed",
                "shasum": ""
            },
            "require": {
                "php": ">=7.3"
            },
            "require-dev": {
                "phpunit/phpunit": "^9.3"
            },
            "suggest": {
                "ext-posix": "*"
            },
            "type": "library",
            "extra": {
                "branch-alias": {
                    "dev-master": "5.1-dev"
                }
            },
            "autoload": {
                "classmap": [
                    "src/"
                ]
            },
            "notification-url": "https://packagist.org/downloads/",
            "license": [
                "BSD-3-Clause"
            ],
            "authors": [
                {
                    "name": "Sebastian Bergmann",
                    "email": "sebastian@phpunit.de"
                }
            ],
            "description": "Provides functionality to handle HHVM/PHP environments",
            "homepage": "http://www.github.com/sebastianbergmann/environment",
            "keywords": [
                "Xdebug",
                "environment",
                "hhvm"
            ],
            "support": {
                "issues": "https://github.com/sebastianbergmann/environment/issues",
                "source": "https://github.com/sebastianbergmann/environment/tree/5.1.5"
            },
            "funding": [
                {
                    "url": "https://github.com/sebastianbergmann",
                    "type": "github"
                }
            ],
            "time": "2023-02-03T06:03:51+00:00"
        },
        {
            "name": "sebastian/exporter",
            "version": "4.0.5",
            "source": {
                "type": "git",
                "url": "https://github.com/sebastianbergmann/exporter.git",
                "reference": "ac230ed27f0f98f597c8a2b6eb7ac563af5e5b9d"
            },
            "dist": {
                "type": "zip",
                "url": "https://api.github.com/repos/sebastianbergmann/exporter/zipball/ac230ed27f0f98f597c8a2b6eb7ac563af5e5b9d",
                "reference": "ac230ed27f0f98f597c8a2b6eb7ac563af5e5b9d",
                "shasum": ""
            },
            "require": {
                "php": ">=7.3",
                "sebastian/recursion-context": "^4.0"
            },
            "require-dev": {
                "ext-mbstring": "*",
                "phpunit/phpunit": "^9.3"
            },
            "type": "library",
            "extra": {
                "branch-alias": {
                    "dev-master": "4.0-dev"
                }
            },
            "autoload": {
                "classmap": [
                    "src/"
                ]
            },
            "notification-url": "https://packagist.org/downloads/",
            "license": [
                "BSD-3-Clause"
            ],
            "authors": [
                {
                    "name": "Sebastian Bergmann",
                    "email": "sebastian@phpunit.de"
                },
                {
                    "name": "Jeff Welch",
                    "email": "whatthejeff@gmail.com"
                },
                {
                    "name": "Volker Dusch",
                    "email": "github@wallbash.com"
                },
                {
                    "name": "Adam Harvey",
                    "email": "aharvey@php.net"
                },
                {
                    "name": "Bernhard Schussek",
                    "email": "bschussek@gmail.com"
                }
            ],
            "description": "Provides the functionality to export PHP variables for visualization",
            "homepage": "https://www.github.com/sebastianbergmann/exporter",
            "keywords": [
                "export",
                "exporter"
            ],
            "support": {
                "issues": "https://github.com/sebastianbergmann/exporter/issues",
                "source": "https://github.com/sebastianbergmann/exporter/tree/4.0.5"
            },
            "funding": [
                {
                    "url": "https://github.com/sebastianbergmann",
                    "type": "github"
                }
            ],
            "time": "2022-09-14T06:03:37+00:00"
        },
        {
            "name": "sebastian/global-state",
            "version": "5.0.5",
            "source": {
                "type": "git",
                "url": "https://github.com/sebastianbergmann/global-state.git",
                "reference": "0ca8db5a5fc9c8646244e629625ac486fa286bf2"
            },
            "dist": {
                "type": "zip",
                "url": "https://api.github.com/repos/sebastianbergmann/global-state/zipball/0ca8db5a5fc9c8646244e629625ac486fa286bf2",
                "reference": "0ca8db5a5fc9c8646244e629625ac486fa286bf2",
                "shasum": ""
            },
            "require": {
                "php": ">=7.3",
                "sebastian/object-reflector": "^2.0",
                "sebastian/recursion-context": "^4.0"
            },
            "require-dev": {
                "ext-dom": "*",
                "phpunit/phpunit": "^9.3"
            },
            "suggest": {
                "ext-uopz": "*"
            },
            "type": "library",
            "extra": {
                "branch-alias": {
                    "dev-master": "5.0-dev"
                }
            },
            "autoload": {
                "classmap": [
                    "src/"
                ]
            },
            "notification-url": "https://packagist.org/downloads/",
            "license": [
                "BSD-3-Clause"
            ],
            "authors": [
                {
                    "name": "Sebastian Bergmann",
                    "email": "sebastian@phpunit.de"
                }
            ],
            "description": "Snapshotting of global state",
            "homepage": "http://www.github.com/sebastianbergmann/global-state",
            "keywords": [
                "global state"
            ],
            "support": {
                "issues": "https://github.com/sebastianbergmann/global-state/issues",
                "source": "https://github.com/sebastianbergmann/global-state/tree/5.0.5"
            },
            "funding": [
                {
                    "url": "https://github.com/sebastianbergmann",
                    "type": "github"
                }
            ],
            "time": "2022-02-14T08:28:10+00:00"
        },
        {
            "name": "sebastian/lines-of-code",
            "version": "1.0.3",
            "source": {
                "type": "git",
                "url": "https://github.com/sebastianbergmann/lines-of-code.git",
                "reference": "c1c2e997aa3146983ed888ad08b15470a2e22ecc"
            },
            "dist": {
                "type": "zip",
                "url": "https://api.github.com/repos/sebastianbergmann/lines-of-code/zipball/c1c2e997aa3146983ed888ad08b15470a2e22ecc",
                "reference": "c1c2e997aa3146983ed888ad08b15470a2e22ecc",
                "shasum": ""
            },
            "require": {
                "nikic/php-parser": "^4.6",
                "php": ">=7.3"
            },
            "require-dev": {
                "phpunit/phpunit": "^9.3"
            },
            "type": "library",
            "extra": {
                "branch-alias": {
                    "dev-master": "1.0-dev"
                }
            },
            "autoload": {
                "classmap": [
                    "src/"
                ]
            },
            "notification-url": "https://packagist.org/downloads/",
            "license": [
                "BSD-3-Clause"
            ],
            "authors": [
                {
                    "name": "Sebastian Bergmann",
                    "email": "sebastian@phpunit.de",
                    "role": "lead"
                }
            ],
            "description": "Library for counting the lines of code in PHP source code",
            "homepage": "https://github.com/sebastianbergmann/lines-of-code",
            "support": {
                "issues": "https://github.com/sebastianbergmann/lines-of-code/issues",
                "source": "https://github.com/sebastianbergmann/lines-of-code/tree/1.0.3"
            },
            "funding": [
                {
                    "url": "https://github.com/sebastianbergmann",
                    "type": "github"
                }
            ],
            "time": "2020-11-28T06:42:11+00:00"
        },
        {
            "name": "sebastian/object-enumerator",
            "version": "4.0.4",
            "source": {
                "type": "git",
                "url": "https://github.com/sebastianbergmann/object-enumerator.git",
                "reference": "5c9eeac41b290a3712d88851518825ad78f45c71"
            },
            "dist": {
                "type": "zip",
                "url": "https://api.github.com/repos/sebastianbergmann/object-enumerator/zipball/5c9eeac41b290a3712d88851518825ad78f45c71",
                "reference": "5c9eeac41b290a3712d88851518825ad78f45c71",
                "shasum": ""
            },
            "require": {
                "php": ">=7.3",
                "sebastian/object-reflector": "^2.0",
                "sebastian/recursion-context": "^4.0"
            },
            "require-dev": {
                "phpunit/phpunit": "^9.3"
            },
            "type": "library",
            "extra": {
                "branch-alias": {
                    "dev-master": "4.0-dev"
                }
            },
            "autoload": {
                "classmap": [
                    "src/"
                ]
            },
            "notification-url": "https://packagist.org/downloads/",
            "license": [
                "BSD-3-Clause"
            ],
            "authors": [
                {
                    "name": "Sebastian Bergmann",
                    "email": "sebastian@phpunit.de"
                }
            ],
            "description": "Traverses array structures and object graphs to enumerate all referenced objects",
            "homepage": "https://github.com/sebastianbergmann/object-enumerator/",
            "support": {
                "issues": "https://github.com/sebastianbergmann/object-enumerator/issues",
                "source": "https://github.com/sebastianbergmann/object-enumerator/tree/4.0.4"
            },
            "funding": [
                {
                    "url": "https://github.com/sebastianbergmann",
                    "type": "github"
                }
            ],
            "time": "2020-10-26T13:12:34+00:00"
        },
        {
            "name": "sebastian/object-reflector",
            "version": "2.0.4",
            "source": {
                "type": "git",
                "url": "https://github.com/sebastianbergmann/object-reflector.git",
                "reference": "b4f479ebdbf63ac605d183ece17d8d7fe49c15c7"
            },
            "dist": {
                "type": "zip",
                "url": "https://api.github.com/repos/sebastianbergmann/object-reflector/zipball/b4f479ebdbf63ac605d183ece17d8d7fe49c15c7",
                "reference": "b4f479ebdbf63ac605d183ece17d8d7fe49c15c7",
                "shasum": ""
            },
            "require": {
                "php": ">=7.3"
            },
            "require-dev": {
                "phpunit/phpunit": "^9.3"
            },
            "type": "library",
            "extra": {
                "branch-alias": {
                    "dev-master": "2.0-dev"
                }
            },
            "autoload": {
                "classmap": [
                    "src/"
                ]
            },
            "notification-url": "https://packagist.org/downloads/",
            "license": [
                "BSD-3-Clause"
            ],
            "authors": [
                {
                    "name": "Sebastian Bergmann",
                    "email": "sebastian@phpunit.de"
                }
            ],
            "description": "Allows reflection of object attributes, including inherited and non-public ones",
            "homepage": "https://github.com/sebastianbergmann/object-reflector/",
            "support": {
                "issues": "https://github.com/sebastianbergmann/object-reflector/issues",
                "source": "https://github.com/sebastianbergmann/object-reflector/tree/2.0.4"
            },
            "funding": [
                {
                    "url": "https://github.com/sebastianbergmann",
                    "type": "github"
                }
            ],
            "time": "2020-10-26T13:14:26+00:00"
        },
        {
            "name": "sebastian/recursion-context",
            "version": "4.0.5",
            "source": {
                "type": "git",
                "url": "https://github.com/sebastianbergmann/recursion-context.git",
                "reference": "e75bd0f07204fec2a0af9b0f3cfe97d05f92efc1"
            },
            "dist": {
                "type": "zip",
                "url": "https://api.github.com/repos/sebastianbergmann/recursion-context/zipball/e75bd0f07204fec2a0af9b0f3cfe97d05f92efc1",
                "reference": "e75bd0f07204fec2a0af9b0f3cfe97d05f92efc1",
                "shasum": ""
            },
            "require": {
                "php": ">=7.3"
            },
            "require-dev": {
                "phpunit/phpunit": "^9.3"
            },
            "type": "library",
            "extra": {
                "branch-alias": {
                    "dev-master": "4.0-dev"
                }
            },
            "autoload": {
                "classmap": [
                    "src/"
                ]
            },
            "notification-url": "https://packagist.org/downloads/",
            "license": [
                "BSD-3-Clause"
            ],
            "authors": [
                {
                    "name": "Sebastian Bergmann",
                    "email": "sebastian@phpunit.de"
                },
                {
                    "name": "Jeff Welch",
                    "email": "whatthejeff@gmail.com"
                },
                {
                    "name": "Adam Harvey",
                    "email": "aharvey@php.net"
                }
            ],
            "description": "Provides functionality to recursively process PHP variables",
            "homepage": "https://github.com/sebastianbergmann/recursion-context",
            "support": {
                "issues": "https://github.com/sebastianbergmann/recursion-context/issues",
                "source": "https://github.com/sebastianbergmann/recursion-context/tree/4.0.5"
            },
            "funding": [
                {
                    "url": "https://github.com/sebastianbergmann",
                    "type": "github"
                }
            ],
            "time": "2023-02-03T06:07:39+00:00"
        },
        {
            "name": "sebastian/resource-operations",
            "version": "3.0.3",
            "source": {
                "type": "git",
                "url": "https://github.com/sebastianbergmann/resource-operations.git",
                "reference": "0f4443cb3a1d92ce809899753bc0d5d5a8dd19a8"
            },
            "dist": {
                "type": "zip",
                "url": "https://api.github.com/repos/sebastianbergmann/resource-operations/zipball/0f4443cb3a1d92ce809899753bc0d5d5a8dd19a8",
                "reference": "0f4443cb3a1d92ce809899753bc0d5d5a8dd19a8",
                "shasum": ""
            },
            "require": {
                "php": ">=7.3"
            },
            "require-dev": {
                "phpunit/phpunit": "^9.0"
            },
            "type": "library",
            "extra": {
                "branch-alias": {
                    "dev-master": "3.0-dev"
                }
            },
            "autoload": {
                "classmap": [
                    "src/"
                ]
            },
            "notification-url": "https://packagist.org/downloads/",
            "license": [
                "BSD-3-Clause"
            ],
            "authors": [
                {
                    "name": "Sebastian Bergmann",
                    "email": "sebastian@phpunit.de"
                }
            ],
            "description": "Provides a list of PHP built-in functions that operate on resources",
            "homepage": "https://www.github.com/sebastianbergmann/resource-operations",
            "support": {
                "issues": "https://github.com/sebastianbergmann/resource-operations/issues",
                "source": "https://github.com/sebastianbergmann/resource-operations/tree/3.0.3"
            },
            "funding": [
                {
                    "url": "https://github.com/sebastianbergmann",
                    "type": "github"
                }
            ],
            "time": "2020-09-28T06:45:17+00:00"
        },
        {
            "name": "sebastian/type",
            "version": "3.2.1",
            "source": {
                "type": "git",
                "url": "https://github.com/sebastianbergmann/type.git",
                "reference": "75e2c2a32f5e0b3aef905b9ed0b179b953b3d7c7"
            },
            "dist": {
                "type": "zip",
                "url": "https://api.github.com/repos/sebastianbergmann/type/zipball/75e2c2a32f5e0b3aef905b9ed0b179b953b3d7c7",
                "reference": "75e2c2a32f5e0b3aef905b9ed0b179b953b3d7c7",
                "shasum": ""
            },
            "require": {
                "php": ">=7.3"
            },
            "require-dev": {
                "phpunit/phpunit": "^9.5"
            },
            "type": "library",
            "extra": {
                "branch-alias": {
                    "dev-master": "3.2-dev"
                }
            },
            "autoload": {
                "classmap": [
                    "src/"
                ]
            },
            "notification-url": "https://packagist.org/downloads/",
            "license": [
                "BSD-3-Clause"
            ],
            "authors": [
                {
                    "name": "Sebastian Bergmann",
                    "email": "sebastian@phpunit.de",
                    "role": "lead"
                }
            ],
            "description": "Collection of value objects that represent the types of the PHP type system",
            "homepage": "https://github.com/sebastianbergmann/type",
            "support": {
                "issues": "https://github.com/sebastianbergmann/type/issues",
                "source": "https://github.com/sebastianbergmann/type/tree/3.2.1"
            },
            "funding": [
                {
                    "url": "https://github.com/sebastianbergmann",
                    "type": "github"
                }
            ],
            "time": "2023-02-03T06:13:03+00:00"
        },
        {
            "name": "sebastian/version",
            "version": "3.0.2",
            "source": {
                "type": "git",
                "url": "https://github.com/sebastianbergmann/version.git",
                "reference": "c6c1022351a901512170118436c764e473f6de8c"
            },
            "dist": {
                "type": "zip",
                "url": "https://api.github.com/repos/sebastianbergmann/version/zipball/c6c1022351a901512170118436c764e473f6de8c",
                "reference": "c6c1022351a901512170118436c764e473f6de8c",
                "shasum": ""
            },
            "require": {
                "php": ">=7.3"
            },
            "type": "library",
            "extra": {
                "branch-alias": {
                    "dev-master": "3.0-dev"
                }
            },
            "autoload": {
                "classmap": [
                    "src/"
                ]
            },
            "notification-url": "https://packagist.org/downloads/",
            "license": [
                "BSD-3-Clause"
            ],
            "authors": [
                {
                    "name": "Sebastian Bergmann",
                    "email": "sebastian@phpunit.de",
                    "role": "lead"
                }
            ],
            "description": "Library that helps with managing the version number of Git-hosted PHP projects",
            "homepage": "https://github.com/sebastianbergmann/version",
            "support": {
                "issues": "https://github.com/sebastianbergmann/version/issues",
                "source": "https://github.com/sebastianbergmann/version/tree/3.0.2"
            },
            "funding": [
                {
                    "url": "https://github.com/sebastianbergmann",
                    "type": "github"
                }
            ],
            "time": "2020-09-28T06:39:44+00:00"
        },
        {
            "name": "swoole/ide-helper",
            "version": "4.8.0",
            "source": {
                "type": "git",
                "url": "https://github.com/swoole/ide-helper.git",
                "reference": "837a2b20242e3cebf0ba1168e876f0f1ca9a14e3"
            },
            "dist": {
                "type": "zip",
                "url": "https://api.github.com/repos/swoole/ide-helper/zipball/837a2b20242e3cebf0ba1168e876f0f1ca9a14e3",
                "reference": "837a2b20242e3cebf0ba1168e876f0f1ca9a14e3",
                "shasum": ""
            },
            "type": "library",
            "notification-url": "https://packagist.org/downloads/",
            "license": [
                "Apache-2.0"
            ],
            "authors": [
                {
                    "name": "Team Swoole",
                    "email": "team@swoole.com"
                }
            ],
            "description": "IDE help files for Swoole.",
            "support": {
                "issues": "https://github.com/swoole/ide-helper/issues",
                "source": "https://github.com/swoole/ide-helper/tree/4.8.0"
            },
            "funding": [
                {
                    "url": "https://gitee.com/swoole/swoole?donate=true",
                    "type": "custom"
                },
                {
                    "url": "https://github.com/swoole",
                    "type": "github"
                }
            ],
            "time": "2021-10-14T19:39:28+00:00"
        },
        {
            "name": "symfony/console",
            "version": "v5.4.19",
            "source": {
                "type": "git",
                "url": "https://github.com/symfony/console.git",
                "reference": "dccb8d251a9017d5994c988b034d3e18aaabf740"
            },
            "dist": {
                "type": "zip",
                "url": "https://api.github.com/repos/symfony/console/zipball/dccb8d251a9017d5994c988b034d3e18aaabf740",
                "reference": "dccb8d251a9017d5994c988b034d3e18aaabf740",
                "shasum": ""
            },
            "require": {
                "php": ">=7.2.5",
                "symfony/deprecation-contracts": "^2.1|^3",
                "symfony/polyfill-mbstring": "~1.0",
                "symfony/polyfill-php73": "^1.9",
                "symfony/polyfill-php80": "^1.16",
                "symfony/service-contracts": "^1.1|^2|^3",
                "symfony/string": "^5.1|^6.0"
            },
            "conflict": {
                "psr/log": ">=3",
                "symfony/dependency-injection": "<4.4",
                "symfony/dotenv": "<5.1",
                "symfony/event-dispatcher": "<4.4",
                "symfony/lock": "<4.4",
                "symfony/process": "<4.4"
            },
            "provide": {
                "psr/log-implementation": "1.0|2.0"
            },
            "require-dev": {
                "psr/log": "^1|^2",
                "symfony/config": "^4.4|^5.0|^6.0",
                "symfony/dependency-injection": "^4.4|^5.0|^6.0",
                "symfony/event-dispatcher": "^4.4|^5.0|^6.0",
                "symfony/lock": "^4.4|^5.0|^6.0",
                "symfony/process": "^4.4|^5.0|^6.0",
                "symfony/var-dumper": "^4.4|^5.0|^6.0"
            },
            "suggest": {
                "psr/log": "For using the console logger",
                "symfony/event-dispatcher": "",
                "symfony/lock": "",
                "symfony/process": ""
            },
            "type": "library",
            "autoload": {
                "psr-4": {
                    "Symfony\\Component\\Console\\": ""
                },
                "exclude-from-classmap": [
                    "/Tests/"
                ]
            },
            "notification-url": "https://packagist.org/downloads/",
            "license": [
                "MIT"
            ],
            "authors": [
                {
                    "name": "Fabien Potencier",
                    "email": "fabien@symfony.com"
                },
                {
                    "name": "Symfony Community",
                    "homepage": "https://symfony.com/contributors"
                }
            ],
            "description": "Eases the creation of beautiful and testable command line interfaces",
            "homepage": "https://symfony.com",
            "keywords": [
                "cli",
                "command line",
                "console",
                "terminal"
            ],
            "support": {
                "source": "https://github.com/symfony/console/tree/v5.4.19"
            },
            "funding": [
                {
                    "url": "https://symfony.com/sponsor",
                    "type": "custom"
                },
                {
                    "url": "https://github.com/fabpot",
                    "type": "github"
                },
                {
                    "url": "https://tidelift.com/funding/github/packagist/symfony/symfony",
                    "type": "tidelift"
                }
            ],
            "time": "2023-01-01T08:32:19+00:00"
        },
        {
            "name": "symfony/deprecation-contracts",
            "version": "v3.2.0",
            "source": {
                "type": "git",
                "url": "https://github.com/symfony/deprecation-contracts.git",
                "reference": "1ee04c65529dea5d8744774d474e7cbd2f1206d3"
            },
            "dist": {
                "type": "zip",
                "url": "https://api.github.com/repos/symfony/deprecation-contracts/zipball/1ee04c65529dea5d8744774d474e7cbd2f1206d3",
                "reference": "1ee04c65529dea5d8744774d474e7cbd2f1206d3",
                "shasum": ""
            },
            "require": {
                "php": ">=8.1"
            },
            "type": "library",
            "extra": {
                "branch-alias": {
                    "dev-main": "3.3-dev"
                },
                "thanks": {
                    "name": "symfony/contracts",
                    "url": "https://github.com/symfony/contracts"
                }
            },
            "autoload": {
                "files": [
                    "function.php"
                ]
            },
            "notification-url": "https://packagist.org/downloads/",
            "license": [
                "MIT"
            ],
            "authors": [
                {
                    "name": "Nicolas Grekas",
                    "email": "p@tchwork.com"
                },
                {
                    "name": "Symfony Community",
                    "homepage": "https://symfony.com/contributors"
                }
            ],
            "description": "A generic function and convention to trigger deprecation notices",
            "homepage": "https://symfony.com",
            "support": {
                "source": "https://github.com/symfony/deprecation-contracts/tree/v3.2.0"
            },
            "funding": [
                {
                    "url": "https://symfony.com/sponsor",
                    "type": "custom"
                },
                {
                    "url": "https://github.com/fabpot",
                    "type": "github"
                },
                {
                    "url": "https://tidelift.com/funding/github/packagist/symfony/symfony",
                    "type": "tidelift"
                }
            ],
            "time": "2022-11-25T10:21:52+00:00"
        },
        {
            "name": "symfony/polyfill-ctype",
            "version": "v1.27.0",
            "source": {
                "type": "git",
                "url": "https://github.com/symfony/polyfill-ctype.git",
                "reference": "5bbc823adecdae860bb64756d639ecfec17b050a"
            },
            "dist": {
                "type": "zip",
                "url": "https://api.github.com/repos/symfony/polyfill-ctype/zipball/5bbc823adecdae860bb64756d639ecfec17b050a",
                "reference": "5bbc823adecdae860bb64756d639ecfec17b050a",
                "shasum": ""
            },
            "require": {
                "php": ">=7.1"
            },
            "provide": {
                "ext-ctype": "*"
            },
            "suggest": {
                "ext-ctype": "For best performance"
            },
            "type": "library",
            "extra": {
                "branch-alias": {
                    "dev-main": "1.27-dev"
                },
                "thanks": {
                    "name": "symfony/polyfill",
                    "url": "https://github.com/symfony/polyfill"
                }
            },
            "autoload": {
                "files": [
                    "bootstrap.php"
                ],
                "psr-4": {
                    "Symfony\\Polyfill\\Ctype\\": ""
                }
            },
            "notification-url": "https://packagist.org/downloads/",
            "license": [
                "MIT"
            ],
            "authors": [
                {
                    "name": "Gert de Pagter",
                    "email": "BackEndTea@gmail.com"
                },
                {
                    "name": "Symfony Community",
                    "homepage": "https://symfony.com/contributors"
                }
            ],
            "description": "Symfony polyfill for ctype functions",
            "homepage": "https://symfony.com",
            "keywords": [
                "compatibility",
                "ctype",
                "polyfill",
                "portable"
            ],
            "support": {
                "source": "https://github.com/symfony/polyfill-ctype/tree/v1.27.0"
            },
            "funding": [
                {
                    "url": "https://symfony.com/sponsor",
                    "type": "custom"
                },
                {
                    "url": "https://github.com/fabpot",
                    "type": "github"
                },
                {
                    "url": "https://tidelift.com/funding/github/packagist/symfony/symfony",
                    "type": "tidelift"
                }
            ],
            "time": "2022-11-03T14:55:06+00:00"
        },
        {
            "name": "symfony/polyfill-intl-grapheme",
            "version": "v1.27.0",
            "source": {
                "type": "git",
                "url": "https://github.com/symfony/polyfill-intl-grapheme.git",
                "reference": "511a08c03c1960e08a883f4cffcacd219b758354"
            },
            "dist": {
                "type": "zip",
                "url": "https://api.github.com/repos/symfony/polyfill-intl-grapheme/zipball/511a08c03c1960e08a883f4cffcacd219b758354",
                "reference": "511a08c03c1960e08a883f4cffcacd219b758354",
                "shasum": ""
            },
            "require": {
                "php": ">=7.1"
            },
            "suggest": {
                "ext-intl": "For best performance"
            },
            "type": "library",
            "extra": {
                "branch-alias": {
                    "dev-main": "1.27-dev"
                },
                "thanks": {
                    "name": "symfony/polyfill",
                    "url": "https://github.com/symfony/polyfill"
                }
            },
            "autoload": {
                "files": [
                    "bootstrap.php"
                ],
                "psr-4": {
                    "Symfony\\Polyfill\\Intl\\Grapheme\\": ""
                }
            },
            "notification-url": "https://packagist.org/downloads/",
            "license": [
                "MIT"
            ],
            "authors": [
                {
                    "name": "Nicolas Grekas",
                    "email": "p@tchwork.com"
                },
                {
                    "name": "Symfony Community",
                    "homepage": "https://symfony.com/contributors"
                }
            ],
            "description": "Symfony polyfill for intl's grapheme_* functions",
            "homepage": "https://symfony.com",
            "keywords": [
                "compatibility",
                "grapheme",
                "intl",
                "polyfill",
                "portable",
                "shim"
            ],
            "support": {
                "source": "https://github.com/symfony/polyfill-intl-grapheme/tree/v1.27.0"
            },
            "funding": [
                {
                    "url": "https://symfony.com/sponsor",
                    "type": "custom"
                },
                {
                    "url": "https://github.com/fabpot",
                    "type": "github"
                },
                {
                    "url": "https://tidelift.com/funding/github/packagist/symfony/symfony",
                    "type": "tidelift"
                }
            ],
            "time": "2022-11-03T14:55:06+00:00"
        },
        {
            "name": "symfony/polyfill-intl-normalizer",
            "version": "v1.27.0",
            "source": {
                "type": "git",
                "url": "https://github.com/symfony/polyfill-intl-normalizer.git",
                "reference": "19bd1e4fcd5b91116f14d8533c57831ed00571b6"
            },
            "dist": {
                "type": "zip",
                "url": "https://api.github.com/repos/symfony/polyfill-intl-normalizer/zipball/19bd1e4fcd5b91116f14d8533c57831ed00571b6",
                "reference": "19bd1e4fcd5b91116f14d8533c57831ed00571b6",
                "shasum": ""
            },
            "require": {
                "php": ">=7.1"
            },
            "suggest": {
                "ext-intl": "For best performance"
            },
            "type": "library",
            "extra": {
                "branch-alias": {
                    "dev-main": "1.27-dev"
                },
                "thanks": {
                    "name": "symfony/polyfill",
                    "url": "https://github.com/symfony/polyfill"
                }
            },
            "autoload": {
                "files": [
                    "bootstrap.php"
                ],
                "psr-4": {
                    "Symfony\\Polyfill\\Intl\\Normalizer\\": ""
                },
                "classmap": [
                    "Resources/stubs"
                ]
            },
            "notification-url": "https://packagist.org/downloads/",
            "license": [
                "MIT"
            ],
            "authors": [
                {
                    "name": "Nicolas Grekas",
                    "email": "p@tchwork.com"
                },
                {
                    "name": "Symfony Community",
                    "homepage": "https://symfony.com/contributors"
                }
            ],
            "description": "Symfony polyfill for intl's Normalizer class and related functions",
            "homepage": "https://symfony.com",
            "keywords": [
                "compatibility",
                "intl",
                "normalizer",
                "polyfill",
                "portable",
                "shim"
            ],
            "support": {
                "source": "https://github.com/symfony/polyfill-intl-normalizer/tree/v1.27.0"
            },
            "funding": [
                {
                    "url": "https://symfony.com/sponsor",
                    "type": "custom"
                },
                {
                    "url": "https://github.com/fabpot",
                    "type": "github"
                },
                {
                    "url": "https://tidelift.com/funding/github/packagist/symfony/symfony",
                    "type": "tidelift"
                }
            ],
            "time": "2022-11-03T14:55:06+00:00"
        },
        {
            "name": "symfony/polyfill-mbstring",
            "version": "v1.27.0",
            "source": {
                "type": "git",
                "url": "https://github.com/symfony/polyfill-mbstring.git",
                "reference": "8ad114f6b39e2c98a8b0e3bd907732c207c2b534"
            },
            "dist": {
                "type": "zip",
                "url": "https://api.github.com/repos/symfony/polyfill-mbstring/zipball/8ad114f6b39e2c98a8b0e3bd907732c207c2b534",
                "reference": "8ad114f6b39e2c98a8b0e3bd907732c207c2b534",
                "shasum": ""
            },
            "require": {
                "php": ">=7.1"
            },
            "provide": {
                "ext-mbstring": "*"
            },
            "suggest": {
                "ext-mbstring": "For best performance"
            },
            "type": "library",
            "extra": {
                "branch-alias": {
                    "dev-main": "1.27-dev"
                },
                "thanks": {
                    "name": "symfony/polyfill",
                    "url": "https://github.com/symfony/polyfill"
                }
            },
            "autoload": {
                "files": [
                    "bootstrap.php"
                ],
                "psr-4": {
                    "Symfony\\Polyfill\\Mbstring\\": ""
                }
            },
            "notification-url": "https://packagist.org/downloads/",
            "license": [
                "MIT"
            ],
            "authors": [
                {
                    "name": "Nicolas Grekas",
                    "email": "p@tchwork.com"
                },
                {
                    "name": "Symfony Community",
                    "homepage": "https://symfony.com/contributors"
                }
            ],
            "description": "Symfony polyfill for the Mbstring extension",
            "homepage": "https://symfony.com",
            "keywords": [
                "compatibility",
                "mbstring",
                "polyfill",
                "portable",
                "shim"
            ],
            "support": {
                "source": "https://github.com/symfony/polyfill-mbstring/tree/v1.27.0"
            },
            "funding": [
                {
                    "url": "https://symfony.com/sponsor",
                    "type": "custom"
                },
                {
                    "url": "https://github.com/fabpot",
                    "type": "github"
                },
                {
                    "url": "https://tidelift.com/funding/github/packagist/symfony/symfony",
                    "type": "tidelift"
                }
            ],
            "time": "2022-11-03T14:55:06+00:00"
        },
        {
            "name": "symfony/polyfill-php73",
            "version": "v1.27.0",
            "source": {
                "type": "git",
                "url": "https://github.com/symfony/polyfill-php73.git",
                "reference": "9e8ecb5f92152187c4799efd3c96b78ccab18ff9"
            },
            "dist": {
                "type": "zip",
                "url": "https://api.github.com/repos/symfony/polyfill-php73/zipball/9e8ecb5f92152187c4799efd3c96b78ccab18ff9",
                "reference": "9e8ecb5f92152187c4799efd3c96b78ccab18ff9",
                "shasum": ""
            },
            "require": {
                "php": ">=7.1"
            },
            "type": "library",
            "extra": {
                "branch-alias": {
                    "dev-main": "1.27-dev"
                },
                "thanks": {
                    "name": "symfony/polyfill",
                    "url": "https://github.com/symfony/polyfill"
                }
            },
            "autoload": {
                "files": [
                    "bootstrap.php"
                ],
                "psr-4": {
                    "Symfony\\Polyfill\\Php73\\": ""
                },
                "classmap": [
                    "Resources/stubs"
                ]
            },
            "notification-url": "https://packagist.org/downloads/",
            "license": [
                "MIT"
            ],
            "authors": [
                {
                    "name": "Nicolas Grekas",
                    "email": "p@tchwork.com"
                },
                {
                    "name": "Symfony Community",
                    "homepage": "https://symfony.com/contributors"
                }
            ],
            "description": "Symfony polyfill backporting some PHP 7.3+ features to lower PHP versions",
            "homepage": "https://symfony.com",
            "keywords": [
                "compatibility",
                "polyfill",
                "portable",
                "shim"
            ],
            "support": {
                "source": "https://github.com/symfony/polyfill-php73/tree/v1.27.0"
            },
            "funding": [
                {
                    "url": "https://symfony.com/sponsor",
                    "type": "custom"
                },
                {
                    "url": "https://github.com/fabpot",
                    "type": "github"
                },
                {
                    "url": "https://tidelift.com/funding/github/packagist/symfony/symfony",
                    "type": "tidelift"
                }
            ],
            "time": "2022-11-03T14:55:06+00:00"
        },
        {
            "name": "symfony/service-contracts",
            "version": "v3.2.0",
            "source": {
                "type": "git",
                "url": "https://github.com/symfony/service-contracts.git",
                "reference": "aac98028c69df04ee77eb69b96b86ee51fbf4b75"
            },
            "dist": {
                "type": "zip",
                "url": "https://api.github.com/repos/symfony/service-contracts/zipball/aac98028c69df04ee77eb69b96b86ee51fbf4b75",
                "reference": "aac98028c69df04ee77eb69b96b86ee51fbf4b75",
                "shasum": ""
            },
            "require": {
                "php": ">=8.1",
                "psr/container": "^2.0"
            },
            "conflict": {
                "ext-psr": "<1.1|>=2"
            },
            "suggest": {
                "symfony/service-implementation": ""
            },
            "type": "library",
            "extra": {
                "branch-alias": {
                    "dev-main": "3.3-dev"
                },
                "thanks": {
                    "name": "symfony/contracts",
                    "url": "https://github.com/symfony/contracts"
                }
            },
            "autoload": {
                "psr-4": {
                    "Symfony\\Contracts\\Service\\": ""
                },
                "exclude-from-classmap": [
                    "/Test/"
                ]
            },
            "notification-url": "https://packagist.org/downloads/",
            "license": [
                "MIT"
            ],
            "authors": [
                {
                    "name": "Nicolas Grekas",
                    "email": "p@tchwork.com"
                },
                {
                    "name": "Symfony Community",
                    "homepage": "https://symfony.com/contributors"
                }
            ],
            "description": "Generic abstractions related to writing services",
            "homepage": "https://symfony.com",
            "keywords": [
                "abstractions",
                "contracts",
                "decoupling",
                "interfaces",
                "interoperability",
                "standards"
            ],
            "support": {
                "source": "https://github.com/symfony/service-contracts/tree/v3.2.0"
            },
            "funding": [
                {
                    "url": "https://symfony.com/sponsor",
                    "type": "custom"
                },
                {
                    "url": "https://github.com/fabpot",
                    "type": "github"
                },
                {
                    "url": "https://tidelift.com/funding/github/packagist/symfony/symfony",
                    "type": "tidelift"
                }
            ],
            "time": "2022-11-25T10:21:52+00:00"
        },
        {
            "name": "symfony/string",
            "version": "v6.2.5",
            "source": {
                "type": "git",
                "url": "https://github.com/symfony/string.git",
                "reference": "b2dac0fa27b1ac0f9c0c0b23b43977f12308d0b0"
            },
            "dist": {
                "type": "zip",
                "url": "https://api.github.com/repos/symfony/string/zipball/b2dac0fa27b1ac0f9c0c0b23b43977f12308d0b0",
                "reference": "b2dac0fa27b1ac0f9c0c0b23b43977f12308d0b0",
                "shasum": ""
            },
            "require": {
                "php": ">=8.1",
                "symfony/polyfill-ctype": "~1.8",
                "symfony/polyfill-intl-grapheme": "~1.0",
                "symfony/polyfill-intl-normalizer": "~1.0",
                "symfony/polyfill-mbstring": "~1.0"
            },
            "conflict": {
                "symfony/translation-contracts": "<2.0"
            },
            "require-dev": {
                "symfony/error-handler": "^5.4|^6.0",
                "symfony/http-client": "^5.4|^6.0",
                "symfony/intl": "^6.2",
                "symfony/translation-contracts": "^2.0|^3.0",
                "symfony/var-exporter": "^5.4|^6.0"
            },
            "type": "library",
            "autoload": {
                "files": [
                    "Resources/functions.php"
                ],
                "psr-4": {
                    "Symfony\\Component\\String\\": ""
                },
                "exclude-from-classmap": [
                    "/Tests/"
                ]
            },
            "notification-url": "https://packagist.org/downloads/",
            "license": [
                "MIT"
            ],
            "authors": [
                {
                    "name": "Nicolas Grekas",
                    "email": "p@tchwork.com"
                },
                {
                    "name": "Symfony Community",
                    "homepage": "https://symfony.com/contributors"
                }
            ],
            "description": "Provides an object-oriented API to strings and deals with bytes, UTF-8 code points and grapheme clusters in a unified way",
            "homepage": "https://symfony.com",
            "keywords": [
                "grapheme",
                "i18n",
                "string",
                "unicode",
                "utf-8",
                "utf8"
            ],
            "support": {
                "source": "https://github.com/symfony/string/tree/v6.2.5"
            },
            "funding": [
                {
                    "url": "https://symfony.com/sponsor",
                    "type": "custom"
                },
                {
                    "url": "https://github.com/fabpot",
                    "type": "github"
                },
                {
                    "url": "https://tidelift.com/funding/github/packagist/symfony/symfony",
                    "type": "tidelift"
                }
            ],
            "time": "2023-01-01T08:38:09+00:00"
        },
        {
            "name": "theseer/tokenizer",
            "version": "1.2.1",
            "source": {
                "type": "git",
                "url": "https://github.com/theseer/tokenizer.git",
                "reference": "34a41e998c2183e22995f158c581e7b5e755ab9e"
            },
            "dist": {
                "type": "zip",
                "url": "https://api.github.com/repos/theseer/tokenizer/zipball/34a41e998c2183e22995f158c581e7b5e755ab9e",
                "reference": "34a41e998c2183e22995f158c581e7b5e755ab9e",
                "shasum": ""
            },
            "require": {
                "ext-dom": "*",
                "ext-tokenizer": "*",
                "ext-xmlwriter": "*",
                "php": "^7.2 || ^8.0"
            },
            "type": "library",
            "autoload": {
                "classmap": [
                    "src/"
                ]
            },
            "notification-url": "https://packagist.org/downloads/",
            "license": [
                "BSD-3-Clause"
            ],
            "authors": [
                {
                    "name": "Arne Blankerts",
                    "email": "arne@blankerts.de",
                    "role": "Developer"
                }
            ],
            "description": "A small library for converting tokenized PHP source code into XML and potentially other formats",
            "support": {
                "issues": "https://github.com/theseer/tokenizer/issues",
                "source": "https://github.com/theseer/tokenizer/tree/1.2.1"
            },
            "funding": [
                {
                    "url": "https://github.com/theseer",
                    "type": "github"
                }
            ],
            "time": "2021-07-28T10:34:58+00:00"
        },
        {
            "name": "utopia-php/cli",
            "version": "0.14.0",
            "source": {
                "type": "git",
                "url": "https://github.com/utopia-php/cli.git",
                "reference": "c30ef985a4e739758a0d95eb0706b357b6d8c086"
            },
            "dist": {
                "type": "zip",
                "url": "https://api.github.com/repos/utopia-php/cli/zipball/c30ef985a4e739758a0d95eb0706b357b6d8c086",
                "reference": "c30ef985a4e739758a0d95eb0706b357b6d8c086",
                "shasum": ""
            },
            "require": {
                "php": ">=7.4",
                "utopia-php/framework": "0.*.*"
            },
            "require-dev": {
                "phpunit/phpunit": "^9.3",
                "squizlabs/php_codesniffer": "^3.6"
            },
            "type": "library",
            "autoload": {
                "psr-4": {
                    "Utopia\\CLI\\": "src/CLI"
                }
            },
            "notification-url": "https://packagist.org/downloads/",
            "license": [
                "MIT"
            ],
            "authors": [
                {
                    "name": "Eldad Fux",
                    "email": "eldad@appwrite.io"
                }
            ],
            "description": "A simple CLI library to manage command line applications",
            "keywords": [
                "cli",
                "command line",
                "framework",
                "php",
                "upf",
                "utopia"
            ],
            "support": {
                "issues": "https://github.com/utopia-php/cli/issues",
                "source": "https://github.com/utopia-php/cli/tree/0.14.0"
            },
            "time": "2022-10-09T10:19:07+00:00"
        },
        {
            "name": "vimeo/psalm",
            "version": "4.0.1",
            "source": {
                "type": "git",
                "url": "https://github.com/vimeo/psalm.git",
                "reference": "b1e2e30026936ef8d5bf6a354d1c3959b6231f44"
            },
            "dist": {
                "type": "zip",
                "url": "https://api.github.com/repos/vimeo/psalm/zipball/b1e2e30026936ef8d5bf6a354d1c3959b6231f44",
                "reference": "b1e2e30026936ef8d5bf6a354d1c3959b6231f44",
                "shasum": ""
            },
            "require": {
                "amphp/amp": "^2.1",
                "amphp/byte-stream": "^1.5",
                "composer/package-versions-deprecated": "^1.8.0",
                "composer/semver": "^1.4 || ^2.0 || ^3.0",
                "composer/xdebug-handler": "^1.1",
                "dnoegel/php-xdg-base-dir": "^0.1.1",
                "ext-dom": "*",
                "ext-json": "*",
                "ext-libxml": "*",
                "ext-mbstring": "*",
                "ext-simplexml": "*",
                "ext-tokenizer": "*",
                "felixfbecker/advanced-json-rpc": "^3.0.3",
                "felixfbecker/language-server-protocol": "^1.4",
                "netresearch/jsonmapper": "^1.0 || ^2.0 || ^3.0",
                "nikic/php-parser": "^4.10.1",
                "openlss/lib-array2xml": "^1.0",
                "php": "^7.3|^8",
                "sebastian/diff": "^3.0 || ^4.0",
                "symfony/console": "^3.4.17 || ^4.1.6 || ^5.0",
                "webmozart/glob": "^4.1",
                "webmozart/path-util": "^2.3"
            },
            "provide": {
                "psalm/psalm": "self.version"
            },
            "require-dev": {
                "amphp/amp": "^2.4.2",
                "bamarni/composer-bin-plugin": "^1.2",
                "brianium/paratest": "^4.0.0",
                "ext-curl": "*",
                "phpdocumentor/reflection-docblock": "^5",
                "phpmyadmin/sql-parser": "5.1.0",
                "phpspec/prophecy": ">=1.9.0",
                "phpunit/phpunit": "^9.0",
                "psalm/plugin-phpunit": "^0.13",
                "slevomat/coding-standard": "^5.0",
                "squizlabs/php_codesniffer": "^3.5",
                "symfony/process": "^4.3",
                "weirdan/prophecy-shim": "^1.0 || ^2.0"
            },
            "suggest": {
                "ext-igbinary": "^2.0.5"
            },
            "bin": [
                "psalm",
                "psalm-language-server",
                "psalm-plugin",
                "psalm-refactor",
                "psalter"
            ],
            "type": "library",
            "extra": {
                "branch-alias": {
                    "dev-master": "4.x-dev",
                    "dev-3.x": "3.x-dev",
                    "dev-2.x": "2.x-dev",
                    "dev-1.x": "1.x-dev"
                }
            },
            "autoload": {
                "files": [
                    "src/functions.php",
                    "src/spl_object_id.php"
                ],
                "psr-4": {
                    "Psalm\\": "src/Psalm/"
                }
            },
            "notification-url": "https://packagist.org/downloads/",
            "license": [
                "MIT"
            ],
            "authors": [
                {
                    "name": "Matthew Brown"
                }
            ],
            "description": "A static analysis tool for finding errors in PHP applications",
            "keywords": [
                "code",
                "inspection",
                "php"
            ],
            "support": {
                "issues": "https://github.com/vimeo/psalm/issues",
                "source": "https://github.com/vimeo/psalm/tree/4.0.1"
            },
            "time": "2020-10-20T13:40:17+00:00"
        },
        {
            "name": "webmozart/assert",
            "version": "1.9.1",
            "source": {
                "type": "git",
                "url": "https://github.com/webmozarts/assert.git",
                "reference": "bafc69caeb4d49c39fd0779086c03a3738cbb389"
            },
            "dist": {
                "type": "zip",
                "url": "https://api.github.com/repos/webmozarts/assert/zipball/bafc69caeb4d49c39fd0779086c03a3738cbb389",
                "reference": "bafc69caeb4d49c39fd0779086c03a3738cbb389",
                "shasum": ""
            },
            "require": {
                "php": "^5.3.3 || ^7.0 || ^8.0",
                "symfony/polyfill-ctype": "^1.8"
            },
            "conflict": {
                "phpstan/phpstan": "<0.12.20",
                "vimeo/psalm": "<3.9.1"
            },
            "require-dev": {
                "phpunit/phpunit": "^4.8.36 || ^7.5.13"
            },
            "type": "library",
            "autoload": {
                "psr-4": {
                    "Webmozart\\Assert\\": "src/"
                }
            },
            "notification-url": "https://packagist.org/downloads/",
            "license": [
                "MIT"
            ],
            "authors": [
                {
                    "name": "Bernhard Schussek",
                    "email": "bschussek@gmail.com"
                }
            ],
            "description": "Assertions to validate method input/output with nice error messages.",
            "keywords": [
                "assert",
                "check",
                "validate"
            ],
            "support": {
                "issues": "https://github.com/webmozarts/assert/issues",
                "source": "https://github.com/webmozarts/assert/tree/1.9.1"
            },
            "time": "2020-07-08T17:02:28+00:00"
        },
        {
            "name": "webmozart/glob",
            "version": "4.6.0",
            "source": {
                "type": "git",
                "url": "https://github.com/webmozarts/glob.git",
                "reference": "3c17f7dec3d9d0e87b575026011f2e75a56ed655"
            },
            "dist": {
                "type": "zip",
                "url": "https://api.github.com/repos/webmozarts/glob/zipball/3c17f7dec3d9d0e87b575026011f2e75a56ed655",
                "reference": "3c17f7dec3d9d0e87b575026011f2e75a56ed655",
                "shasum": ""
            },
            "require": {
                "php": "^7.3 || ^8.0.0"
            },
            "require-dev": {
                "phpunit/phpunit": "^9.5",
                "symfony/filesystem": "^5.3"
            },
            "type": "library",
            "extra": {
                "branch-alias": {
                    "dev-master": "4.1-dev"
                }
            },
            "autoload": {
                "psr-4": {
                    "Webmozart\\Glob\\": "src/"
                }
            },
            "notification-url": "https://packagist.org/downloads/",
            "license": [
                "MIT"
            ],
            "authors": [
                {
                    "name": "Bernhard Schussek",
                    "email": "bschussek@gmail.com"
                }
            ],
            "description": "A PHP implementation of Ant's glob.",
            "support": {
                "issues": "https://github.com/webmozarts/glob/issues",
                "source": "https://github.com/webmozarts/glob/tree/4.6.0"
            },
            "time": "2022-05-24T19:45:58+00:00"
        },
        {
            "name": "webmozart/path-util",
            "version": "2.3.0",
            "source": {
                "type": "git",
                "url": "https://github.com/webmozart/path-util.git",
                "reference": "d939f7edc24c9a1bb9c0dee5cb05d8e859490725"
            },
            "dist": {
                "type": "zip",
                "url": "https://api.github.com/repos/webmozart/path-util/zipball/d939f7edc24c9a1bb9c0dee5cb05d8e859490725",
                "reference": "d939f7edc24c9a1bb9c0dee5cb05d8e859490725",
                "shasum": ""
            },
            "require": {
                "php": ">=5.3.3",
                "webmozart/assert": "~1.0"
            },
            "require-dev": {
                "phpunit/phpunit": "^4.6",
                "sebastian/version": "^1.0.1"
            },
            "type": "library",
            "extra": {
                "branch-alias": {
                    "dev-master": "2.3-dev"
                }
            },
            "autoload": {
                "psr-4": {
                    "Webmozart\\PathUtil\\": "src/"
                }
            },
            "notification-url": "https://packagist.org/downloads/",
            "license": [
                "MIT"
            ],
            "authors": [
                {
                    "name": "Bernhard Schussek",
                    "email": "bschussek@gmail.com"
                }
            ],
            "description": "A robust cross-platform utility for normalizing, comparing and modifying file paths.",
            "support": {
                "issues": "https://github.com/webmozart/path-util/issues",
                "source": "https://github.com/webmozart/path-util/tree/2.3.0"
            },
            "abandoned": "symfony/filesystem",
            "time": "2015-12-17T08:42:14+00:00"
        }
    ],
    "aliases": [
        {
            "package": "utopia-php/mongo",
            "version": "dev-main",
            "alias": "0.0.2",
            "alias_normalized": "0.0.2.0"
        }
    ],
    "minimum-stability": "stable",
    "stability-flags": {
        "utopia-php/mongo": 20
    },
    "prefer-stable": false,
    "prefer-lowest": false,
    "platform": {
        "php": ">=8.0",
        "ext-pdo": "*"
    },
    "platform-dev": {
        "ext-redis": "*",
        "ext-mongodb": "*"
    },
    "plugin-api-version": "2.2.0"
}<|MERGE_RESOLUTION|>--- conflicted
+++ resolved
@@ -4,11 +4,7 @@
         "Read more about it at https://getcomposer.org/doc/01-basic-usage.md#installing-dependencies",
         "This file is @generated automatically"
     ],
-<<<<<<< HEAD
-    "content-hash": "9dccdfdfd52b648727f6c56084df2436",
-=======
     "content-hash": "2c6c34e8bb40d29122d8b6c4823f5dc9",
->>>>>>> 3e48e346
     "packages": [
         {
             "name": "composer/package-versions-deprecated",
@@ -384,16 +380,16 @@
         },
         {
             "name": "utopia-php/mongo",
-            "version": "dev-main",
+            "version": "0.0.2",
             "source": {
                 "type": "git",
                 "url": "https://github.com/utopia-php/mongo.git",
-                "reference": "f4b6ec74c5323ca16c500dd19109518d2eeb1f8f"
-            },
-            "dist": {
-                "type": "zip",
-                "url": "https://api.github.com/repos/utopia-php/mongo/zipball/f4b6ec74c5323ca16c500dd19109518d2eeb1f8f",
-                "reference": "f4b6ec74c5323ca16c500dd19109518d2eeb1f8f",
+                "reference": "62f9a9c0201af91b6d0dd4f0aa8a335ec9b56a1e"
+            },
+            "dist": {
+                "type": "zip",
+                "url": "https://api.github.com/repos/utopia-php/mongo/zipball/62f9a9c0201af91b6d0dd4f0aa8a335ec9b56a1e",
+                "reference": "62f9a9c0201af91b6d0dd4f0aa8a335ec9b56a1e",
                 "shasum": ""
             },
             "require": {
@@ -408,7 +404,6 @@
                 "phpunit/phpunit": "^9.4",
                 "swoole/ide-helper": "4.8.0"
             },
-            "default-branch": true,
             "type": "library",
             "autoload": {
                 "psr-4": {
@@ -439,9 +434,9 @@
             ],
             "support": {
                 "issues": "https://github.com/utopia-php/mongo/issues",
-                "source": "https://github.com/utopia-php/mongo/tree/0.1.0"
-            },
-            "time": "2023-01-12T14:02:08+00:00"
+                "source": "https://github.com/utopia-php/mongo/tree/0.0.2"
+            },
+            "time": "2022-11-08T11:58:46+00:00"
         }
     ],
     "packages-dev": [
@@ -4164,25 +4159,16 @@
             "time": "2015-12-17T08:42:14+00:00"
         }
     ],
-    "aliases": [
-        {
-            "package": "utopia-php/mongo",
-            "version": "dev-main",
-            "alias": "0.0.2",
-            "alias_normalized": "0.0.2.0"
-        }
-    ],
+    "aliases": [],
     "minimum-stability": "stable",
-    "stability-flags": {
-        "utopia-php/mongo": 20
-    },
+    "stability-flags": [],
     "prefer-stable": false,
     "prefer-lowest": false,
     "platform": {
-        "php": ">=8.0",
-        "ext-pdo": "*"
+        "php": ">=8.0"
     },
     "platform-dev": {
+        "ext-pdo": "*",
         "ext-redis": "*",
         "ext-mongodb": "*"
     },
