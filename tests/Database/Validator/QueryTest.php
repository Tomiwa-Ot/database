<?php

namespace Utopia\Tests\Validator;

use Utopia\Database\Validator\Query;
use PHPUnit\Framework\TestCase;
use Utopia\Database\Database;
use Utopia\Database\Document;
use Utopia\Database\Query as DatabaseQuery;

class QueryTest extends TestCase
{
    /**
     * @var Document[]
     */
    protected $schema;

    /**
     * @var array
     */
    protected $attributes = [
        [
            '$id' => 'title',
            'key' => 'title',
            'type' => Database::VAR_STRING,
            'size' => 256,
            'required' => true,
            'signed' => true,
            'array' => false,
            'filters' => [],
        ],
        [
            '$id' => 'description',
            'key' => 'description',
            'type' => Database::VAR_STRING,
            'size' => 1000000,
            'required' => true,
            'signed' => true,
            'array' => false,
            'filters' => [],
        ],
        [
            '$id' => 'rating',
            'key' => 'rating',
            'type' => Database::VAR_INTEGER,
            'size' => 5,
            'required' => true,
            'signed' => true,
            'array' => false,
            'filters' => [],
        ],
        [
            '$id' => 'price',
            'key' => 'price',
            'type' => Database::VAR_FLOAT,
            'size' => 5,
            'required' => true,
            'signed' => true,
            'array' => false,
            'filters' => [],
        ],
        [
            '$id' => 'published',
            'key' => 'published',
            'type' => Database::VAR_BOOLEAN,
            'size' => 5,
            'required' => true,
            'signed' => true,
            'array' => false,
            'filters' => [],
        ],
        [
            '$id' => 'tags',
            'key' => 'tags',
            'type' => Database::VAR_STRING,
            'size' => 55,
            'required' => true,
            'signed' => true,
            'array' => true,
            'filters' => [],
        ],
        [
            '$id' => 'birthDay',
            'key' => 'birthDay',
            'type' => Database::VAR_DATETIME,
            'size' => 0,
            'required' => false,
            'signed' => false,
            'array' => false,
            'filters' => ['datetime'],
        ],
    ];

    public function setUp(): void
    {
        // Query validator expects Document[]
        foreach ($this->attributes as $attribute) {
            $this->schema[] = new Document($attribute);
        }
    }

    public function tearDown(): void
    {
    }

    public function testQuery()
    {
        $validator = new Query($this->schema);

        $this->assertEquals(true, $validator->isValid(DatabaseQuery::parse('equal("$id", ["Iron Man", "Ant Man"])')));
        $this->assertEquals(true, $validator->isValid(DatabaseQuery::parse('notEqual("title", ["Iron Man", "Ant Man"])')));
        $this->assertEquals(true, $validator->isValid(DatabaseQuery::parse('equal("description", "Best movie ever")')));
        $this->assertEquals(true, $validator->isValid(DatabaseQuery::parse('greaterThan("rating", 4)')));
        $this->assertEquals(true, $validator->isValid(DatabaseQuery::parse('lessThan("price", 6.50)')));
        $this->assertEquals(true, $validator->isValid(DatabaseQuery::parse('lessThanEqual("price", 6)')));
        $this->assertEquals(true, $validator->isValid(DatabaseQuery::parse('contains("tags", "action")')));
        $this->assertEquals(true, $validator->isValid(DatabaseQuery::parse('cursorAfter("docId")')));
        $this->assertEquals(true, $validator->isValid(DatabaseQuery::parse('cursorBefore("docId")')));
        $this->assertEquals(true, $validator->isValid(DatabaseQuery::parse('orderAsc("title")')));
        $this->assertEquals(true, $validator->isValid(DatabaseQuery::parse('orderDesc("title")')));
<<<<<<< HEAD
        $this->assertEquals(true, $validator->isValid(DatabaseQuery::parse('between("price", [1.5, 10.9])')));
        $this->assertEquals(true, $validator->isValid(DatabaseQuery::parse('between("birthDay",["2024-01-01","2023-01-01"])')));
=======
        $this->assertEquals(true, $validator->isValid(DatabaseQuery::parse('isNull("title")')));
        $this->assertEquals(true, $validator->isValid(DatabaseQuery::parse('isNotNull("title")')));
>>>>>>> 5d79c625
    }

    public function testInvalidMethod()
    {
        $validator = new Query($this->schema);

        $response = $validator->isValid(DatabaseQuery::parse('eqqual("title", "Iron Man")'));

        $this->assertEquals(false, $response);
        $this->assertEquals('Query method invalid: eqqual', $validator->getDescription());
    }

    public function testAttributeNotFound()
    {
        $validator = new Query($this->schema);

        $response = $validator->isValid(DatabaseQuery::parse('equal("name", "Iron Man")'));

        $this->assertEquals(false, $response);
        $this->assertEquals('Attribute not found in schema: name', $validator->getDescription());

        $response = $validator->isValid(DatabaseQuery::parse('orderAsc("name")'));

        $this->assertEquals(false, $response);
        $this->assertEquals('Attribute not found in schema: name', $validator->getDescription());
    }

    public function testAttributeWrongType()
    {
        $validator = new Query($this->schema);

        $response = $validator->isValid(DatabaseQuery::parse('equal("title", 1776)'));

        $this->assertEquals(false, $response);
        $this->assertEquals('Query type does not match expected: string', $validator->getDescription());
    }

    public function testMethodWrongType()
    {
        $validator = new Query($this->schema);

        $response = $validator->isValid(DatabaseQuery::parse('contains("title", "Iron")'));

        $this->assertEquals(false, $response);
        $this->assertEquals('Query method only supported on array attributes: contains', $validator->getDescription());
    }

    public function testQueryDate()
    {
        $validator = new Query($this->schema);
        $response = $validator->isValid(DatabaseQuery::parse('greaterThan("birthDay", "1960-01-01 10:10:10")'));
        $this->assertEquals(true, $response);
    }

    public function testQueryLimit()
    {
        $validator = new Query($this->schema);

        $response = $validator->isValid(DatabaseQuery::parse('limit(25)'));
        $this->assertEquals(true, $response);

        $response = $validator->isValid(DatabaseQuery::parse('limit()'));
        $this->assertEquals(false, $response);

        $response = $validator->isValid(DatabaseQuery::parse('limit(-1)'));
        $this->assertEquals(false, $response);

        $response = $validator->isValid(DatabaseQuery::parse('limit(10000)'));
        $this->assertEquals(false, $response);
    }

    public function testQueryOffset()
    {
        $validator = new Query($this->schema);

        $response = $validator->isValid(DatabaseQuery::parse('offset(25)'));
        $this->assertEquals(true, $response);

        $response = $validator->isValid(DatabaseQuery::parse('offset()'));
        $this->assertEquals(false, $response);

        $response = $validator->isValid(DatabaseQuery::parse('offset(-1)'));
        $this->assertEquals(false, $response);

        $response = $validator->isValid(DatabaseQuery::parse('offset(10000)'));
        $this->assertEquals(false, $response);
    }

    public function testQueryOrder()
    {
        $validator = new Query($this->schema);

        $response = $validator->isValid(DatabaseQuery::parse('orderAsc("title")'));
        $this->assertEquals(true, $response);

        $response = $validator->isValid(DatabaseQuery::parse('orderAsc("")'));
        $this->assertEquals(true, $response);

        $response = $validator->isValid(DatabaseQuery::parse('orderAsc()'));
        $this->assertEquals(true, $response);

        $response = $validator->isValid(DatabaseQuery::parse('orderAsc("doesNotExist")'));
        $this->assertEquals(false, $response);
    }

    public function testQueryCursor()
    {
        $validator = new Query($this->schema);

        $response = $validator->isValid(DatabaseQuery::parse('cursorAfter("asdf")'));
        $this->assertEquals(true, $response);

        $response = $validator->isValid(DatabaseQuery::parse('cursorAfter()'));
        $this->assertEquals(false, $response);
    }
}<|MERGE_RESOLUTION|>--- conflicted
+++ resolved
@@ -118,13 +118,10 @@
         $this->assertEquals(true, $validator->isValid(DatabaseQuery::parse('cursorBefore("docId")')));
         $this->assertEquals(true, $validator->isValid(DatabaseQuery::parse('orderAsc("title")')));
         $this->assertEquals(true, $validator->isValid(DatabaseQuery::parse('orderDesc("title")')));
-<<<<<<< HEAD
+        $this->assertEquals(true, $validator->isValid(DatabaseQuery::parse('isNull("title")')));
+        $this->assertEquals(true, $validator->isValid(DatabaseQuery::parse('isNotNull("title")')));
         $this->assertEquals(true, $validator->isValid(DatabaseQuery::parse('between("price", [1.5, 10.9])')));
         $this->assertEquals(true, $validator->isValid(DatabaseQuery::parse('between("birthDay",["2024-01-01","2023-01-01"])')));
-=======
-        $this->assertEquals(true, $validator->isValid(DatabaseQuery::parse('isNull("title")')));
-        $this->assertEquals(true, $validator->isValid(DatabaseQuery::parse('isNotNull("title")')));
->>>>>>> 5d79c625
     }
 
     public function testInvalidMethod()
