<?php

namespace Utopia\Tests\Validator;

use Utopia\Database\Validator\QueryValidator;
use PHPUnit\Framework\TestCase;
use Utopia\Database\Database;
use Utopia\Database\Document;
use Utopia\Database\Query;

class QueryValidatorTest extends TestCase
{
    /**
     * @var Document[]
     */
    protected $schema;

    /**
     * @var array
     */
    protected $attributes = [
        [
            '$id' => 'title',
            'key' => 'title',
            'type' => Database::VAR_STRING,
            'size' => 256,
            'required' => true,
            'signed' => true,
            'array' => false,
            'filters' => [],
        ],
        [
            '$id' => 'description',
            'key' => 'description',
            'type' => Database::VAR_STRING,
            'size' => 1000000,
            'required' => true,
            'signed' => true,
            'array' => false,
            'filters' => [],
        ],
        [
            '$id' => 'rating',
            'key' => 'rating',
            'type' => Database::VAR_INTEGER,
            'size' => 5,
            'required' => true,
            'signed' => true,
            'array' => false,
            'filters' => [],
        ],
        [
            '$id' => 'price',
            'key' => 'price',
            'type' => Database::VAR_FLOAT,
            'size' => 5,
            'required' => true,
            'signed' => true,
            'array' => false,
            'filters' => [],
        ],
        [
            '$id' => 'published',
            'key' => 'published',
            'type' => Database::VAR_BOOLEAN,
            'size' => 5,
            'required' => true,
            'signed' => true,
            'array' => false,
            'filters' => [],
        ],
        [
            '$id' => 'tags',
            'key' => 'tags',
            'type' => Database::VAR_STRING,
            'size' => 55,
            'required' => true,
            'signed' => true,
            'array' => true,
            'filters' => [],
        ],
        [
            '$id' => 'birthDay',
            'key' => 'birthDay',
            'type' => Database::VAR_DATETIME,
            'size' => 0,
            'required' => false,
            'signed' => false,
            'array' => false,
            'filters' => ['datetime'],
        ],
    ];

    public function setUp(): void
    {
        // Query validator expects Document[]
        foreach ($this->attributes as $attribute) {
            $this->schema[] = new Document($attribute);
        }
    }

    public function tearDown(): void
    {
    }

    public function testQuery()
    {
        $validator = new QueryValidator($this->schema);

<<<<<<< HEAD
        $this->assertEquals(true, $validator->isValid(Query::parse('equal("$id", ["Iron Man", "Ant Man"])')));
        $this->assertEquals(true, $validator->isValid(Query::parse('notEqual("title", ["Iron Man", "Ant Man"])')));
        $this->assertEquals(true, $validator->isValid(Query::parse('equal("description", "Best movie ever")')));
        $this->assertEquals(true, $validator->isValid(Query::parse('greater("rating", 4)')));
        $this->assertEquals(true, $validator->isValid(Query::parse('lesserEqual("price", 6.50)')));
        $this->assertEquals(true, $validator->isValid(Query::parse('contains("tags", "action")')));
=======
        $this->assertEquals(true, $validator->isValid(Query::parse('$id.equal("Iron Man", "Ant Man")')));
        $this->assertEquals(true, $validator->isValid(Query::parse('title.notEqual("Iron Man", "Ant Man")')));
        $this->assertEquals(true, $validator->isValid(Query::parse('description.equal("Best movie ever")')));
        $this->assertEquals(true, $validator->isValid(Query::parse('rating.greater(4)')));
        $this->assertEquals(true, $validator->isValid(Query::parse('price.lesserEqual(6.50)')));
        $this->assertEquals(true, $validator->isValid(Query::parse('tags.contains("action")')));
        $this->assertEquals(true, $validator->isValid(Query::parse('birthDay.greater("1960-01-01 10:10:10")')));

>>>>>>> 9d47388d
    }

    public function testInvalidMethod()
    {
        $validator = new QueryValidator($this->schema);

        $response = $validator->isValid(Query::parse('eqqual("title", "Iron Man")'));

        $this->assertEquals(false, $response);
        $this->assertEquals('Query method invalid: eqqual', $validator->getDescription());
    }

    public function testAttributeNotFound()
    {
        $validator = new QueryValidator($this->schema);

        $response = $validator->isValid(Query::parse('equal("name", "Iron Man")'));

        $this->assertEquals(false, $response);
        $this->assertEquals('Attribute not found in schema: name', $validator->getDescription());
    }

    public function testAttributeWrongType()
    {
        $validator = new QueryValidator($this->schema);

        $response = $validator->isValid(Query::parse('equal("title", 1776)'));

        $this->assertEquals(false, $response);
        $this->assertEquals('Query type does not match expected: string', $validator->getDescription());
    }

    public function testMethodWrongType()
    {
        $validator = new QueryValidator($this->schema);

        $response = $validator->isValid(Query::parse('contains("title", "Iron")'));

        $this->assertEquals(false, $response);
        $this->assertEquals('Query method only supported on array attributes: contains', $validator->getDescription());
    }

    public function testQueryDate()
    {
        $validator = new QueryValidator($this->schema);
        $response = $validator->isValid(Query::parse('birthDay.greater("1960-01-01 10:10:10")'));
        $this->assertEquals(true, $response);
    }
}<|MERGE_RESOLUTION|>--- conflicted
+++ resolved
@@ -107,23 +107,12 @@
     {
         $validator = new QueryValidator($this->schema);
 
-<<<<<<< HEAD
         $this->assertEquals(true, $validator->isValid(Query::parse('equal("$id", ["Iron Man", "Ant Man"])')));
         $this->assertEquals(true, $validator->isValid(Query::parse('notEqual("title", ["Iron Man", "Ant Man"])')));
         $this->assertEquals(true, $validator->isValid(Query::parse('equal("description", "Best movie ever")')));
         $this->assertEquals(true, $validator->isValid(Query::parse('greater("rating", 4)')));
         $this->assertEquals(true, $validator->isValid(Query::parse('lesserEqual("price", 6.50)')));
         $this->assertEquals(true, $validator->isValid(Query::parse('contains("tags", "action")')));
-=======
-        $this->assertEquals(true, $validator->isValid(Query::parse('$id.equal("Iron Man", "Ant Man")')));
-        $this->assertEquals(true, $validator->isValid(Query::parse('title.notEqual("Iron Man", "Ant Man")')));
-        $this->assertEquals(true, $validator->isValid(Query::parse('description.equal("Best movie ever")')));
-        $this->assertEquals(true, $validator->isValid(Query::parse('rating.greater(4)')));
-        $this->assertEquals(true, $validator->isValid(Query::parse('price.lesserEqual(6.50)')));
-        $this->assertEquals(true, $validator->isValid(Query::parse('tags.contains("action")')));
-        $this->assertEquals(true, $validator->isValid(Query::parse('birthDay.greater("1960-01-01 10:10:10")')));
-
->>>>>>> 9d47388d
     }
 
     public function testInvalidMethod()
