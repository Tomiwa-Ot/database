--- conflicted
+++ resolved
@@ -1,84 +1,4 @@
 <?php
-<<<<<<< HEAD
-//
-//namespace Utopia\Tests\Adapter;
-//
-//use PDO;
-//use Redis;
-//use Utopia\Cache\Cache;
-//use Utopia\Database\Database;
-//use Utopia\Database\Adapter\MySQL;
-//use Utopia\Cache\Adapter\Redis as RedisAdapter;
-//use Utopia\Tests\Base;
-//
-//class MySQLTest extends Base
-//{
-//    /**
-//     * @var Database
-//     */
-//    static $database = null;
-//
-//    // TODO@kodumbeats hacky way to identify adapters for tests
-//    // Remove once all methods are implemented
-//    /**
-//     * Return name of adapter
-//     *
-//     * @return string
-//     */
-//    static function getAdapterName(): string
-//    {
-//        return "mysql";
-//    }
-//
-//    /**
-//     * Return row limit of adapter
-//     *
-//     * @return int
-//     */
-//    static function getAdapterRowLimit(): int
-//    {
-//        return MySQL::getRowLimit();
-//    }
-//
-//    /**
-//     *
-//     * @return int
-//     */
-//    static function getUsedIndexes(): int
-//    {
-//        return MySQL::getCountOfDefaultIndexes();
-//    }
-//
-//    /**
-//     * @return Database
-//     */
-//    static function getDatabase(): Database
-//    {
-//        if(!is_null(self::$database)) {
-//            return self::$database;
-//        }
-//
-//        $dbHost = 'mysql';
-//        $dbPort = '3307';
-//        $dbUser = 'root';
-//        $dbPass = 'password';
-//
-//        $pdo = new PDO("mysql:host={$dbHost};port={$dbPort};charset=utf8mb4", $dbUser, $dbPass, MySQL::getPDOAttributes());
-//
-//        $redis = new Redis();
-//        $redis->connect('redis', 6379);
-//        $redis->flushAll();
-//
-//        $cache = new Cache(new RedisAdapter($redis));
-//
-//        $database = new Database(new MySQL($pdo), $cache);
-//        $database->setDefaultDatabase('utopiaTests');
-//        $database->setNamespace('myapp_'.uniqid());
-//
-//        return self::$database = $database;
-//    }
-//}
-=======
 
 namespace Utopia\Tests\Adapter;
 
@@ -146,5 +66,4 @@
 
         return self::$database = $database;
     }
-}
->>>>>>> 3e48e346
+}