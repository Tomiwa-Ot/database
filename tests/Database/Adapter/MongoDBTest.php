<?php
<<<<<<< HEAD
//
//namespace Utopia\Tests\Adapter;
//
//use Redis;
//use Utopia\Cache\Cache;
//use Utopia\Cache\Adapter\Redis as RedisAdapter;
//use Utopia\Database\Database;
//use Utopia\Database\Document;
//use Utopia\Database\Adapter\Mongo\MongoClient;
//use Utopia\Database\Adapter\Mongo\MongoClientOptions;
//use Utopia\Database\Adapter\Mongo\MongoDBAdapter;
//use Utopia\Database\ID;
//use Utopia\Database\Permission;
//use Utopia\Database\Query;
//use Utopia\Database\Role;
//use Utopia\Database\Validator\Authorization;
//
//use Utopia\Tests\Base;
//
//class MongoDBTest extends Base
//{
//    static $pool = null;
//
//    /**
//     * @var Database
//     */
//    static $database = null;
//
//
//    // TODO@kodumbeats hacky way to identify adapters for tests
//    // Remove once all methods are implemented
//    /**
//     * Return name of adapter
//     *
//     * @return string
//     */
//    static function getAdapterName(): string
//    {
//        return "mongodb";
//    }
//
//    /**
//     * Return row limit of adapter
//     *
//     * @return int
//     */
//    static function getAdapterRowLimit(): int
//    {
//        return 0;
//    }
//
//    /**
//     * @return Database
//     */
//    static function getDatabase(): Database
//    {
//        if (!is_null(self::$database)) {
//            return self::$database;
//        }
//
//        $redis = new Redis();
//        $redis->connect('redis', 6379);
//        $redis->flushAll();
//        $cache = new Cache(new RedisAdapter($redis));
//
//        $options = new MongoClientOptions(
//            'utopia_testing',
//            'mongo',
//            27017,
//            'root',
//            'example'
//        );
//
//        $client = new MongoClient($options, false);
//
//        $database = new Database(new MongoDBAdapter($client), $cache);
//        $database->setDefaultDatabase('utopiaTests');
//        $database->setNamespace('myapp_' . uniqid());
//
//
//        return self::$database = $database;
//    }
//
//    public function testCreateExistsDelete()
//    {
//        $this->assertNotNull(static::getDatabase()->create($this->testDatabase));
//
//        $this->assertEquals(true, static::getDatabase()->exists($this->testDatabase));
//        $this->assertEquals(true, static::getDatabase()->delete($this->testDatabase));
//
//        // Mongo creates on the fly, so this will never be true, do we want to try to make it pass
//        // by doing something else?
//        // $this->assertEquals(false, static::getDatabase()->exists($this->testDatabase));
//        // $this->assertEquals(true, static::getDatabase()->create($this->testDatabase));
//        // $this->assertEquals(true, static::getDatabase()->setDefaultDatabase($this->testDatabase));
//    }
//
//    /**
//     * @depends testCreateDocument
//     */
//    public function testListDocumentSearch(Document $document)
//    {
//        static::getDatabase()->createIndex('documents', 'string', Database::INDEX_FULLTEXT, ['string']);
//        static::getDatabase()->createDocument('documents', new Document([
//            '$permissions' => [
//                Permission::read(Role::any()),
//                Permission::create(Role::any()),
//                Permission::update(Role::any()),
//                Permission::delete(Role::any()),
//            ],
//            'string' => '*test+alias@email-provider.com',
//            'integer' => 0,
//            'bigint' => 8589934592, // 2^33
//            'float' => 5.55,
//            'boolean' => true,
//            'colors' => ['pink', 'green', 'blue'],
//            'empty' => [],
//        ]));
//
//        $documents = static::getDatabase()->find('documents', [
//            Query::search('string', '*test+alias@email-provider.com')
//        ]);
//
//        $this->assertEquals(1, count($documents));
//
//        return $document;
//    }
//
//    /**
//     * @depends testUpdateDocument
//     */
//    public function testFind(Document $document)
//    {
//        static::getDatabase()->createCollection('movies');
//
//        $this->assertEquals(true, static::getDatabase()->createAttribute('movies', 'name', Database::VAR_STRING, 128, true));
//        $this->assertEquals(true, static::getDatabase()->createAttribute('movies', 'director', Database::VAR_STRING, 128, true));
//        $this->assertEquals(true, static::getDatabase()->createAttribute('movies', 'year', Database::VAR_INTEGER, 0, true));
//        $this->assertEquals(true, static::getDatabase()->createAttribute('movies', 'price', Database::VAR_FLOAT, 0, true));
//        $this->assertEquals(true, static::getDatabase()->createAttribute('movies', 'active', Database::VAR_BOOLEAN, 0, true));
//        $this->assertEquals(true, static::getDatabase()->createAttribute('movies', 'generes', Database::VAR_STRING, 32, true, null, true, true));
//
//        static::getDatabase()->createDocument('movies', new Document([
//            '$id' => ID::custom('frozen'),
//            '$permissions' => [
//                Permission::read(Role::any()),
//                Permission::read(Role::user(ID::custom('1'))),
//                Permission::read(Role::user(ID::custom('2'))),
//                Permission::create(Role::any()),
//                Permission::create(Role::user(ID::custom('1x'))),
//                Permission::create(Role::user(ID::custom('2x'))),
//                Permission::update(Role::any()),
//                Permission::update(Role::user(ID::custom('1x'))),
//                Permission::update(Role::user(ID::custom('2x'))),
//                Permission::delete(Role::any()),
//                Permission::delete(Role::user(ID::custom('1x'))),
//                Permission::delete(Role::user(ID::custom('2x'))),
//            ],
//            'name' => 'Frozen',
//            'director' => 'Chris Buck & Jennifer Lee',
//            'year' => 2013,
//            'price' => 39.50,
//            'active' => true,
//            'generes' => ['animation', 'kids'],
//        ]));
//
//        static::getDatabase()->createDocument('movies', new Document([
//            '$permissions' => [
//                Permission::read(Role::any()),
//                Permission::read(Role::user(ID::custom('1'))),
//                Permission::read(Role::user(ID::custom('2'))),
//                Permission::create(Role::any()),
//                Permission::create(Role::user(ID::custom('1x'))),
//                Permission::create(Role::user(ID::custom('2x'))),
//                Permission::update(Role::any()),
//                Permission::update(Role::user(ID::custom('1x'))),
//                Permission::update(Role::user(ID::custom('2x'))),
//                Permission::delete(Role::any()),
//                Permission::delete(Role::user(ID::custom('1x'))),
//                Permission::delete(Role::user(ID::custom('2x'))),
//            ],
//            'name' => 'Frozen II',
//            'director' => 'Chris Buck & Jennifer Lee',
//            'year' => 2019,
//            'price' => 39.50,
//            'active' => true,
//            'generes' => ['animation', 'kids'],
//        ]));
//
//        static::getDatabase()->createDocument('movies', new Document([
//            '$permissions' => [
//                Permission::read(Role::any()),
//                Permission::read(Role::user(ID::custom('1'))),
//                Permission::read(Role::user(ID::custom('2'))),
//                Permission::create(Role::any()),
//                Permission::create(Role::user(ID::custom('1x'))),
//                Permission::create(Role::user(ID::custom('2x'))),
//                Permission::update(Role::any()),
//                Permission::update(Role::user(ID::custom('1x'))),
//                Permission::update(Role::user(ID::custom('2x'))),
//                Permission::delete(Role::any()),
//                Permission::delete(Role::user(ID::custom('1x'))),
//                Permission::delete(Role::user(ID::custom('2x'))),
//            ],
//            'name' => 'Captain America: The First Avenger',
//            'director' => 'Joe Johnston',
//            'year' => 2011,
//            'price' => 25.94,
//            'active' => true,
//            'generes' => ['science fiction', 'action', 'comics'],
//        ]));
//
//        static::getDatabase()->createDocument('movies', new Document([
//            '$permissions' => [
//                Permission::read(Role::any()),
//                Permission::read(Role::user(ID::custom('1'))),
//                Permission::read(Role::user(ID::custom('2'))),
//                Permission::create(Role::any()),
//                Permission::create(Role::user(ID::custom('1x'))),
//                Permission::create(Role::user(ID::custom('2x'))),
//                Permission::update(Role::any()),
//                Permission::update(Role::user(ID::custom('1x'))),
//                Permission::update(Role::user(ID::custom('2x'))),
//                Permission::delete(Role::any()),
//                Permission::delete(Role::user(ID::custom('1x'))),
//                Permission::delete(Role::user(ID::custom('2x'))),
//            ],
//            'name' => 'Captain Marvel',
//            'director' => 'Anna Boden & Ryan Fleck',
//            'year' => 2019,
//            'price' => 25.99,
//            'active' => true,
//            'generes' => ['science fiction', 'action', 'comics'],
//        ]));
//
//        static::getDatabase()->createDocument('movies', new Document([
//            '$permissions' => [
//                Permission::read(Role::any()),
//                Permission::read(Role::user(ID::custom('1'))),
//                Permission::read(Role::user(ID::custom('2'))),
//                Permission::create(Role::any()),
//                Permission::create(Role::user(ID::custom('1x'))),
//                Permission::create(Role::user(ID::custom('2x'))),
//                Permission::update(Role::any()),
//                Permission::update(Role::user(ID::custom('1x'))),
//                Permission::update(Role::user(ID::custom('2x'))),
//                Permission::delete(Role::any()),
//                Permission::delete(Role::user(ID::custom('1x'))),
//                Permission::delete(Role::user(ID::custom('2x'))),
//            ],
//            'name' => 'Work in Progress',
//            'director' => 'TBD',
//            'year' => 2025,
//            'price' => 0.0,
//            'active' => false,
//            'generes' => [],
//        ]));
//
//        static::getDatabase()->createDocument('movies', new Document([
//            '$permissions' => [
//                Permission::read(Role::user(ID::custom('x'))),
//                Permission::create(Role::any()),
//                Permission::create(Role::user(ID::custom('1x'))),
//                Permission::create(Role::user(ID::custom('2x'))),
//                Permission::update(Role::any()),
//                Permission::update(Role::user(ID::custom('1x'))),
//                Permission::update(Role::user(ID::custom('2x'))),
//                Permission::delete(Role::any()),
//                Permission::delete(Role::user(ID::custom('1x'))),
//                Permission::delete(Role::user(ID::custom('2x'))),
//            ],
//            'name' => 'Work in Progress 2',
//            'director' => 'TBD',
//            'year' => 2026,
//            'price' => 0.0,
//            'active' => false,
//            'generes' => [],
//        ]));
//
//        /**
//         * Check Basic
//         */
//        $documents = static::getDatabase()->count('movies');
//
//        $this->assertEquals(5, $documents);
//    }
//
//    /**
//     * @depends testCreateExistsDelete
//     */
//    public function testCreateListExistsDeleteCollection()
//    {
//        $this->assertInstanceOf('Utopia\Database\Document', static::getDatabase()->createCollection('actors'));
//
//        $this->assertCount(1, static::getDatabase()->listCollections());
//        $this->assertNotNull(static::getDatabase()->exists($this->testDatabase, 'actors'));
//
//        // Collection names should not be unique
//        $this->assertInstanceOf('Utopia\Database\Document', static::getDatabase()->createCollection('actors2'));
//        $this->assertCount(2, static::getDatabase()->listCollections());
//        $this->assertNotNull(static::getDatabase()->exists($this->testDatabase, 'actors2'));
//        $collection = static::getDatabase()->getCollection('actors2');
//        $collection->setAttribute('name', 'actors'); // change name to one that exists
//
//        $this->assertInstanceOf('Utopia\Database\Document', static::getDatabase()->updateDocument($collection->getCollection(), $collection->getId(), $collection));
//        $this->assertEquals(true, static::getDatabase()->deleteCollection('actors2')); // Delete collection when finished
//        $this->assertCount(1, static::getDatabase()->listCollections());
//
//        $this->assertEquals(false, static::getDatabase()->getCollection('actors')->isEmpty());
//        $this->assertEquals(true, static::getDatabase()->deleteCollection('actors'));
//        $this->assertEquals(true, static::getDatabase()->getCollection('actors')->isEmpty());
//
//        $this->assertNotNull(static::getDatabase()->exists($this->testDatabase, 'actors'));
//    }
//
//    /**
//     * @depends testFind
//     */
//    public function testCount()
//    {
//        $count = static::getDatabase()->count('movies');
//        $this->assertEquals(5, $count);
//
//        $count = static::getDatabase()->count('movies', [new Query(Query::TYPE_EQUAL, 'year', [2019]),]);
//        $this->assertEquals(2, $count);
//
//        Authorization::unsetRole('userx');
//        $count = static::getDatabase()->count('movies');
//        $this->assertEquals(5, $count);
//
//        Authorization::disable();
//        $count = static::getDatabase()->count('movies');
//        $this->assertEquals(6, $count);
//        Authorization::reset();
//
//        Authorization::disable();
//        $count = static::getDatabase()->count('movies', [], 3);
//        $this->assertEquals(3, $count);
//        Authorization::reset();
//
//        /**
//         * Test that OR queries are handled correctly
//         */
//        Authorization::disable();
//        $count = static::getDatabase()->count('movies', [
//            new Query(Query::TYPE_EQUAL, 'director', ['TBD', 'Joe Johnston']),
//            new Query(Query::TYPE_EQUAL, 'year', [2025]),
//        ]);
//        $this->assertEquals(1, $count);
//        Authorization::reset();
//    }
//
//    public function testRenameAttribute()
//    {
//        $this->assertTrue(true);
//    }
//
//    public function testRenameAttributeExisting()
//    {
//        $this->assertTrue(true);
//    }
//
//    public function testUpdateAttributeStructure()
//    {
//        $this->assertTrue(true);
//    }
//
//    /**
//     * Ensure the collection is removed after use
//     *
//     * @depends testIndexCaseInsensitivity
//     */
//    public function testCleanupAttributeTests()
//    {
//        $res = static::getDatabase()->deleteCollection('attributes');
//
//        $this->assertEquals(true, $res);
//    }
//}
=======

namespace Utopia\Tests\Adapter;

use Redis;
use Utopia\Cache\Cache;
use Utopia\Cache\Adapter\Redis as RedisAdapter;
use Utopia\Database\Database;
use Utopia\Database\Document;
use Utopia\Database\Adapter\Mongo\MongoClient;
use Utopia\Database\Adapter\Mongo\MongoClientOptions;
use Utopia\Database\Adapter\Mongo\MongoDBAdapter;
use Utopia\Database\ID;
use Utopia\Database\Permission;
use Utopia\Database\Query;
use Utopia\Database\Role;
use Utopia\Database\Validator\Authorization;

use Utopia\Tests\Base;

class MongoDBTest extends Base
{
    static $pool = null;

    /**
     * @var Database
     */
    static $database = null;


    // TODO@kodumbeats hacky way to identify adapters for tests
    // Remove once all methods are implemented
    /**
     * Return name of adapter
     *
     * @return string
     */
    static function getAdapterName(): string
    {
        return "mongodb";
    }

    /**
     * Return row limit of adapter
     *
     * @return int
     */
    static function getAdapterRowLimit(): int
    {
        return 0;
    }

    /**
     * @return Database
     */
    static function getDatabase(): Database
    {
        if (!is_null(self::$database)) {
            return self::$database;
        }

        $redis = new Redis();
        $redis->connect('redis', 6379);
        $redis->flushAll();
        $cache = new Cache(new RedisAdapter($redis));

        $options = new MongoClientOptions(
            'utopia_testing',
            'mongo',
            27017,
            'root',
            'example'
        );

        $client = new MongoClient($options, false);

        $database = new Database(new MongoDBAdapter($client), $cache);
        $database->setDefaultDatabase('utopiaTests');
        $database->setNamespace('myapp_' . uniqid());


        return self::$database = $database;
    }

    public function testCreateExistsDelete()
    {
        $this->assertEquals(true, static::getDatabase()->setDefaultDatabase($this->testDatabase));
        $this->assertNotNull(static::getDatabase()->create());

        $this->assertEquals(true, static::getDatabase()->exists($this->testDatabase));
        $this->assertEquals(true, static::getDatabase()->delete($this->testDatabase));

        // Mongo creates on the fly, so this will never be true, do we want to try to make it pass
        // by doing something else?
        // $this->assertEquals(false, static::getDatabase()->exists($this->testDatabase));
        // $this->assertEquals(true, static::getDatabase()->setDefaultDatabase($this->testDatabase));
        // $this->assertEquals(true, static::getDatabase()->create());
    }

    /**
     * @depends testCreateDocument
     */
    public function testListDocumentSearch(Document $document)
    {
        static::getDatabase()->createIndex('documents', 'string', Database::INDEX_FULLTEXT, ['string']);
        static::getDatabase()->createDocument('documents', new Document([
            '$permissions' => [
                Permission::read(Role::any()),
                Permission::create(Role::any()),
                Permission::update(Role::any()),
                Permission::delete(Role::any()),
            ],
            'string' => '*test+alias@email-provider.com',
            'integer' => 0,
            'bigint' => 8589934592, // 2^33
            'float' => 5.55,
            'boolean' => true,
            'colors' => ['pink', 'green', 'blue'],
            'empty' => [],
        ]));

        $documents = static::getDatabase()->find('documents', [
            Query::search('string', '*test+alias@email-provider.com')
        ]);

        $this->assertEquals(1, count($documents));

        return $document;
    }

    /**
     * @depends testUpdateDocument
     */
    public function testFind(Document $document)
    {
        static::getDatabase()->createCollection('movies');

        $this->assertEquals(true, static::getDatabase()->createAttribute('movies', 'name', Database::VAR_STRING, 128, true));
        $this->assertEquals(true, static::getDatabase()->createAttribute('movies', 'director', Database::VAR_STRING, 128, true));
        $this->assertEquals(true, static::getDatabase()->createAttribute('movies', 'year', Database::VAR_INTEGER, 0, true));
        $this->assertEquals(true, static::getDatabase()->createAttribute('movies', 'price', Database::VAR_FLOAT, 0, true));
        $this->assertEquals(true, static::getDatabase()->createAttribute('movies', 'active', Database::VAR_BOOLEAN, 0, true));
        $this->assertEquals(true, static::getDatabase()->createAttribute('movies', 'generes', Database::VAR_STRING, 32, true, null, true, true));

        static::getDatabase()->createDocument('movies', new Document([
            '$id' => ID::custom('frozen'),
            '$permissions' => [
                Permission::read(Role::any()),
                Permission::read(Role::user(ID::custom('1'))),
                Permission::read(Role::user(ID::custom('2'))),
                Permission::create(Role::any()),
                Permission::create(Role::user(ID::custom('1x'))),
                Permission::create(Role::user(ID::custom('2x'))),
                Permission::update(Role::any()),
                Permission::update(Role::user(ID::custom('1x'))),
                Permission::update(Role::user(ID::custom('2x'))),
                Permission::delete(Role::any()),
                Permission::delete(Role::user(ID::custom('1x'))),
                Permission::delete(Role::user(ID::custom('2x'))),
            ],
            'name' => 'Frozen',
            'director' => 'Chris Buck & Jennifer Lee',
            'year' => 2013,
            'price' => 39.50,
            'active' => true,
            'generes' => ['animation', 'kids'],
        ]));

        static::getDatabase()->createDocument('movies', new Document([
            '$permissions' => [
                Permission::read(Role::any()),
                Permission::read(Role::user(ID::custom('1'))),
                Permission::read(Role::user(ID::custom('2'))),
                Permission::create(Role::any()),
                Permission::create(Role::user(ID::custom('1x'))),
                Permission::create(Role::user(ID::custom('2x'))),
                Permission::update(Role::any()),
                Permission::update(Role::user(ID::custom('1x'))),
                Permission::update(Role::user(ID::custom('2x'))),
                Permission::delete(Role::any()),
                Permission::delete(Role::user(ID::custom('1x'))),
                Permission::delete(Role::user(ID::custom('2x'))),
            ],
            'name' => 'Frozen II',
            'director' => 'Chris Buck & Jennifer Lee',
            'year' => 2019,
            'price' => 39.50,
            'active' => true,
            'generes' => ['animation', 'kids'],
        ]));

        static::getDatabase()->createDocument('movies', new Document([
            '$permissions' => [
                Permission::read(Role::any()),
                Permission::read(Role::user(ID::custom('1'))),
                Permission::read(Role::user(ID::custom('2'))),
                Permission::create(Role::any()),
                Permission::create(Role::user(ID::custom('1x'))),
                Permission::create(Role::user(ID::custom('2x'))),
                Permission::update(Role::any()),
                Permission::update(Role::user(ID::custom('1x'))),
                Permission::update(Role::user(ID::custom('2x'))),
                Permission::delete(Role::any()),
                Permission::delete(Role::user(ID::custom('1x'))),
                Permission::delete(Role::user(ID::custom('2x'))),
            ],
            'name' => 'Captain America: The First Avenger',
            'director' => 'Joe Johnston',
            'year' => 2011,
            'price' => 25.94,
            'active' => true,
            'generes' => ['science fiction', 'action', 'comics'],
        ]));

        static::getDatabase()->createDocument('movies', new Document([
            '$permissions' => [
                Permission::read(Role::any()),
                Permission::read(Role::user(ID::custom('1'))),
                Permission::read(Role::user(ID::custom('2'))),
                Permission::create(Role::any()),
                Permission::create(Role::user(ID::custom('1x'))),
                Permission::create(Role::user(ID::custom('2x'))),
                Permission::update(Role::any()),
                Permission::update(Role::user(ID::custom('1x'))),
                Permission::update(Role::user(ID::custom('2x'))),
                Permission::delete(Role::any()),
                Permission::delete(Role::user(ID::custom('1x'))),
                Permission::delete(Role::user(ID::custom('2x'))),
            ],
            'name' => 'Captain Marvel',
            'director' => 'Anna Boden & Ryan Fleck',
            'year' => 2019,
            'price' => 25.99,
            'active' => true,
            'generes' => ['science fiction', 'action', 'comics'],
        ]));

        static::getDatabase()->createDocument('movies', new Document([
            '$permissions' => [
                Permission::read(Role::any()),
                Permission::read(Role::user(ID::custom('1'))),
                Permission::read(Role::user(ID::custom('2'))),
                Permission::create(Role::any()),
                Permission::create(Role::user(ID::custom('1x'))),
                Permission::create(Role::user(ID::custom('2x'))),
                Permission::update(Role::any()),
                Permission::update(Role::user(ID::custom('1x'))),
                Permission::update(Role::user(ID::custom('2x'))),
                Permission::delete(Role::any()),
                Permission::delete(Role::user(ID::custom('1x'))),
                Permission::delete(Role::user(ID::custom('2x'))),
            ],
            'name' => 'Work in Progress',
            'director' => 'TBD',
            'year' => 2025,
            'price' => 0.0,
            'active' => false,
            'generes' => [],
        ]));

        static::getDatabase()->createDocument('movies', new Document([
            '$permissions' => [
                Permission::read(Role::user(ID::custom('x'))),
                Permission::create(Role::any()),
                Permission::create(Role::user(ID::custom('1x'))),
                Permission::create(Role::user(ID::custom('2x'))),
                Permission::update(Role::any()),
                Permission::update(Role::user(ID::custom('1x'))),
                Permission::update(Role::user(ID::custom('2x'))),
                Permission::delete(Role::any()),
                Permission::delete(Role::user(ID::custom('1x'))),
                Permission::delete(Role::user(ID::custom('2x'))),
            ],
            'name' => 'Work in Progress 2',
            'director' => 'TBD',
            'year' => 2026,
            'price' => 0.0,
            'active' => false,
            'generes' => [],
        ]));

        /**
         * Check Basic
         */
        $documents = static::getDatabase()->count('movies');

        $this->assertEquals(5, $documents);
    }

    /**
     * @depends testCreateExistsDelete
     */
    public function testCreateListExistsDeleteCollection()
    {
        $this->assertInstanceOf('Utopia\Database\Document', static::getDatabase()->createCollection('actors'));

        $this->assertCount(1, static::getDatabase()->listCollections());
        $this->assertNotNull(static::getDatabase()->exists($this->testDatabase, 'actors'));

        // Collection names should not be unique
        $this->assertInstanceOf('Utopia\Database\Document', static::getDatabase()->createCollection('actors2'));
        $this->assertCount(2, static::getDatabase()->listCollections());
        $this->assertNotNull(static::getDatabase()->exists($this->testDatabase, 'actors2'));
        $collection = static::getDatabase()->getCollection('actors2');
        $collection->setAttribute('name', 'actors'); // change name to one that exists

        $this->assertInstanceOf('Utopia\Database\Document', static::getDatabase()->updateDocument($collection->getCollection(), $collection->getId(), $collection));
        $this->assertEquals(true, static::getDatabase()->deleteCollection('actors2')); // Delete collection when finished
        $this->assertCount(1, static::getDatabase()->listCollections());

        $this->assertEquals(false, static::getDatabase()->getCollection('actors')->isEmpty());
        $this->assertEquals(true, static::getDatabase()->deleteCollection('actors'));
        $this->assertEquals(true, static::getDatabase()->getCollection('actors')->isEmpty());

        $this->assertNotNull(static::getDatabase()->exists($this->testDatabase, 'actors'));
    }

    /**
     * @depends testFind
     */
    public function testCount()
    {
        $count = static::getDatabase()->count('movies');
        $this->assertEquals(5, $count);

        $count = static::getDatabase()->count('movies', [new Query(Query::TYPE_EQUAL, 'year', [2019]),]);
        $this->assertEquals(2, $count);

        Authorization::unsetRole('userx');
        $count = static::getDatabase()->count('movies');
        $this->assertEquals(5, $count);

        Authorization::disable();
        $count = static::getDatabase()->count('movies');
        $this->assertEquals(6, $count);
        Authorization::reset();

        Authorization::disable();
        $count = static::getDatabase()->count('movies', [], 3);
        $this->assertEquals(3, $count);
        Authorization::reset();

        /**
         * Test that OR queries are handled correctly
         */
        Authorization::disable();
        $count = static::getDatabase()->count('movies', [
            new Query(Query::TYPE_EQUAL, 'director', ['TBD', 'Joe Johnston']),
            new Query(Query::TYPE_EQUAL, 'year', [2025]),
        ]);
        $this->assertEquals(1, $count);
        Authorization::reset();
    }

    public function testRenameAttribute()
    {
        $this->assertTrue(true);
    }

    public function testRenameAttributeExisting()
    {
        $this->assertTrue(true);
    }

    public function testUpdateAttributeStructure()
    {
        $this->assertTrue(true);
    }

    /**
     * Ensure the collection is removed after use
     *
     * @depends testIndexCaseInsensitivity
     */
    public function testCleanupAttributeTests()
    {
        $res = static::getDatabase()->deleteCollection('attributes');

        $this->assertEquals(true, $res);
    }
}
>>>>>>> d3b21099
<|MERGE_RESOLUTION|>--- conflicted
+++ resolved
@@ -1,385 +1,4 @@
 <?php
-<<<<<<< HEAD
-//
-//namespace Utopia\Tests\Adapter;
-//
-//use Redis;
-//use Utopia\Cache\Cache;
-//use Utopia\Cache\Adapter\Redis as RedisAdapter;
-//use Utopia\Database\Database;
-//use Utopia\Database\Document;
-//use Utopia\Database\Adapter\Mongo\MongoClient;
-//use Utopia\Database\Adapter\Mongo\MongoClientOptions;
-//use Utopia\Database\Adapter\Mongo\MongoDBAdapter;
-//use Utopia\Database\ID;
-//use Utopia\Database\Permission;
-//use Utopia\Database\Query;
-//use Utopia\Database\Role;
-//use Utopia\Database\Validator\Authorization;
-//
-//use Utopia\Tests\Base;
-//
-//class MongoDBTest extends Base
-//{
-//    static $pool = null;
-//
-//    /**
-//     * @var Database
-//     */
-//    static $database = null;
-//
-//
-//    // TODO@kodumbeats hacky way to identify adapters for tests
-//    // Remove once all methods are implemented
-//    /**
-//     * Return name of adapter
-//     *
-//     * @return string
-//     */
-//    static function getAdapterName(): string
-//    {
-//        return "mongodb";
-//    }
-//
-//    /**
-//     * Return row limit of adapter
-//     *
-//     * @return int
-//     */
-//    static function getAdapterRowLimit(): int
-//    {
-//        return 0;
-//    }
-//
-//    /**
-//     * @return Database
-//     */
-//    static function getDatabase(): Database
-//    {
-//        if (!is_null(self::$database)) {
-//            return self::$database;
-//        }
-//
-//        $redis = new Redis();
-//        $redis->connect('redis', 6379);
-//        $redis->flushAll();
-//        $cache = new Cache(new RedisAdapter($redis));
-//
-//        $options = new MongoClientOptions(
-//            'utopia_testing',
-//            'mongo',
-//            27017,
-//            'root',
-//            'example'
-//        );
-//
-//        $client = new MongoClient($options, false);
-//
-//        $database = new Database(new MongoDBAdapter($client), $cache);
-//        $database->setDefaultDatabase('utopiaTests');
-//        $database->setNamespace('myapp_' . uniqid());
-//
-//
-//        return self::$database = $database;
-//    }
-//
-//    public function testCreateExistsDelete()
-//    {
-//        $this->assertNotNull(static::getDatabase()->create($this->testDatabase));
-//
-//        $this->assertEquals(true, static::getDatabase()->exists($this->testDatabase));
-//        $this->assertEquals(true, static::getDatabase()->delete($this->testDatabase));
-//
-//        // Mongo creates on the fly, so this will never be true, do we want to try to make it pass
-//        // by doing something else?
-//        // $this->assertEquals(false, static::getDatabase()->exists($this->testDatabase));
-//        // $this->assertEquals(true, static::getDatabase()->create($this->testDatabase));
-//        // $this->assertEquals(true, static::getDatabase()->setDefaultDatabase($this->testDatabase));
-//    }
-//
-//    /**
-//     * @depends testCreateDocument
-//     */
-//    public function testListDocumentSearch(Document $document)
-//    {
-//        static::getDatabase()->createIndex('documents', 'string', Database::INDEX_FULLTEXT, ['string']);
-//        static::getDatabase()->createDocument('documents', new Document([
-//            '$permissions' => [
-//                Permission::read(Role::any()),
-//                Permission::create(Role::any()),
-//                Permission::update(Role::any()),
-//                Permission::delete(Role::any()),
-//            ],
-//            'string' => '*test+alias@email-provider.com',
-//            'integer' => 0,
-//            'bigint' => 8589934592, // 2^33
-//            'float' => 5.55,
-//            'boolean' => true,
-//            'colors' => ['pink', 'green', 'blue'],
-//            'empty' => [],
-//        ]));
-//
-//        $documents = static::getDatabase()->find('documents', [
-//            Query::search('string', '*test+alias@email-provider.com')
-//        ]);
-//
-//        $this->assertEquals(1, count($documents));
-//
-//        return $document;
-//    }
-//
-//    /**
-//     * @depends testUpdateDocument
-//     */
-//    public function testFind(Document $document)
-//    {
-//        static::getDatabase()->createCollection('movies');
-//
-//        $this->assertEquals(true, static::getDatabase()->createAttribute('movies', 'name', Database::VAR_STRING, 128, true));
-//        $this->assertEquals(true, static::getDatabase()->createAttribute('movies', 'director', Database::VAR_STRING, 128, true));
-//        $this->assertEquals(true, static::getDatabase()->createAttribute('movies', 'year', Database::VAR_INTEGER, 0, true));
-//        $this->assertEquals(true, static::getDatabase()->createAttribute('movies', 'price', Database::VAR_FLOAT, 0, true));
-//        $this->assertEquals(true, static::getDatabase()->createAttribute('movies', 'active', Database::VAR_BOOLEAN, 0, true));
-//        $this->assertEquals(true, static::getDatabase()->createAttribute('movies', 'generes', Database::VAR_STRING, 32, true, null, true, true));
-//
-//        static::getDatabase()->createDocument('movies', new Document([
-//            '$id' => ID::custom('frozen'),
-//            '$permissions' => [
-//                Permission::read(Role::any()),
-//                Permission::read(Role::user(ID::custom('1'))),
-//                Permission::read(Role::user(ID::custom('2'))),
-//                Permission::create(Role::any()),
-//                Permission::create(Role::user(ID::custom('1x'))),
-//                Permission::create(Role::user(ID::custom('2x'))),
-//                Permission::update(Role::any()),
-//                Permission::update(Role::user(ID::custom('1x'))),
-//                Permission::update(Role::user(ID::custom('2x'))),
-//                Permission::delete(Role::any()),
-//                Permission::delete(Role::user(ID::custom('1x'))),
-//                Permission::delete(Role::user(ID::custom('2x'))),
-//            ],
-//            'name' => 'Frozen',
-//            'director' => 'Chris Buck & Jennifer Lee',
-//            'year' => 2013,
-//            'price' => 39.50,
-//            'active' => true,
-//            'generes' => ['animation', 'kids'],
-//        ]));
-//
-//        static::getDatabase()->createDocument('movies', new Document([
-//            '$permissions' => [
-//                Permission::read(Role::any()),
-//                Permission::read(Role::user(ID::custom('1'))),
-//                Permission::read(Role::user(ID::custom('2'))),
-//                Permission::create(Role::any()),
-//                Permission::create(Role::user(ID::custom('1x'))),
-//                Permission::create(Role::user(ID::custom('2x'))),
-//                Permission::update(Role::any()),
-//                Permission::update(Role::user(ID::custom('1x'))),
-//                Permission::update(Role::user(ID::custom('2x'))),
-//                Permission::delete(Role::any()),
-//                Permission::delete(Role::user(ID::custom('1x'))),
-//                Permission::delete(Role::user(ID::custom('2x'))),
-//            ],
-//            'name' => 'Frozen II',
-//            'director' => 'Chris Buck & Jennifer Lee',
-//            'year' => 2019,
-//            'price' => 39.50,
-//            'active' => true,
-//            'generes' => ['animation', 'kids'],
-//        ]));
-//
-//        static::getDatabase()->createDocument('movies', new Document([
-//            '$permissions' => [
-//                Permission::read(Role::any()),
-//                Permission::read(Role::user(ID::custom('1'))),
-//                Permission::read(Role::user(ID::custom('2'))),
-//                Permission::create(Role::any()),
-//                Permission::create(Role::user(ID::custom('1x'))),
-//                Permission::create(Role::user(ID::custom('2x'))),
-//                Permission::update(Role::any()),
-//                Permission::update(Role::user(ID::custom('1x'))),
-//                Permission::update(Role::user(ID::custom('2x'))),
-//                Permission::delete(Role::any()),
-//                Permission::delete(Role::user(ID::custom('1x'))),
-//                Permission::delete(Role::user(ID::custom('2x'))),
-//            ],
-//            'name' => 'Captain America: The First Avenger',
-//            'director' => 'Joe Johnston',
-//            'year' => 2011,
-//            'price' => 25.94,
-//            'active' => true,
-//            'generes' => ['science fiction', 'action', 'comics'],
-//        ]));
-//
-//        static::getDatabase()->createDocument('movies', new Document([
-//            '$permissions' => [
-//                Permission::read(Role::any()),
-//                Permission::read(Role::user(ID::custom('1'))),
-//                Permission::read(Role::user(ID::custom('2'))),
-//                Permission::create(Role::any()),
-//                Permission::create(Role::user(ID::custom('1x'))),
-//                Permission::create(Role::user(ID::custom('2x'))),
-//                Permission::update(Role::any()),
-//                Permission::update(Role::user(ID::custom('1x'))),
-//                Permission::update(Role::user(ID::custom('2x'))),
-//                Permission::delete(Role::any()),
-//                Permission::delete(Role::user(ID::custom('1x'))),
-//                Permission::delete(Role::user(ID::custom('2x'))),
-//            ],
-//            'name' => 'Captain Marvel',
-//            'director' => 'Anna Boden & Ryan Fleck',
-//            'year' => 2019,
-//            'price' => 25.99,
-//            'active' => true,
-//            'generes' => ['science fiction', 'action', 'comics'],
-//        ]));
-//
-//        static::getDatabase()->createDocument('movies', new Document([
-//            '$permissions' => [
-//                Permission::read(Role::any()),
-//                Permission::read(Role::user(ID::custom('1'))),
-//                Permission::read(Role::user(ID::custom('2'))),
-//                Permission::create(Role::any()),
-//                Permission::create(Role::user(ID::custom('1x'))),
-//                Permission::create(Role::user(ID::custom('2x'))),
-//                Permission::update(Role::any()),
-//                Permission::update(Role::user(ID::custom('1x'))),
-//                Permission::update(Role::user(ID::custom('2x'))),
-//                Permission::delete(Role::any()),
-//                Permission::delete(Role::user(ID::custom('1x'))),
-//                Permission::delete(Role::user(ID::custom('2x'))),
-//            ],
-//            'name' => 'Work in Progress',
-//            'director' => 'TBD',
-//            'year' => 2025,
-//            'price' => 0.0,
-//            'active' => false,
-//            'generes' => [],
-//        ]));
-//
-//        static::getDatabase()->createDocument('movies', new Document([
-//            '$permissions' => [
-//                Permission::read(Role::user(ID::custom('x'))),
-//                Permission::create(Role::any()),
-//                Permission::create(Role::user(ID::custom('1x'))),
-//                Permission::create(Role::user(ID::custom('2x'))),
-//                Permission::update(Role::any()),
-//                Permission::update(Role::user(ID::custom('1x'))),
-//                Permission::update(Role::user(ID::custom('2x'))),
-//                Permission::delete(Role::any()),
-//                Permission::delete(Role::user(ID::custom('1x'))),
-//                Permission::delete(Role::user(ID::custom('2x'))),
-//            ],
-//            'name' => 'Work in Progress 2',
-//            'director' => 'TBD',
-//            'year' => 2026,
-//            'price' => 0.0,
-//            'active' => false,
-//            'generes' => [],
-//        ]));
-//
-//        /**
-//         * Check Basic
-//         */
-//        $documents = static::getDatabase()->count('movies');
-//
-//        $this->assertEquals(5, $documents);
-//    }
-//
-//    /**
-//     * @depends testCreateExistsDelete
-//     */
-//    public function testCreateListExistsDeleteCollection()
-//    {
-//        $this->assertInstanceOf('Utopia\Database\Document', static::getDatabase()->createCollection('actors'));
-//
-//        $this->assertCount(1, static::getDatabase()->listCollections());
-//        $this->assertNotNull(static::getDatabase()->exists($this->testDatabase, 'actors'));
-//
-//        // Collection names should not be unique
-//        $this->assertInstanceOf('Utopia\Database\Document', static::getDatabase()->createCollection('actors2'));
-//        $this->assertCount(2, static::getDatabase()->listCollections());
-//        $this->assertNotNull(static::getDatabase()->exists($this->testDatabase, 'actors2'));
-//        $collection = static::getDatabase()->getCollection('actors2');
-//        $collection->setAttribute('name', 'actors'); // change name to one that exists
-//
-//        $this->assertInstanceOf('Utopia\Database\Document', static::getDatabase()->updateDocument($collection->getCollection(), $collection->getId(), $collection));
-//        $this->assertEquals(true, static::getDatabase()->deleteCollection('actors2')); // Delete collection when finished
-//        $this->assertCount(1, static::getDatabase()->listCollections());
-//
-//        $this->assertEquals(false, static::getDatabase()->getCollection('actors')->isEmpty());
-//        $this->assertEquals(true, static::getDatabase()->deleteCollection('actors'));
-//        $this->assertEquals(true, static::getDatabase()->getCollection('actors')->isEmpty());
-//
-//        $this->assertNotNull(static::getDatabase()->exists($this->testDatabase, 'actors'));
-//    }
-//
-//    /**
-//     * @depends testFind
-//     */
-//    public function testCount()
-//    {
-//        $count = static::getDatabase()->count('movies');
-//        $this->assertEquals(5, $count);
-//
-//        $count = static::getDatabase()->count('movies', [new Query(Query::TYPE_EQUAL, 'year', [2019]),]);
-//        $this->assertEquals(2, $count);
-//
-//        Authorization::unsetRole('userx');
-//        $count = static::getDatabase()->count('movies');
-//        $this->assertEquals(5, $count);
-//
-//        Authorization::disable();
-//        $count = static::getDatabase()->count('movies');
-//        $this->assertEquals(6, $count);
-//        Authorization::reset();
-//
-//        Authorization::disable();
-//        $count = static::getDatabase()->count('movies', [], 3);
-//        $this->assertEquals(3, $count);
-//        Authorization::reset();
-//
-//        /**
-//         * Test that OR queries are handled correctly
-//         */
-//        Authorization::disable();
-//        $count = static::getDatabase()->count('movies', [
-//            new Query(Query::TYPE_EQUAL, 'director', ['TBD', 'Joe Johnston']),
-//            new Query(Query::TYPE_EQUAL, 'year', [2025]),
-//        ]);
-//        $this->assertEquals(1, $count);
-//        Authorization::reset();
-//    }
-//
-//    public function testRenameAttribute()
-//    {
-//        $this->assertTrue(true);
-//    }
-//
-//    public function testRenameAttributeExisting()
-//    {
-//        $this->assertTrue(true);
-//    }
-//
-//    public function testUpdateAttributeStructure()
-//    {
-//        $this->assertTrue(true);
-//    }
-//
-//    /**
-//     * Ensure the collection is removed after use
-//     *
-//     * @depends testIndexCaseInsensitivity
-//     */
-//    public function testCleanupAttributeTests()
-//    {
-//        $res = static::getDatabase()->deleteCollection('attributes');
-//
-//        $this->assertEquals(true, $res);
-//    }
-//}
-=======
 
 namespace Utopia\Tests\Adapter;
 
@@ -759,5 +378,4 @@
 
         $this->assertEquals(true, $res);
     }
-}
->>>>>>> d3b21099
+}