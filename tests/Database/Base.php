<?php

namespace Utopia\Tests;

use Exception;
use PHPUnit\Framework\TestCase;
use Utopia\Database\Database;
use Utopia\Database\DateTime;
use Utopia\Database\Document;
use Utopia\Database\Exception\Authorization as ExceptionAuthorization;
use Utopia\Database\Exception\Duplicate as DuplicateException;
use Utopia\Database\Exception\Limit as LimitException;
use Utopia\Database\ID;
use Utopia\Database\Permission;
use Utopia\Database\Query;
use Utopia\Database\Role;
use Utopia\Database\Validator\Authorization;
use Utopia\Database\Validator\Structure;
use Utopia\Validator\Range;
use Utopia\Database\Exception\Structure as StructureException;

abstract class Base extends TestCase
{
    /**
     * @return Database
     */
    abstract static protected function getDatabase(): Database;

    /**
     * @return string
     */
    abstract static protected function getAdapterName(): string;

    /**
     * @return int
     */
    abstract static protected function getAdapterRowLimit(): int;


    /**
     * @return string[]
     */
    abstract static protected function getReservedKeywords(): array;

    public function setUp(): void
    {
        Authorization::setRole('any');
    }

    public function tearDown(): void
    {
        Authorization::reset();
    }

    protected string $testDatabase = 'utopiaTests';

    public function testCreateExistsDelete()
    {
        if (!static::getDatabase()->exists($this->testDatabase)) {
            $this->assertEquals(true, static::getDatabase()->create($this->testDatabase));
        }
        $this->assertEquals(true, static::getDatabase()->exists($this->testDatabase));
        $this->assertEquals(true, static::getDatabase()->delete($this->testDatabase));
        $this->assertEquals(false, static::getDatabase()->exists($this->testDatabase));
        $this->assertEquals(true, static::getDatabase()->create($this->testDatabase));
        $this->assertEquals(true, static::getDatabase()->setDefaultDatabase($this->testDatabase));
    }

    public function testCreatedAtUpdatedAt()
    {
        $this->assertInstanceOf('Utopia\Database\Document', static::getDatabase()->createCollection('created_at'));

        $document = static::getDatabase()->createDocument('created_at', new Document([
            '$id' => ID::custom('uid123'),
            '$permissions' => [
                Permission::read(Role::any()),
                Permission::create(Role::any()),
                Permission::update(Role::any()),
                Permission::delete(Role::any()),
            ],
        ]));

        if (in_array(static::getAdapterName(), ['mysql', 'mariadb'])) { //todo: implement in mongo + postgres
            $this->assertNotEmpty($document->getInternalId());
            $this->assertNotNull($document->getInternalId());
        }
    }

    /**
     * @depends testCreateExistsDelete
     */
    public function testCreateListExistsDeleteCollection()
    {
        $this->assertInstanceOf('Utopia\Database\Document', static::getDatabase()->createCollection('actors'));

        $this->assertCount(2, static::getDatabase()->listCollections());
        $this->assertEquals(true, static::getDatabase()->exists($this->testDatabase, 'actors'));

        // Collection names should not be unique
        $this->assertInstanceOf('Utopia\Database\Document', static::getDatabase()->createCollection('actors2'));
        $this->assertCount(3, static::getDatabase()->listCollections());
        $this->assertEquals(true, static::getDatabase()->exists($this->testDatabase, 'actors2'));
        $collection = static::getDatabase()->getCollection('actors2');
        $collection->setAttribute('name', 'actors'); // change name to one that exists
        $this->assertInstanceOf('Utopia\Database\Document', static::getDatabase()->updateDocument($collection->getCollection(), $collection->getId(), $collection));
        $this->assertEquals(true, static::getDatabase()->deleteCollection('actors2')); // Delete collection when finished
        $this->assertCount(2, static::getDatabase()->listCollections());

        $this->assertEquals(false, static::getDatabase()->getCollection('actors')->isEmpty());
        $this->assertEquals(true, static::getDatabase()->deleteCollection('actors'));
        $this->assertEquals(true, static::getDatabase()->getCollection('actors')->isEmpty());
        $this->assertEquals(false, static::getDatabase()->exists($this->testDatabase, 'actors'));
    }

    public function testCreateDeleteAttribute()
    {
        static::getDatabase()->createCollection('attributes');

        $this->assertEquals(true, static::getDatabase()->createAttribute('attributes', 'string1', Database::VAR_STRING, 128, true));
        $this->assertEquals(true, static::getDatabase()->createAttribute('attributes', 'string2', Database::VAR_STRING, 16383 + 1, true));
        $this->assertEquals(true, static::getDatabase()->createAttribute('attributes', 'string3', Database::VAR_STRING, 65535 + 1, true));
        $this->assertEquals(true, static::getDatabase()->createAttribute('attributes', 'string4', Database::VAR_STRING, 16777215 + 1, true));
        $this->assertEquals(true, static::getDatabase()->createAttribute('attributes', 'integer', Database::VAR_INTEGER, 0, true));
        $this->assertEquals(true, static::getDatabase()->createAttribute('attributes', 'bigint', Database::VAR_INTEGER, 8, true));
        $this->assertEquals(true, static::getDatabase()->createAttribute('attributes', 'float', Database::VAR_FLOAT, 0, true));
        $this->assertEquals(true, static::getDatabase()->createAttribute('attributes', 'boolean', Database::VAR_BOOLEAN, 0, true));

        $collection = static::getDatabase()->getCollection('attributes');
        $this->assertCount(8, $collection->getAttribute('attributes'));

        // Array
        $this->assertEquals(true, static::getDatabase()->createAttribute('attributes', 'string_list', Database::VAR_STRING, 128, true, null, true, true));
        $this->assertEquals(true, static::getDatabase()->createAttribute('attributes', 'integer_list', Database::VAR_INTEGER, 0, true, null, true, true));
        $this->assertEquals(true, static::getDatabase()->createAttribute('attributes', 'float_list', Database::VAR_FLOAT, 0, true, null, true, true));
        $this->assertEquals(true, static::getDatabase()->createAttribute('attributes', 'boolean_list', Database::VAR_BOOLEAN, 0, true, null, true, true));

        $collection = static::getDatabase()->getCollection('attributes');
        $this->assertCount(12, $collection->getAttribute('attributes'));

        // Default values
        $this->assertEquals(true, static::getDatabase()->createAttribute('attributes', 'string_default', Database::VAR_STRING, 256, false, 'test'));
        $this->assertEquals(true, static::getDatabase()->createAttribute('attributes', 'integer_default', Database::VAR_INTEGER, 0, false, 1));
        $this->assertEquals(true, static::getDatabase()->createAttribute('attributes', 'float_default', Database::VAR_FLOAT, 0, false, 1.5));
        $this->assertEquals(true, static::getDatabase()->createAttribute('attributes', 'boolean_default', Database::VAR_BOOLEAN, 0, false, false));

        $collection = static::getDatabase()->getCollection('attributes');
        $this->assertCount(16, $collection->getAttribute('attributes'));

        // Delete
        $this->assertEquals(true, static::getDatabase()->deleteAttribute('attributes', 'string1'));
        $this->assertEquals(true, static::getDatabase()->deleteAttribute('attributes', 'string2'));
        $this->assertEquals(true, static::getDatabase()->deleteAttribute('attributes', 'string3'));
        $this->assertEquals(true, static::getDatabase()->deleteAttribute('attributes', 'string4'));
        $this->assertEquals(true, static::getDatabase()->deleteAttribute('attributes', 'integer'));
        $this->assertEquals(true, static::getDatabase()->deleteAttribute('attributes', 'bigint'));
        $this->assertEquals(true, static::getDatabase()->deleteAttribute('attributes', 'float'));
        $this->assertEquals(true, static::getDatabase()->deleteAttribute('attributes', 'boolean'));

        $collection = static::getDatabase()->getCollection('attributes');
        $this->assertCount(8, $collection->getAttribute('attributes'));

        // Delete Array
        $this->assertEquals(true, static::getDatabase()->deleteAttribute('attributes', 'string_list'));
        $this->assertEquals(true, static::getDatabase()->deleteAttribute('attributes', 'integer_list'));
        $this->assertEquals(true, static::getDatabase()->deleteAttribute('attributes', 'float_list'));
        $this->assertEquals(true, static::getDatabase()->deleteAttribute('attributes', 'boolean_list'));

        $collection = static::getDatabase()->getCollection('attributes');
        $this->assertCount(4, $collection->getAttribute('attributes'));

        // Delete default
        $this->assertEquals(true, static::getDatabase()->deleteAttribute('attributes', 'string_default'));
        $this->assertEquals(true, static::getDatabase()->deleteAttribute('attributes', 'integer_default'));
        $this->assertEquals(true, static::getDatabase()->deleteAttribute('attributes', 'float_default'));
        $this->assertEquals(true, static::getDatabase()->deleteAttribute('attributes', 'boolean_default'));

        $collection = static::getDatabase()->getCollection('attributes');
        $this->assertCount(0, $collection->getAttribute('attributes'));

        // Test for custom chars in ID
        $this->assertEquals(true, static::getDatabase()->createAttribute('attributes', 'as_5dasdasdas', Database::VAR_BOOLEAN, 0, true));
        $this->assertEquals(true, static::getDatabase()->createAttribute('attributes', 'as5dasdasdas_', Database::VAR_BOOLEAN, 0, true));
        $this->assertEquals(true, static::getDatabase()->createAttribute('attributes', '.as5dasdasdas', Database::VAR_BOOLEAN, 0, true));
        $this->assertEquals(true, static::getDatabase()->createAttribute('attributes', '-as5dasdasdas', Database::VAR_BOOLEAN, 0, true));
        $this->assertEquals(true, static::getDatabase()->createAttribute('attributes', 'as-5dasdasdas', Database::VAR_BOOLEAN, 0, true));
        $this->assertEquals(true, static::getDatabase()->createAttribute('attributes', 'as5dasdasdas-', Database::VAR_BOOLEAN, 0, true));
        $this->assertEquals(true, static::getDatabase()->createAttribute('attributes', 'socialAccountForYoutubeSubscribersss', Database::VAR_BOOLEAN, 0, true));
        $this->assertEquals(true, static::getDatabase()->createAttribute('attributes', '5f058a89258075f058a89258075f058t9214', Database::VAR_BOOLEAN, 0, true));

        // Using this collection to test invalid default values
        // static::getDatabase()->deleteCollection('attributes');
    }

    /**
     * Using phpunit dataProviders to check that all these combinations of types/defaults throw exceptions
     * https://phpunit.de/manual/3.7/en/writing-tests-for-phpunit.html#writing-tests-for-phpunit.data-providers
     */
    public function invalidDefaultValues()
    {
        return [
            [Database::VAR_STRING, 1],
            [Database::VAR_STRING, 1.5],
            [Database::VAR_STRING, false],
            [Database::VAR_INTEGER, "one"],
            [Database::VAR_INTEGER, 1.5],
            [Database::VAR_INTEGER, true],
            [Database::VAR_FLOAT, 1],
            [Database::VAR_FLOAT, "one"],
            [Database::VAR_FLOAT, false],
            [Database::VAR_BOOLEAN, 0],
            [Database::VAR_BOOLEAN, "false"],
            [Database::VAR_BOOLEAN, 0.5],
        ];
    }

    /**
     * @depends      testCreateDeleteAttribute
     * @dataProvider invalidDefaultValues
     * @expectedException Exception
     */
    public function testInvalidDefaultValues($type, $default)
    {
        $this->expectException(\Exception::class);
        $this->assertEquals(false, static::getDatabase()->createAttribute('attributes', 'bad_default', $type, 256, true, $default));
    }

    /**
     * @depends testInvalidDefaultValues
     */
    public function testAttributeCaseInsensitivity()
    {
        $this->assertEquals(true, static::getDatabase()->createAttribute('attributes', 'caseSensitive', Database::VAR_STRING, 128, true));
        $this->expectException(DuplicateException::class);
        $this->assertEquals(true, static::getDatabase()->createAttribute('attributes', 'CaseSensitive', Database::VAR_STRING, 128, true));
    }

    /**
     * @depends testAttributeCaseInsensitivity
     */
    public function testIndexCaseInsensitivity()
    {
        $this->assertEquals(true, static::getDatabase()->createIndex('attributes', 'key_caseSensitive', Database::INDEX_KEY, ['caseSensitive'], [128]));
        $this->expectException(DuplicateException::class);
        $this->assertEquals(true, static::getDatabase()->createIndex('attributes', 'key_CaseSensitive', Database::INDEX_KEY, ['caseSensitive'], [128]));
    }

    /**
     * Ensure the collection is removed after use
     *
     * @depends testIndexCaseInsensitivity
     */
    public function testCleanupAttributeTests()
    {
        static::getDatabase()->deleteCollection('attributes');
        $this->assertEquals(1, 1);
    }

    /**
     * @depends testCreateDeleteAttribute
     * @expectedException Exception
     */
    public function testUnknownFormat()
    {
        $this->expectException(\Exception::class);
        $this->assertEquals(false, static::getDatabase()->createAttribute('attributes', 'bad_format', Database::VAR_STRING, 256, true, null, true, false, 'url'));
    }

    public function testCreateDeleteIndex()
    {
        static::getDatabase()->createCollection('indexes');

        $this->assertEquals(true, static::getDatabase()->createAttribute('indexes', 'string', Database::VAR_STRING, 128, true));
        $this->assertEquals(true, static::getDatabase()->createAttribute('indexes', 'order', Database::VAR_STRING, 128, true));
        $this->assertEquals(true, static::getDatabase()->createAttribute('indexes', 'integer', Database::VAR_INTEGER, 0, true));
        $this->assertEquals(true, static::getDatabase()->createAttribute('indexes', 'float', Database::VAR_FLOAT, 0, true));
        $this->assertEquals(true, static::getDatabase()->createAttribute('indexes', 'boolean', Database::VAR_BOOLEAN, 0, true));

        // Indexes
        $this->assertEquals(true, static::getDatabase()->createIndex('indexes', 'index1', Database::INDEX_KEY, ['string', 'integer'], [128], [Database::ORDER_ASC]));
        $this->assertEquals(true, static::getDatabase()->createIndex('indexes', 'index2', Database::INDEX_KEY, ['float', 'integer'], [], [Database::ORDER_ASC, Database::ORDER_DESC]));
        $this->assertEquals(true, static::getDatabase()->createIndex('indexes', 'index3', Database::INDEX_KEY, ['integer', 'boolean'], [], [Database::ORDER_ASC, Database::ORDER_DESC, Database::ORDER_DESC]));
        $this->assertEquals(true, static::getDatabase()->createIndex('indexes', 'index4', Database::INDEX_UNIQUE, ['string'], [128], [Database::ORDER_ASC]));
        $this->assertEquals(true, static::getDatabase()->createIndex('indexes', 'index5', Database::INDEX_UNIQUE, ['$id', 'string'], [128], [Database::ORDER_ASC]));
        $this->assertEquals(true, static::getDatabase()->createIndex('indexes', 'order', Database::INDEX_UNIQUE, ['order'], [128], [Database::ORDER_ASC]));

        $collection = static::getDatabase()->getCollection('indexes');
        $this->assertCount(6, $collection->getAttribute('indexes'));

        // Delete Indexes
        $this->assertEquals(true, static::getDatabase()->deleteIndex('indexes', 'index1'));
        $this->assertEquals(true, static::getDatabase()->deleteIndex('indexes', 'index2'));
        $this->assertEquals(true, static::getDatabase()->deleteIndex('indexes', 'index3'));
        $this->assertEquals(true, static::getDatabase()->deleteIndex('indexes', 'index4'));
        $this->assertEquals(true, static::getDatabase()->deleteIndex('indexes', 'index5'));
        $this->assertEquals(true, static::getDatabase()->deleteIndex('indexes', 'order'));

        $collection = static::getDatabase()->getCollection('indexes');
        $this->assertCount(0, $collection->getAttribute('indexes'));

        static::getDatabase()->deleteCollection('indexes');
    }

    public function testCreateCollectionWithSchema()
    {
        $attributes = [
            new Document([
                '$id' => ID::custom('attribute1'),
                'type' => Database::VAR_STRING,
                'size' => 256,
                'required' => false,
                'signed' => true,
                'array' => false,
                'filters' => [],
            ]),
            new Document([
                '$id' => ID::custom('attribute2'),
                'type' => Database::VAR_INTEGER,
                'size' => 0,
                'required' => false,
                'signed' => true,
                'array' => false,
                'filters' => [],
            ]),
            new Document([
                '$id' => ID::custom('attribute3'),
                'type' => Database::VAR_BOOLEAN,
                'size' => 0,
                'required' => false,
                'signed' => true,
                'array' => false,
                'filters' => [],
            ]),
        ];

        $indexes = [
            new Document([
                '$id' => ID::custom('index1'),
                'type' => Database::INDEX_KEY,
                'attributes' => ['attribute1'],
                'lengths' => [256],
                'orders' => ['ASC'],
            ]),
            new Document([
                '$id' => ID::custom('index2'),
                'type' => Database::INDEX_KEY,
                'attributes' => ['attribute2'],
                'lengths' => [],
                'orders' => ['DESC'],
            ]),
            new Document([
                '$id' => ID::custom('index3'),
                'type' => Database::INDEX_KEY,
                'attributes' => ['attribute3', 'attribute2'],
                'lengths' => [],
                'orders' => ['DESC', 'ASC'],
            ]),
        ];

        $collection = static::getDatabase()->createCollection('withSchema', $attributes, $indexes);

        $this->assertEquals(false, $collection->isEmpty());
        $this->assertEquals('withSchema', $collection->getId());

        $this->assertIsArray($collection->getAttribute('attributes'));
        $this->assertCount(3, $collection->getAttribute('attributes'));
        $this->assertEquals('attribute1', $collection->getAttribute('attributes')[0]['$id']);
        $this->assertEquals(Database::VAR_STRING, $collection->getAttribute('attributes')[0]['type']);
        $this->assertEquals('attribute2', $collection->getAttribute('attributes')[1]['$id']);
        $this->assertEquals(Database::VAR_INTEGER, $collection->getAttribute('attributes')[1]['type']);
        $this->assertEquals('attribute3', $collection->getAttribute('attributes')[2]['$id']);
        $this->assertEquals(Database::VAR_BOOLEAN, $collection->getAttribute('attributes')[2]['type']);

        $this->assertIsArray($collection->getAttribute('indexes'));
        $this->assertCount(3, $collection->getAttribute('indexes'));
        $this->assertEquals('index1', $collection->getAttribute('indexes')[0]['$id']);
        $this->assertEquals(Database::INDEX_KEY, $collection->getAttribute('indexes')[0]['type']);
        $this->assertEquals('index2', $collection->getAttribute('indexes')[1]['$id']);
        $this->assertEquals(Database::INDEX_KEY, $collection->getAttribute('indexes')[1]['type']);
        $this->assertEquals('index3', $collection->getAttribute('indexes')[2]['$id']);
        $this->assertEquals(Database::INDEX_KEY, $collection->getAttribute('indexes')[2]['type']);

        static::getDatabase()->deleteCollection('withSchema');

        // Test collection with dash (+attribute +index)
        $collection2 = static::getDatabase()->createCollection('with-dash', [
            new Document([
                '$id' => ID::custom('attribute-one'),
                'type' => Database::VAR_STRING,
                'size' => 256,
                'required' => false,
                'signed' => true,
                'array' => false,
                'filters' => [],
            ]),
        ], [
            new Document([
                '$id' => ID::custom('index-one'),
                'type' => Database::INDEX_KEY,
                'attributes' => ['attribute-one'],
                'lengths' => [256],
                'orders' => ['ASC'],
            ])
        ]);

        $this->assertEquals(false, $collection2->isEmpty());
        $this->assertEquals('with-dash', $collection2->getId());
        $this->assertIsArray($collection2->getAttribute('attributes'));
        $this->assertCount(1, $collection2->getAttribute('attributes'));
        $this->assertEquals('attribute-one', $collection2->getAttribute('attributes')[0]['$id']);
        $this->assertEquals(Database::VAR_STRING, $collection2->getAttribute('attributes')[0]['type']);
        $this->assertIsArray($collection2->getAttribute('indexes'));
        $this->assertCount(1, $collection2->getAttribute('indexes'));
        $this->assertEquals('index-one', $collection2->getAttribute('indexes')[0]['$id']);
        $this->assertEquals(Database::INDEX_KEY, $collection2->getAttribute('indexes')[0]['type']);
        static::getDatabase()->deleteCollection('with-dash');
    }

    public function testCreateCollectionValidator()
    {
        $collections = [
            "validatorTest",
            "validator-test",
            "validator_test",
            "validator.test",
        ];

        $attributes = [
            new Document([
                '$id' => ID::custom('attribute1'),
                'type' => Database::VAR_STRING,
                'size' => 256,
                'required' => false,
                'signed' => true,
                'array' => false,
                'filters' => [],
            ]),
            new Document([
                '$id' => ID::custom('attribute-2'),
                'type' => Database::VAR_INTEGER,
                'size' => 0,
                'required' => false,
                'signed' => true,
                'array' => false,
                'filters' => [],
            ]),
            new Document([
                '$id' => ID::custom('attribute_3'),
                'type' => Database::VAR_BOOLEAN,
                'size' => 0,
                'required' => false,
                'signed' => true,
                'array' => false,
                'filters' => [],
            ]),
            new Document([
                '$id' => ID::custom('attribute.4'),
                'type' => Database::VAR_BOOLEAN,
                'size' => 0,
                'required' => false,
                'signed' => true,
                'array' => false,
                'filters' => [],
            ]),
        ];

        $indexes = [
            new Document([
                '$id' => ID::custom('index1'),
                'type' => Database::INDEX_KEY,
                'attributes' => ['attribute1'],
                'lengths' => [256],
                'orders' => ['ASC'],
            ]),
            new Document([
                '$id' => ID::custom('index-2'),
                'type' => Database::INDEX_KEY,
                'attributes' => ['attribute-2'],
                'lengths' => [],
                'orders' => ['ASC'],
            ]),
            new Document([
                '$id' => ID::custom('index_3'),
                'type' => Database::INDEX_KEY,
                'attributes' => ['attribute_3'],
                'lengths' => [],
                'orders' => ['ASC'],
            ]),
            new Document([
                '$id' => ID::custom('index.4'),
                'type' => Database::INDEX_KEY,
                'attributes' => ['attribute.4'],
                'lengths' => [],
                'orders' => ['ASC'],
            ]),
        ];

        foreach ($collections as $id) {
            $collection = static::getDatabase()->createCollection($id, $attributes, $indexes);

            $this->assertEquals(false, $collection->isEmpty());
            $this->assertEquals($id, $collection->getId());

            $this->assertIsArray($collection->getAttribute('attributes'));
            $this->assertCount(4, $collection->getAttribute('attributes'));
            $this->assertEquals('attribute1', $collection->getAttribute('attributes')[0]['$id']);
            $this->assertEquals(Database::VAR_STRING, $collection->getAttribute('attributes')[0]['type']);
            $this->assertEquals('attribute-2', $collection->getAttribute('attributes')[1]['$id']);
            $this->assertEquals(Database::VAR_INTEGER, $collection->getAttribute('attributes')[1]['type']);
            $this->assertEquals('attribute_3', $collection->getAttribute('attributes')[2]['$id']);
            $this->assertEquals(Database::VAR_BOOLEAN, $collection->getAttribute('attributes')[2]['type']);
            $this->assertEquals('attribute.4', $collection->getAttribute('attributes')[3]['$id']);
            $this->assertEquals(Database::VAR_BOOLEAN, $collection->getAttribute('attributes')[3]['type']);

            $this->assertIsArray($collection->getAttribute('indexes'));
            $this->assertCount(4, $collection->getAttribute('indexes'));
            $this->assertEquals('index1', $collection->getAttribute('indexes')[0]['$id']);
            $this->assertEquals(Database::INDEX_KEY, $collection->getAttribute('indexes')[0]['type']);
            $this->assertEquals('index-2', $collection->getAttribute('indexes')[1]['$id']);
            $this->assertEquals(Database::INDEX_KEY, $collection->getAttribute('indexes')[1]['type']);
            $this->assertEquals('index_3', $collection->getAttribute('indexes')[2]['$id']);
            $this->assertEquals(Database::INDEX_KEY, $collection->getAttribute('indexes')[2]['type']);
            $this->assertEquals('index.4', $collection->getAttribute('indexes')[3]['$id']);
            $this->assertEquals(Database::INDEX_KEY, $collection->getAttribute('indexes')[3]['type']);

            static::getDatabase()->deleteCollection($id);
        }
    }

    public function testCreateDocument()
    {
        static::getDatabase()->createCollection('documents');

        $this->assertEquals(true, static::getDatabase()->createAttribute('documents', 'string', Database::VAR_STRING, 128, true));
        $this->assertEquals(true, static::getDatabase()->createAttribute('documents', 'integer', Database::VAR_INTEGER, 0, true));
        $this->assertEquals(true, static::getDatabase()->createAttribute('documents', 'bigint', Database::VAR_INTEGER, 8, true));
        $this->assertEquals(true, static::getDatabase()->createAttribute('documents', 'float', Database::VAR_FLOAT, 0, true));
        $this->assertEquals(true, static::getDatabase()->createAttribute('documents', 'boolean', Database::VAR_BOOLEAN, 0, true));
        $this->assertEquals(true, static::getDatabase()->createAttribute('documents', 'colors', Database::VAR_STRING, 32, true, null, true, true));
        $this->assertEquals(true, static::getDatabase()->createAttribute('documents', 'empty', Database::VAR_STRING, 32, false, null, true, true));
        $this->assertEquals(true, static::getDatabase()->createAttribute('documents', 'with-dash', Database::VAR_STRING, 128, false, null));

        $document = static::getDatabase()->createDocument('documents', new Document([
            '$permissions' => [
                Permission::read(Role::any()),
                Permission::read(Role::user(ID::custom('1'))),
                Permission::read(Role::user(ID::custom('2'))),
                Permission::create(Role::any()),
                Permission::create(Role::user(ID::custom('1x'))),
                Permission::create(Role::user(ID::custom('2x'))),
                Permission::update(Role::any()),
                Permission::update(Role::user(ID::custom('1x'))),
                Permission::update(Role::user(ID::custom('2x'))),
                Permission::delete(Role::any()),
                Permission::delete(Role::user(ID::custom('1x'))),
                Permission::delete(Role::user(ID::custom('2x'))),
            ],
            'string' => 'text📝',
            'integer' => 5,
            'bigint' => 8589934592, // 2^33
            'float' => 5.55,
            'boolean' => true,
            'colors' => ['pink', 'green', 'blue'],
            'empty' => [],
            'with-dash' => 'Works',
        ]));

        $this->assertNotEmpty(true, $document->getId());
        $this->assertIsString($document->getAttribute('string'));
        $this->assertEquals('text📝', $document->getAttribute('string')); // Also makes sure an emoji is working
        $this->assertIsInt($document->getAttribute('integer'));
        $this->assertEquals(5, $document->getAttribute('integer'));
        $this->assertIsInt($document->getAttribute('bigint'));
        $this->assertEquals(8589934592, $document->getAttribute('bigint'));
        $this->assertIsFloat($document->getAttribute('float'));
        $this->assertEquals(5.55, $document->getAttribute('float'));
        $this->assertIsBool($document->getAttribute('boolean'));
        $this->assertEquals(true, $document->getAttribute('boolean'));
        $this->assertIsArray($document->getAttribute('colors'));
        $this->assertEquals(['pink', 'green', 'blue'], $document->getAttribute('colors'));
        $this->assertEquals([], $document->getAttribute('empty'));
        $this->assertEquals('Works', $document->getAttribute('with-dash'));

        return $document;
    }

    public function testRespectNulls()
    {
        static::getDatabase()->createCollection('documents_nulls');

        $this->assertEquals(true, static::getDatabase()->createAttribute('documents_nulls', 'string', Database::VAR_STRING, 128, false));
        $this->assertEquals(true, static::getDatabase()->createAttribute('documents_nulls', 'integer', Database::VAR_INTEGER, 0, false));
        $this->assertEquals(true, static::getDatabase()->createAttribute('documents_nulls', 'bigint', Database::VAR_INTEGER, 8, false));
        $this->assertEquals(true, static::getDatabase()->createAttribute('documents_nulls', 'float', Database::VAR_FLOAT, 0, false));
        $this->assertEquals(true, static::getDatabase()->createAttribute('documents_nulls', 'boolean', Database::VAR_BOOLEAN, 0, false));

        $document = static::getDatabase()->createDocument('documents_nulls', new Document([
            '$permissions' => [
                Permission::read(Role::any()),
                Permission::read(Role::user('1')),
                Permission::read(Role::user('2')),
                Permission::create(Role::any()),
                Permission::create(Role::user('1x')),
                Permission::create(Role::user('2x')),
                Permission::update(Role::any()),
                Permission::update(Role::user('1x')),
                Permission::update(Role::user('2x')),
                Permission::delete(Role::any()),
                Permission::delete(Role::user('1x')),
                Permission::delete(Role::user('2x')),
            ],
        ]));

        $this->assertNotEmpty(true, $document->getId());
        $this->assertNull($document->getAttribute('string'));
        $this->assertNull($document->getAttribute('integer'));
        $this->assertNull($document->getAttribute('bigint'));
        $this->assertNull($document->getAttribute('float'));
        $this->assertNull($document->getAttribute('boolean'));
        return $document;
    }

    public function testCreateDocumentDefaults()
    {
        static::getDatabase()->createCollection('defaults');

        $this->assertEquals(true, static::getDatabase()->createAttribute('defaults', 'string', Database::VAR_STRING, 128, false, 'default'));
        $this->assertEquals(true, static::getDatabase()->createAttribute('defaults', 'integer', Database::VAR_INTEGER, 0, false, 1));
        $this->assertEquals(true, static::getDatabase()->createAttribute('defaults', 'float', Database::VAR_FLOAT, 0, false, 1.5));
        $this->assertEquals(true, static::getDatabase()->createAttribute('defaults', 'boolean', Database::VAR_BOOLEAN, 0, false, true));
        $this->assertEquals(true, static::getDatabase()->createAttribute('defaults', 'colors', Database::VAR_STRING, 32, false, ['red', 'green', 'blue'], true, true));

        $document = static::getDatabase()->createDocument('defaults', new Document([
            '$permissions' => [
                Permission::read(Role::any()),
                Permission::create(Role::any()),
                Permission::update(Role::any()),
                Permission::delete(Role::any()),
            ],
        ]));

        $this->assertNotEmpty(true, $document->getId());

        $this->assertIsString($document->getAttribute('string'));
        $this->assertEquals('default', $document->getAttribute('string'));
        $this->assertIsInt($document->getAttribute('integer'));
        $this->assertEquals(1, $document->getAttribute('integer'));
        $this->assertIsFloat($document->getAttribute('float'));
        $this->assertEquals(1.5, $document->getAttribute('float'));
        $this->assertIsArray($document->getAttribute('colors'));
        $this->assertCount(3, $document->getAttribute('colors'));
        $this->assertEquals('red', $document->getAttribute('colors')[0]);
        $this->assertEquals('green', $document->getAttribute('colors')[1]);
        $this->assertEquals('blue', $document->getAttribute('colors')[2]);

        // cleanup collection
        static::getDatabase()->deleteCollection('defaults');
    }

    /**
     * @depends testCreateDocument
     */
    public function testGetDocument(Document $document)
    {
        $document = static::getDatabase()->getDocument('documents', $document->getId());

        $this->assertNotEmpty(true, $document->getId());
        $this->assertIsString($document->getAttribute('string'));
        $this->assertEquals('text📝', $document->getAttribute('string'));
        $this->assertIsInt($document->getAttribute('integer'));
        $this->assertEquals(5, $document->getAttribute('integer'));
        $this->assertIsFloat($document->getAttribute('float'));
        $this->assertEquals(5.55, $document->getAttribute('float'));
        $this->assertIsBool($document->getAttribute('boolean'));
        $this->assertEquals(true, $document->getAttribute('boolean'));
        $this->assertIsArray($document->getAttribute('colors'));
        $this->assertEquals(['pink', 'green', 'blue'], $document->getAttribute('colors'));
        $this->assertEquals('Works', $document->getAttribute('with-dash'));

        return $document;
    }

    /**
     * @depends testCreateDocument
     */
    public function testListDocumentSearch(Document $document)
    {
        static::getDatabase()->createIndex('documents', 'string', Database::INDEX_FULLTEXT, ['string']);
        static::getDatabase()->createDocument('documents', new Document([
            '$permissions' => [
                Permission::read(Role::any()),
                Permission::create(Role::any()),
                Permission::update(Role::any()),
                Permission::delete(Role::any()),
            ],
            'string' => '*test+alias@email-provider.com',
            'integer' => 0,
            'bigint' => 8589934592, // 2^33
            'float' => 5.55,
            'boolean' => true,
            'colors' => ['pink', 'green', 'blue'],
            'empty' => [],
        ]));

        /**
         * Allow reserved keywords for search
         */
        $documents = static::getDatabase()->find('documents', [
            Query::search('string', '*test+alias@email-provider.com'),
        ]);

        $this->assertEquals(1, count($documents));

        return $document;
    }

    /**
     * @depends testGetDocument
     */
    public function testUpdateDocument(Document $document)
    {
        $document
            ->setAttribute('string', 'text📝 updated')
            ->setAttribute('integer', 6)
            ->setAttribute('float', 5.56)
            ->setAttribute('boolean', false)
            ->setAttribute('colors', 'red', Document::SET_TYPE_APPEND)
            ->setAttribute('with-dash', 'Works');

        $new = $this->getDatabase()->updateDocument($document->getCollection(), $document->getId(), $document);

        $this->assertNotEmpty(true, $new->getId());
        $this->assertIsString($new->getAttribute('string'));
        $this->assertEquals('text📝 updated', $new->getAttribute('string'));
        $this->assertIsInt($new->getAttribute('integer'));
        $this->assertEquals(6, $new->getAttribute('integer'));
        $this->assertIsFloat($new->getAttribute('float'));
        $this->assertEquals(5.56, $new->getAttribute('float'));
        $this->assertIsBool($new->getAttribute('boolean'));
        $this->assertEquals(false, $new->getAttribute('boolean'));
        $this->assertIsArray($new->getAttribute('colors'));
        $this->assertEquals(['pink', 'green', 'blue', 'red'], $new->getAttribute('colors'));
        $this->assertEquals('Works', $new->getAttribute('with-dash'));

        $oldPermissions = $document->getPermissions();

        $new
<<<<<<< HEAD
            ->setAttribute('$permissions', Permission::read(Role::guests()), Document::SET_TYPE_APPEND)
            ->setAttribute('$permissions', Permission::create(Role::guests()), Document::SET_TYPE_APPEND)
            ->setAttribute('$permissions', Permission::update(Role::guests()), Document::SET_TYPE_APPEND)
            ->setAttribute('$permissions', Permission::delete(Role::guests()), Document::SET_TYPE_APPEND);
=======
            ->setAttribute('$read', 'role:guest', Document::SET_TYPE_APPEND)
            ->setAttribute('$write', 'role:guest', Document::SET_TYPE_APPEND);
>>>>>>> 5aa35134

        $this->getDatabase()->updateDocument($new->getCollection(), $new->getId(), $new);

        $new = $this->getDatabase()->getDocument($new->getCollection(), $new->getId());

        $this->assertContains('guests', $new->getRead());
        $this->assertContains('guests', $new->getWrite());
        $this->assertContains('guests', $new->getCreate());
        $this->assertContains('guests', $new->getUpdate());
        $this->assertContains('guests', $new->getDelete());

<<<<<<< HEAD
        $new->setAttribute('$permissions', $oldPermissions);
=======
        $new
            ->setAttribute('$read', $oldRead)
            ->setAttribute('$write', $oldWrite);
>>>>>>> 5aa35134

        $this->getDatabase()->updateDocument($new->getCollection(), $new->getId(), $new);

        $new = $this->getDatabase()->getDocument($new->getCollection(), $new->getId());

        $this->assertNotContains('guests', $new->getRead());
        $this->assertNotContains('guests', $new->getWrite());
        $this->assertNotContains('guests', $new->getCreate());
        $this->assertNotContains('guests', $new->getUpdate());
        $this->assertNotContains('guests', $new->getDelete());

        return $document;
    }

    /**
     * @depends testGetDocument
     */
    public function testUpdateDocumentDuplicatePermissions(Document $document)
    {
        $new = $this->getDatabase()->updateDocument($document->getCollection(), $document->getId(), $document);

        $new
<<<<<<< HEAD
            ->setAttribute('$permissions', Permission::read(Role::guests()), Document::SET_TYPE_APPEND)
            ->setAttribute('$permissions', Permission::read(Role::guests()), Document::SET_TYPE_APPEND)
            ->setAttribute('$permissions', Permission::create(Role::guests()), Document::SET_TYPE_APPEND)
            ->setAttribute('$permissions', Permission::create(Role::guests()), Document::SET_TYPE_APPEND);
=======
            ->setAttribute('$read', 'role:guest', Document::SET_TYPE_APPEND)
            ->setAttribute('$read', 'role:guest', Document::SET_TYPE_APPEND)
            ->setAttribute('$write', 'role:guest', Document::SET_TYPE_APPEND)
            ->setAttribute('$write', 'role:guest', Document::SET_TYPE_APPEND);
>>>>>>> 5aa35134

        $this->getDatabase()->updateDocument($new->getCollection(), $new->getId(), $new, true);

        $new = $this->getDatabase()->getDocument($new->getCollection(), $new->getId());

        $this->assertContains('guests', $new->getRead());
        $this->assertContains('guests', $new->getCreate());

        return $document;
    }

    /**
     * @depends testUpdateDocument
     */
    public function testDeleteDocument(Document $document)
    {
        $result = $this->getDatabase()->deleteDocument($document->getCollection(), $document->getId());
        $document = $this->getDatabase()->getDocument($document->getCollection(), $document->getId());

        $this->assertEquals(true, $result);
        $this->assertEquals(true, $document->isEmpty());
    }

    /**
     * @depends testUpdateDocument
     */
    public function testFind(Document $document)
    {
        static::getDatabase()->createCollection('movies');

        $this->assertEquals(true, static::getDatabase()->createAttribute('movies', 'name', Database::VAR_STRING, 128, true));
        $this->assertEquals(true, static::getDatabase()->createAttribute('movies', 'director', Database::VAR_STRING, 128, true));
        $this->assertEquals(true, static::getDatabase()->createAttribute('movies', 'year', Database::VAR_INTEGER, 0, true));
        $this->assertEquals(true, static::getDatabase()->createAttribute('movies', 'price', Database::VAR_FLOAT, 0, true));
        $this->assertEquals(true, static::getDatabase()->createAttribute('movies', 'active', Database::VAR_BOOLEAN, 0, true));
        $this->assertEquals(true, static::getDatabase()->createAttribute('movies', 'generes', Database::VAR_STRING, 32, true, null, true, true));

        static::getDatabase()->createDocument('movies', new Document([
            '$id' => ID::custom('frozen'),
            '$permissions' => [
                Permission::read(Role::any()),
                Permission::read(Role::user('1')),
                Permission::read(Role::user('2')),
                Permission::create(Role::any()),
                Permission::create(Role::user('1x')),
                Permission::create(Role::user('2x')),
                Permission::update(Role::any()),
                Permission::update(Role::user('1x')),
                Permission::update(Role::user('2x')),
                Permission::delete(Role::any()),
                Permission::delete(Role::user('1x')),
                Permission::delete(Role::user('2x')),
            ],
            'name' => 'Frozen',
            'director' => 'Chris Buck & Jennifer Lee',
            'year' => 2013,
            'price' => 39.50,
            'active' => true,
            'generes' => ['animation', 'kids'],
        ]));

        static::getDatabase()->createDocument('movies', new Document([
            '$permissions' => [
                Permission::read(Role::any()),
                Permission::read(Role::user('1')),
                Permission::read(Role::user('2')),
                Permission::create(Role::any()),
                Permission::create(Role::user('1x')),
                Permission::create(Role::user('2x')),
                Permission::update(Role::any()),
                Permission::update(Role::user('1x')),
                Permission::update(Role::user('2x')),
                Permission::delete(Role::any()),
                Permission::delete(Role::user('1x')),
                Permission::delete(Role::user('2x')),
            ],
            'name' => 'Frozen II',
            'director' => 'Chris Buck & Jennifer Lee',
            'year' => 2019,
            'price' => 39.50,
            'active' => true,
            'generes' => ['animation', 'kids'],
        ]));

        static::getDatabase()->createDocument('movies', new Document([
            '$permissions' => [
                Permission::read(Role::any()),
                Permission::read(Role::user('1')),
                Permission::read(Role::user('2')),
                Permission::create(Role::any()),
                Permission::create(Role::user('1x')),
                Permission::create(Role::user('2x')),
                Permission::update(Role::any()),
                Permission::update(Role::user('1x')),
                Permission::update(Role::user('2x')),
                Permission::delete(Role::any()),
                Permission::delete(Role::user('1x')),
                Permission::delete(Role::user('2x')),
            ],
            'name' => 'Captain America: The First Avenger',
            'director' => 'Joe Johnston',
            'year' => 2011,
            'price' => 25.94,
            'active' => true,
            'generes' => ['science fiction', 'action', 'comics'],
        ]));

        static::getDatabase()->createDocument('movies', new Document([
            '$permissions' => [
                Permission::read(Role::any()),
                Permission::read(Role::user('1')),
                Permission::read(Role::user('2')),
                Permission::create(Role::any()),
                Permission::create(Role::user('1x')),
                Permission::create(Role::user('2x')),
                Permission::update(Role::any()),
                Permission::update(Role::user('1x')),
                Permission::update(Role::user('2x')),
                Permission::delete(Role::any()),
                Permission::delete(Role::user('1x')),
                Permission::delete(Role::user('2x')),
            ],
            'name' => 'Captain Marvel',
            'director' => 'Anna Boden & Ryan Fleck',
            'year' => 2019,
            'price' => 25.99,
            'active' => true,
            'generes' => ['science fiction', 'action', 'comics'],
        ]));

        static::getDatabase()->createDocument('movies', new Document([
            '$permissions' => [
                Permission::read(Role::any()),
                Permission::read(Role::user('1')),
                Permission::read(Role::user('2')),
                Permission::create(Role::any()),
                Permission::create(Role::user('1x')),
                Permission::create(Role::user('2x')),
                Permission::update(Role::any()),
                Permission::update(Role::user('1x')),
                Permission::update(Role::user('2x')),
                Permission::delete(Role::any()),
                Permission::delete(Role::user('1x')),
                Permission::delete(Role::user('2x')),
            ],
            'name' => 'Work in Progress',
            'director' => 'TBD',
            'year' => 2025,
            'price' => 0.0,
            'active' => false,
            'generes' => [],
        ]));

        static::getDatabase()->createDocument('movies', new Document([
            '$permissions' => [
                Permission::read(Role::user('x')),
                Permission::create(Role::any()),
                Permission::create(Role::user('1x')),
                Permission::create(Role::user('2x')),
                Permission::update(Role::any()),
                Permission::update(Role::user('1x')),
                Permission::update(Role::user('2x')),
                Permission::delete(Role::any()),
                Permission::delete(Role::user('1x')),
                Permission::delete(Role::user('2x')),
            ],
            'name' => 'Work in Progress 2',
            'director' => 'TBD',
            'year' => 2026,
            'price' => 0.0,
            'active' => false,
            'generes' => [],
        ]));

        /**
         * Check Basic
         */
        $documents = static::getDatabase()->find('movies');
        $movieDocuments = $documents;

        $this->assertEquals(5, count($documents));
        $this->assertNotEmpty($documents[0]->getId());
        $this->assertEquals('movies', $documents[0]->getCollection());
        $this->assertEquals(['any', 'user:1', 'user:2'], $documents[0]->getRead());
        $this->assertEquals(['any', 'user:1x', 'user:2x'], $documents[0]->getWrite());
        $this->assertEquals('Frozen', $documents[0]->getAttribute('name'));
        $this->assertEquals('Chris Buck & Jennifer Lee', $documents[0]->getAttribute('director'));
        $this->assertIsString($documents[0]->getAttribute('director'));
        $this->assertEquals(2013, $documents[0]->getAttribute('year'));
        $this->assertIsInt($documents[0]->getAttribute('year'));
        $this->assertEquals(39.50, $documents[0]->getAttribute('price'));
        $this->assertIsFloat($documents[0]->getAttribute('price'));
        $this->assertEquals(true, $documents[0]->getAttribute('active'));
        $this->assertIsBool($documents[0]->getAttribute('active'));
        $this->assertEquals(['animation', 'kids'], $documents[0]->getAttribute('generes'));
        $this->assertIsArray($documents[0]->getAttribute('generes'));

        // Alphabetical order
        $sortedDocuments = $movieDocuments;
        \usort($sortedDocuments, function ($doc1, $doc2) {
            return strcmp($doc1['$id'], $doc2['$id']);
        });

        $firstDocumentId = $sortedDocuments[0]->getId();
        $lastDocumentId = $sortedDocuments[\count($sortedDocuments) - 1]->getId();

        /**
         * Check $id: Notice, this orders ID names alphabetically, not by internal numeric ID
         */
        $documents = static::getDatabase()->find('movies', [
            Query::limit(25),
            Query::offset(0),
            Query::orderDesc('$id'),
        ]);
        $this->assertEquals($lastDocumentId, $documents[0]->getId());
        $documents = static::getDatabase()->find('movies', [
            Query::limit(25),
            Query::offset(0),
            Query::orderAsc('$id'),
        ]);
        $this->assertEquals($firstDocumentId, $documents[0]->getId());

        /**
         * Check internal numeric ID sorting
         */
        $documents = static::getDatabase()->find('movies', [
            Query::limit(25),
            Query::offset(0),
            Query::orderDesc(''),
        ]);
        $this->assertEquals($movieDocuments[\count($movieDocuments) - 1]->getId(), $documents[0]->getId());
        $documents = static::getDatabase()->find('movies', [
            Query::limit(25),
            Query::offset(0),
            Query::orderAsc(''),
        ]);
        $this->assertEquals($movieDocuments[0]->getId(), $documents[0]->getId());


        /**
         * Check Permissions
         */
        Authorization::setRole('user:x');

        $documents = static::getDatabase()->find('movies');

        $this->assertEquals(6, count($documents));

        /**
         * Check an Integer condition
         */
        $documents = static::getDatabase()->find('movies', [
            Query::equal('year', [2019]),
        ]);

        $this->assertEquals(2, count($documents));
        $this->assertEquals('Frozen II', $documents[0]['name']);
        $this->assertEquals('Captain Marvel', $documents[1]['name']);

        /**
         * Boolean condition
         */
        $documents = static::getDatabase()->find('movies', [
            Query::equal('active', [true]),
        ]);

        $this->assertEquals(4, count($documents));

        /**
         * String condition
         */
        $documents = static::getDatabase()->find('movies', [
            Query::equal('director', ['TBD']),
        ]);

        $this->assertEquals(2, count($documents));

        /**
         * Not Equal query
         */
        $documents = static::getDatabase()->find('movies', [
            Query::notEqual('director', 'TBD'),
        ]);

        $this->assertGreaterThan(0, count($documents));

        foreach ($documents as $document) {
            $this->assertTrue($document['director'] !== 'TBD');
        }

        /**
         * Float condition
         */
        $documents = static::getDatabase()->find('movies', [
            Query::lessThan('price', 26.00),
            Query::greaterThan('price', 25.98),
        ]);

        // TODO@kodumbeats hacky way to pass mariadb tests
<<<<<<< HEAD
        // Remove when $operator="contains" is supported
=======
        // Remove when query method contains() is supported
>>>>>>> 5aa35134
        if (static::getAdapterName() === "mongodb") {
            /**
             * Array contains condition
             */
            $documents = static::getDatabase()->find('movies', [
                Query::contains('generes', ['comics'])
            ]);

            $this->assertEquals(2, count($documents));

            /**
             * Array contains OR condition
             */
            $documents = static::getDatabase()->find('movies', [
                Query::contains('generes', ['comics', 'kids']),
            ]);

            $this->assertEquals(4, count($documents));
        }

        /**
         * Fulltext search
         */
        $success = static::getDatabase()->createIndex('movies', 'name', Database::INDEX_FULLTEXT, ['name']);
        $this->assertEquals(true, $success);

        $documents = static::getDatabase()->find('movies', [
            Query::search('name', 'captain'),
        ]);

        $this->assertEquals(2, count($documents));

        /**
         * Fulltext search (wildcard)
         */
        // TODO: Looks like the MongoDB implementation is a bit more complex, skipping that for now.
        if (in_array(static::getAdapterName(), ['mysql', 'mariadb'])) {
            $documents = static::getDatabase()->find('movies', [
                Query::search('name', 'cap'),
            ]);

            $this->assertEquals(2, count($documents));
        }

        /**
         * Multiple conditions
         */
        $documents = static::getDatabase()->find('movies', [
            Query::equal('director', ['TBD']),
            Query::equal('year', [2026]),
        ]);

        $this->assertEquals(1, count($documents));

        /**
         * Multiple conditions and OR values
         */
        $documents = static::getDatabase()->find('movies', [
            Query::equal('name', ['Frozen II', 'Captain Marvel']),
        ]);

        $this->assertEquals(2, count($documents));
        $this->assertEquals('Frozen II', $documents[0]['name']);
        $this->assertEquals('Captain Marvel', $documents[1]['name']);

        /**
         * $id condition
         */
        $documents = static::getDatabase()->find('movies', [
            Query::equal('$id', ['frozen']),
        ]);

        $this->assertEquals(1, count($documents));
        $this->assertEquals('Frozen', $documents[0]['name']);

        /**
         * ORDER BY
         */
        $documents = static::getDatabase()->find('movies', [
            Query::limit(25),
            Query::offset(0),
            Query::orderDesc('price'),
            Query::orderAsc('name')
        ]);

        $this->assertEquals(6, count($documents));
        $this->assertEquals('Frozen', $documents[0]['name']);
        $this->assertEquals('Frozen II', $documents[1]['name']);
        $this->assertEquals('Captain Marvel', $documents[2]['name']);
        $this->assertEquals('Captain America: The First Avenger', $documents[3]['name']);
        $this->assertEquals('Work in Progress', $documents[4]['name']);
        $this->assertEquals('Work in Progress 2', $documents[5]['name']);

        /**
         * ORDER BY natural
         */
        $base = array_reverse(static::getDatabase()->find('movies', [
            Query::limit(25),
            Query::offset(0),
        ]));
        $documents = static::getDatabase()->find('movies', [
            Query::limit(25),
            Query::offset(0),
            Query::orderDesc(''),
        ]);

        $this->assertEquals(6, count($documents));
        $this->assertEquals($base[0]['name'], $documents[0]['name']);
        $this->assertEquals($base[1]['name'], $documents[1]['name']);
        $this->assertEquals($base[2]['name'], $documents[2]['name']);
        $this->assertEquals($base[3]['name'], $documents[3]['name']);
        $this->assertEquals($base[4]['name'], $documents[4]['name']);
        $this->assertEquals($base[5]['name'], $documents[5]['name']);

        /**
         * ORDER BY - Multiple attributes
         */
        $documents = static::getDatabase()->find('movies', [
            Query::limit(25),
            Query::offset(0),
            Query::orderDesc('price'),
            Query::orderDesc('name')
        ]);

        $this->assertEquals(6, count($documents));
        $this->assertEquals('Frozen II', $documents[0]['name']);
        $this->assertEquals('Frozen', $documents[1]['name']);
        $this->assertEquals('Captain Marvel', $documents[2]['name']);
        $this->assertEquals('Captain America: The First Avenger', $documents[3]['name']);
        $this->assertEquals('Work in Progress 2', $documents[4]['name']);
        $this->assertEquals('Work in Progress', $documents[5]['name']);

        /**
         * ORDER BY - After
         */
        $movies = static::getDatabase()->find('movies', [
            Query::limit(25),
            Query::offset(0),
        ]);

        $documents = static::getDatabase()->find('movies', [
            Query::limit(2),
            Query::offset(0),
            Query::cursorAfter($movies[1])
        ]);
        $this->assertEquals(2, count($documents));
        $this->assertEquals($movies[2]['name'], $documents[0]['name']);
        $this->assertEquals($movies[3]['name'], $documents[1]['name']);

        $documents = static::getDatabase()->find('movies', [
            Query::limit(2),
            Query::offset(0),
            Query::cursorAfter($movies[3])
        ]);
        $this->assertEquals(2, count($documents));
        $this->assertEquals($movies[4]['name'], $documents[0]['name']);
        $this->assertEquals($movies[5]['name'], $documents[1]['name']);

        $documents = static::getDatabase()->find('movies', [
            Query::limit(2),
            Query::offset(0),
            Query::cursorAfter($movies[4])
        ]);
        $this->assertEquals(1, count($documents));
        $this->assertEquals($movies[5]['name'], $documents[0]['name']);

        $documents = static::getDatabase()->find('movies', [
            Query::limit(2),
            Query::offset(0),
            Query::cursorAfter($movies[5])
        ]);
        $this->assertEmpty(count($documents));

        /**
         * ORDER BY - Before
         */
        $movies = static::getDatabase()->find('movies', [
            Query::limit(25),
            Query::offset(0),
        ]);

        $documents = static::getDatabase()->find('movies', [
            Query::limit(2),
            Query::offset(0),
            Query::cursorBefore($movies[5])
        ]);
        $this->assertEquals(2, count($documents));
        $this->assertEquals($movies[3]['name'], $documents[0]['name']);
        $this->assertEquals($movies[4]['name'], $documents[1]['name']);

        $documents = static::getDatabase()->find('movies', [
            Query::limit(2),
            Query::offset(0),
            Query::cursorBefore($movies[3])
        ]);
        $this->assertEquals(2, count($documents));
        $this->assertEquals($movies[1]['name'], $documents[0]['name']);
        $this->assertEquals($movies[2]['name'], $documents[1]['name']);

        $documents = static::getDatabase()->find('movies', [
            Query::limit(2),
            Query::offset(0),
            Query::cursorBefore($movies[2])
        ]);
        $this->assertEquals(2, count($documents));
        $this->assertEquals($movies[0]['name'], $documents[0]['name']);
        $this->assertEquals($movies[1]['name'], $documents[1]['name']);

        $documents = static::getDatabase()->find('movies', [
            Query::limit(2),
            Query::offset(0),
            Query::cursorBefore($movies[1])
        ]);
        $this->assertEquals(1, count($documents));
        $this->assertEquals($movies[0]['name'], $documents[0]['name']);

        $documents = static::getDatabase()->find('movies', [
            Query::limit(2),
            Query::offset(0),
            Query::cursorBefore($movies[0])
        ]);
        $this->assertEmpty(count($documents));

        /**
         * ORDER BY - After by natural order
         */
        $movies = array_reverse(static::getDatabase()->find('movies', [
            Query::limit(25),
            Query::offset(0),
        ]));

        $documents = static::getDatabase()->find('movies', [
            Query::limit(2),
            Query::offset(0),
            Query::orderDesc(''),
            Query::cursorAfter($movies[1])
        ]);
        $this->assertEquals(2, count($documents));
        $this->assertEquals($movies[2]['name'], $documents[0]['name']);
        $this->assertEquals($movies[3]['name'], $documents[1]['name']);

        $documents = static::getDatabase()->find('movies', [
            Query::limit(2),
            Query::offset(0),
            Query::orderDesc(''),
            Query::cursorAfter($movies[3])
        ]);
        $this->assertEquals(2, count($documents));
        $this->assertEquals($movies[4]['name'], $documents[0]['name']);
        $this->assertEquals($movies[5]['name'], $documents[1]['name']);

        $documents = static::getDatabase()->find('movies', [
            Query::limit(2),
            Query::offset(0),
            Query::orderDesc(''),
            Query::cursorAfter($movies[4])
        ]);
        $this->assertEquals(1, count($documents));
        $this->assertEquals($movies[5]['name'], $documents[0]['name']);

        $documents = static::getDatabase()->find('movies', [
            Query::limit(2),
            Query::offset(0),
            Query::orderDesc(''),
            Query::cursorAfter($movies[5])
        ]);
        $this->assertEmpty(count($documents));

        /**
         * ORDER BY - Before by natural order
         */
        $movies = static::getDatabase()->find('movies', [
            Query::limit(25),
            Query::offset(0),
            Query::orderDesc(''),
        ]);

        $documents = static::getDatabase()->find('movies', [
            Query::limit(2),
            Query::offset(0),
            Query::orderDesc(''),
            Query::cursorBefore($movies[5])
        ]);
        $this->assertEquals(2, count($documents));
        $this->assertEquals($movies[3]['name'], $documents[0]['name']);
        $this->assertEquals($movies[4]['name'], $documents[1]['name']);

        $documents = static::getDatabase()->find('movies', [
            Query::limit(2),
            Query::offset(0),
            Query::orderDesc(''),
            Query::cursorBefore($movies[3])
        ]);
        $this->assertEquals(2, count($documents));
        $this->assertEquals($movies[1]['name'], $documents[0]['name']);
        $this->assertEquals($movies[2]['name'], $documents[1]['name']);

        $documents = static::getDatabase()->find('movies', [
            Query::limit(2),
            Query::offset(0),
            Query::orderDesc(''),
            Query::cursorBefore($movies[2])
        ]);
        $this->assertEquals(2, count($documents));
        $this->assertEquals($movies[0]['name'], $documents[0]['name']);
        $this->assertEquals($movies[1]['name'], $documents[1]['name']);

        $documents = static::getDatabase()->find('movies', [
            Query::limit(2),
            Query::offset(0),
            Query::orderDesc(''),
            Query::cursorBefore($movies[1])
        ]);
        $this->assertEquals(1, count($documents));
        $this->assertEquals($movies[0]['name'], $documents[0]['name']);

        $documents = static::getDatabase()->find('movies', [
            Query::limit(2),
            Query::offset(0),
            Query::orderDesc(''),
            Query::cursorBefore($movies[0])
        ]);
        $this->assertEmpty(count($documents));

        /**
         * ORDER BY - Single Attribute After
         */
        $movies = static::getDatabase()->find('movies', [
            Query::limit(25),
            Query::offset(0),
            Query::orderDesc('year')
        ]);

        $documents = static::getDatabase()->find('movies', [
            Query::limit(2),
            Query::offset(0),
            Query::orderDesc('year'),
            Query::cursorAfter($movies[1])
        ]);
        $this->assertEquals(2, count($documents));
        $this->assertEquals($movies[2]['name'], $documents[0]['name']);
        $this->assertEquals($movies[3]['name'], $documents[1]['name']);

        $documents = static::getDatabase()->find('movies', [
            Query::limit(2),
            Query::offset(0),
            Query::orderDesc('year'),
            Query::cursorAfter($movies[3])
        ]);
        $this->assertEquals(2, count($documents));
        $this->assertEquals($movies[4]['name'], $documents[0]['name']);
        $this->assertEquals($movies[5]['name'], $documents[1]['name']);

        $documents = static::getDatabase()->find('movies', [
            Query::limit(2),
            Query::offset(0),
            Query::orderDesc('year'),
            Query::cursorAfter($movies[4])
        ]);
        $this->assertEquals(1, count($documents));
        $this->assertEquals($movies[5]['name'], $documents[0]['name']);

        $documents = static::getDatabase()->find('movies', [
            Query::limit(2),
            Query::offset(0),
            Query::orderDesc('year'),
            Query::cursorAfter($movies[5])
        ]);
        $this->assertEmpty(count($documents));

        /**
         * ORDER BY - Single Attribute Before
         */
        $movies = static::getDatabase()->find('movies', [
            Query::limit(25),
            Query::offset(0),
            Query::orderDesc('year')
        ]);

        $documents = static::getDatabase()->find('movies', [
            Query::limit(2),
            Query::offset(0),
            Query::orderDesc('year'),
            Query::cursorBefore($movies[5])
        ]);
        $this->assertEquals(2, count($documents));
        $this->assertEquals($movies[3]['name'], $documents[0]['name']);
        $this->assertEquals($movies[4]['name'], $documents[1]['name']);

        $documents = static::getDatabase()->find('movies', [
            Query::limit(2),
            Query::offset(0),
            Query::orderDesc('year'),
            Query::cursorBefore($movies[3])
        ]);
        $this->assertEquals(2, count($documents));
        $this->assertEquals($movies[1]['name'], $documents[0]['name']);
        $this->assertEquals($movies[2]['name'], $documents[1]['name']);

        $documents = static::getDatabase()->find('movies', [
            Query::limit(2),
            Query::offset(0),
            Query::orderDesc('year'),
            Query::cursorBefore($movies[2])
        ]);
        $this->assertEquals(2, count($documents));
        $this->assertEquals($movies[0]['name'], $documents[0]['name']);
        $this->assertEquals($movies[1]['name'], $documents[1]['name']);

        $documents = static::getDatabase()->find('movies', [
            Query::limit(2),
            Query::offset(0),
            Query::orderDesc('year'),
            Query::cursorBefore($movies[1])
        ]);
        $this->assertEquals(1, count($documents));
        $this->assertEquals($movies[0]['name'], $documents[0]['name']);

        $documents = static::getDatabase()->find('movies', [
            Query::limit(2),
            Query::offset(0),
            Query::orderDesc('year'),
            Query::cursorBefore($movies[0])
        ]);
        $this->assertEmpty(count($documents));


        /**
         * ORDER BY - Multiple Attribute After
         */
        $movies = static::getDatabase()->find('movies', [
            Query::limit(25),
            Query::offset(0),
            Query::orderDesc('price'),
            Query::orderAsc('year')
        ]);

        $documents = static::getDatabase()->find('movies', [
            Query::limit(2),
            Query::offset(0),
            Query::orderDesc('price'),
            Query::orderAsc('year'),
            Query::cursorAfter($movies[1])
        ]);
        $this->assertEquals(2, count($documents));
        $this->assertEquals($movies[2]['name'], $documents[0]['name']);
        $this->assertEquals($movies[3]['name'], $documents[1]['name']);

        $documents = static::getDatabase()->find('movies', [
            Query::limit(2),
            Query::offset(0),
            Query::orderDesc('price'),
            Query::orderAsc('year'),
            Query::cursorAfter($movies[3])
        ]);
        $this->assertEquals(2, count($documents));
        $this->assertEquals($movies[4]['name'], $documents[0]['name']);
        $this->assertEquals($movies[5]['name'], $documents[1]['name']);

        $documents = static::getDatabase()->find('movies', [
            Query::limit(2),
            Query::offset(0),
            Query::orderDesc('price'),
            Query::orderAsc('year'),
            Query::cursorAfter($movies[4])
        ]);
        $this->assertEquals(1, count($documents));
        $this->assertEquals($movies[5]['name'], $documents[0]['name']);

        $documents = static::getDatabase()->find('movies', [
            Query::limit(2),
            Query::offset(0),
            Query::orderDesc('price'),
            Query::orderAsc('year'),
            Query::cursorAfter($movies[5])
        ]);
        $this->assertEmpty(count($documents));

        /**
         * ORDER BY - Multiple Attribute Before
         */
        $movies = static::getDatabase()->find('movies', [
            Query::limit(25),
            Query::offset(0),
            Query::orderDesc('price'),
            Query::orderAsc('year')
        ]);

        $documents = static::getDatabase()->find('movies', [
            Query::limit(2),
            Query::offset(0),
            Query::orderDesc('price'),
            Query::orderAsc('year'),
            Query::cursorBefore($movies[5])
        ]);

        $this->assertEquals(2, count($documents));
        $this->assertEquals($movies[3]['name'], $documents[0]['name']);
        $this->assertEquals($movies[4]['name'], $documents[1]['name']);

        $documents = static::getDatabase()->find('movies', [
            Query::limit(2),
            Query::offset(0),
            Query::orderDesc('price'),
            Query::orderAsc('year'),
            Query::cursorBefore($movies[4])
        ]);
        $this->assertEquals(2, count($documents));
        $this->assertEquals($movies[2]['name'], $documents[0]['name']);
        $this->assertEquals($movies[3]['name'], $documents[1]['name']);

        $documents = static::getDatabase()->find('movies', [
            Query::limit(2),
            Query::offset(0),
            Query::orderDesc('price'),
            Query::orderAsc('year'),
            Query::cursorBefore($movies[2])
        ]);
        $this->assertEquals(2, count($documents));
        $this->assertEquals($movies[0]['name'], $documents[0]['name']);
        $this->assertEquals($movies[1]['name'], $documents[1]['name']);

        $documents = static::getDatabase()->find('movies', [
            Query::limit(2),
            Query::offset(0),
            Query::orderDesc('price'),
            Query::orderAsc('year'),
            Query::cursorBefore($movies[1])
        ]);
        $this->assertEquals(1, count($documents));
        $this->assertEquals($movies[0]['name'], $documents[0]['name']);

        $documents = static::getDatabase()->find('movies', [
            Query::limit(2),
            Query::offset(0),
            Query::orderDesc('price'),
            Query::orderAsc('year'),
            Query::cursorBefore($movies[0])
        ]);
        $this->assertEmpty(count($documents));

        /**
         * ORDER BY + CURSOR
         */
<<<<<<< HEAD
        $documentsTest = static::getDatabase()->find('movies', [], 2, 0, ['price'], [Database::ORDER_DESC]);
        $documents = static::getDatabase()->find('movies', [], 1, 0, ['price'], [Database::ORDER_DESC], $documentsTest[0], Database::CURSOR_AFTER);
=======
        $documentsTest = static::getDatabase()->find('movies', [
            Query::limit(2),
            Query::offset(0),
            Query::orderDesc('price'),
        ]);
        $documents = static::getDatabase()->find('movies', [
            Query::limit(1),
            Query::offset(0),
            Query::orderDesc('price'),
            Query::cursorAfter($documentsTest[0])
        ]);
>>>>>>> 5aa35134

        $this->assertEquals($documentsTest[1]['$id'], $documents[0]['$id']);

        /**
         * ORDER BY ID + CURSOR
         */
<<<<<<< HEAD
        $documentsTest = static::getDatabase()->find('movies', [], 2, 0, ['$id'], [Database::ORDER_DESC]);
        $documents = static::getDatabase()->find('movies', [], 1, 0, ['$id'], [Database::ORDER_DESC], $documentsTest[0], Database::CURSOR_AFTER);
=======
        $documentsTest = static::getDatabase()->find('movies', [
            Query::limit(2),
            Query::offset(0),
            Query::orderDesc('$id'),
        ]);
        $documents = static::getDatabase()->find('movies', [
            Query::limit(1),
            Query::offset(0),
            Query::orderDesc('$id'),
            Query::cursorAfter($documentsTest[0])
        ]);
>>>>>>> 5aa35134

        $this->assertEquals($documentsTest[1]['$id'], $documents[0]['$id']);

        /**
         * ORDER BY CREATE DATE + CURSOR
         */
<<<<<<< HEAD
        $documentsTest = static::getDatabase()->find('movies', [], 2, 0, ['$createdAt'], [Database::ORDER_DESC]);
        $documents = static::getDatabase()->find('movies', [], 1, 0, ['$createdAt'], [Database::ORDER_DESC], $documentsTest[0], Database::CURSOR_AFTER);
=======
        $documentsTest = static::getDatabase()->find('movies', [
            Query::limit(2),
            Query::offset(0),
            Query::orderDesc('$createdAt'),
        ]);
        $documents = static::getDatabase()->find('movies', [
            Query::limit(1),
            Query::offset(0),
            Query::orderDesc('$createdAt'),
            Query::cursorAfter($documentsTest[0])
        ]);
>>>>>>> 5aa35134

        $this->assertEquals($documentsTest[1]['$id'], $documents[0]['$id']);

        /**
         * ORDER BY UPDATE DATE + CURSOR
         */
<<<<<<< HEAD
        $documentsTest = static::getDatabase()->find('movies', [], 2, 0, ['$updatedAt'], [Database::ORDER_DESC]);
        $documents = static::getDatabase()->find('movies', [], 1, 0, ['$updatedAt'], [Database::ORDER_DESC], $documentsTest[0], Database::CURSOR_AFTER);
=======
        $documentsTest = static::getDatabase()->find('movies', [
            Query::limit(2),
            Query::offset(0),
            Query::orderDesc('$updatedAt'),
        ]);
        $documents = static::getDatabase()->find('movies', [
            Query::limit(1),
            Query::offset(0),
            Query::orderDesc('$updatedAt'),
            Query::cursorAfter($documentsTest[0])
        ]);
>>>>>>> 5aa35134

        $this->assertEquals($documentsTest[1]['$id'], $documents[0]['$id']);

        /**
         * Limit
         */
        $documents = static::getDatabase()->find('movies', [
            Query::limit(4),
            Query::offset(0),
            Query::orderAsc('name')
        ]);

        $this->assertEquals(4, count($documents));
        $this->assertEquals('Captain America: The First Avenger', $documents[0]['name']);
        $this->assertEquals('Captain Marvel', $documents[1]['name']);
        $this->assertEquals('Frozen', $documents[2]['name']);
        $this->assertEquals('Frozen II', $documents[3]['name']);

        /**
         * Limit + Offset
         */
        $documents = static::getDatabase()->find('movies', [
            Query::limit(4),
            Query::offset(2),
            Query::orderAsc('name')
        ]);

        $this->assertEquals(4, count($documents));
        $this->assertEquals('Frozen', $documents[0]['name']);
        $this->assertEquals('Frozen II', $documents[1]['name']);
        $this->assertEquals('Work in Progress', $documents[2]['name']);
        $this->assertEquals('Work in Progress 2', $documents[3]['name']);

        /**
         * Test that OR queries are handled correctly
         */
        $documents = static::getDatabase()->find('movies', [
            Query::equal('director', ['TBD', 'Joe Johnston']),
            Query::equal('year', [2025]),
        ]);
        $this->assertEquals(1, count($documents));

        /**
         * ORDER BY - After Exception
         * Must be last assertion in test
         */
        $document = new Document([
            '$collection' => 'other collection'
        ]);

        $this->expectException(Exception::class);
        static::getDatabase()->find('movies', [
            Query::limit(2),
            Query::offset(0),
            Query::cursorAfter($document)
        ]);
    }

    /**
     * @depends testFind
     */
    public function testFindOne()
    {
        $document = static::getDatabase()->findOne('movies', [
            Query::offset(2),
            Query::orderAsc('name')
        ], 2, ['name']);
        $this->assertEquals('Frozen', $document['name']);

        $document = static::getDatabase()->findOne('movies', [
            Query::offset(10)
        ]);
        $this->assertEquals(false, $document);
    }

    /**
     * @depends testFind
     */
    public function testCount()
    {
        $count = static::getDatabase()->count('movies');
        $this->assertEquals(6, $count);
        $count = static::getDatabase()->count('movies', [Query::equal('year', [2019]),]);
        $this->assertEquals(2, $count);

<<<<<<< HEAD
        Authorization::unsetRole('user:x');
        $count = static::getDatabase()->count('movies');
        $this->assertEquals(5, $count);

=======
>>>>>>> 5aa35134
        Authorization::disable();
        $count = static::getDatabase()->count('movies');
        $this->assertEquals(6, $count);
        Authorization::reset();

        Authorization::disable();
        $count = static::getDatabase()->count('movies', [], 3);
        $this->assertEquals(3, $count);
        Authorization::reset();

        /**
         * Test that OR queries are handled correctly
         */
        Authorization::disable();
        $count = static::getDatabase()->count('movies', [
            Query::equal('director', ['TBD', 'Joe Johnston']),
            Query::equal('year', [2025]),
        ]);
        $this->assertEquals(1, $count);
        Authorization::reset();
    }

    /**
     * @depends testFind
     */
    public function testSum()
    {
<<<<<<< HEAD
        Authorization::setRole('user:x');
        $sum = static::getDatabase()->sum('movies', 'year', [new Query('year', Query::TYPE_EQUAL, [2019]),]);
        $this->assertEquals(2019 + 2019, $sum);
        $sum = static::getDatabase()->sum('movies', 'year');
        $this->assertEquals(2013 + 2019 + 2011 + 2019 + 2025 + 2026, $sum);
        $sum = static::getDatabase()->sum('movies', 'price', [new Query('year', Query::TYPE_EQUAL, [2019]),]);
        $this->assertEquals(round(39.50 + 25.99, 2), round($sum, 2));
        $sum = static::getDatabase()->sum('movies', 'price', [new Query('year', Query::TYPE_EQUAL, [2019]),]);
=======
        Authorization::setRole('userx');
        $sum = static::getDatabase()->sum('movies', 'year', [Query::equal('year', [2019]),]);
        $this->assertEquals(2019 + 2019, $sum);
        $sum = static::getDatabase()->sum('movies', 'year');
        $this->assertEquals(2013 + 2019 + 2011 + 2019 + 2025 + 2026, $sum);
        $sum = static::getDatabase()->sum('movies', 'price', [Query::equal('year', [2019]),]);
        $this->assertEquals(round(39.50 + 25.99, 2), round($sum, 2));
        $sum = static::getDatabase()->sum('movies', 'price', [Query::equal('year', [2019]),]);
>>>>>>> 5aa35134
        $this->assertEquals(round(39.50 + 25.99, 2), round($sum, 2));

        $sum = static::getDatabase()->sum('movies', 'year', [Query::equal('year', [2019])], 1);
        $this->assertEquals(2019, $sum);

<<<<<<< HEAD
        Authorization::unsetRole('user:x');
        $sum = static::getDatabase()->sum('movies', 'year', [new Query('year', Query::TYPE_EQUAL, [2019]),]);
        $this->assertEquals(2019 + 2019, $sum);
        $sum = static::getDatabase()->sum('movies', 'year');
        $this->assertEquals(2013 + 2019 + 2011 + 2019 + 2025, $sum);
        $sum = static::getDatabase()->sum('movies', 'price', [new Query('year', Query::TYPE_EQUAL, [2019]),]);
        $this->assertEquals(round(39.50 + 25.99, 2), round($sum, 2));
        $sum = static::getDatabase()->sum('movies', 'price', [new Query('year', Query::TYPE_EQUAL, [2019]),]);
=======
        Authorization::unsetRole('userx');
        $sum = static::getDatabase()->sum('movies', 'year', [Query::equal('year', [2019]),]);
        $this->assertEquals(2019 + 2019, $sum);
        $sum = static::getDatabase()->sum('movies', 'year');
        $this->assertEquals(2013 + 2019 + 2011 + 2019 + 2025, $sum);
        $sum = static::getDatabase()->sum('movies', 'price', [Query::equal('year', [2019]),]);
        $this->assertEquals(round(39.50 + 25.99, 2), round($sum, 2));
        $sum = static::getDatabase()->sum('movies', 'price', [Query::equal('year', [2019]),]);
>>>>>>> 5aa35134
        $this->assertEquals(round(39.50 + 25.99, 2), round($sum, 2));
    }

    public function testEncodeDecode()
    {
        $collection = new Document([
            '$collection' => ID::custom(Database::METADATA),
            '$id' => ID::custom('users'),
            'name' => 'Users',
            'attributes' => [
                [
                    '$id' => ID::custom('name'),
                    'type' => Database::VAR_STRING,
                    'format' => '',
                    'size' => 256,
                    'signed' => true,
                    'required' => false,
                    'array' => false,
                    'filters' => [],
                ],
                [
                    '$id' => ID::custom('email'),
                    'type' => Database::VAR_STRING,
                    'format' => '',
                    'size' => 1024,
                    'signed' => true,
                    'required' => false,
                    'array' => false,
                    'filters' => [],
                ],
                [
                    '$id' => ID::custom('status'),
                    'type' => Database::VAR_INTEGER,
                    'format' => '',
                    'size' => 0,
                    'signed' => true,
                    'required' => false,
                    'array' => false,
                    'filters' => [],
                ],
                [
                    '$id' => ID::custom('password'),
                    'type' => Database::VAR_STRING,
                    'format' => '',
                    'size' => 16384,
                    'signed' => true,
                    'required' => false,
                    'array' => false,
                    'filters' => [],
                ],
                [
                    '$id' => ID::custom('passwordUpdate'),
                    'type' => Database::VAR_DATETIME,
                    'format' => '',
                    'size' => 0,
                    'signed' => true,
                    'required' => false,
                    'array' => false,
                    'filters' => ['datetime'],
                ],
                [
                    '$id' => ID::custom('registration'),
                    'type' => Database::VAR_DATETIME,
                    'format' => '',
                    'size' => 0,
                    'signed' => true,
                    'required' => false,
                    'array' => false,
                    'filters' => ['datetime'],
                ],
                [
                    '$id' => ID::custom('emailVerification'),
                    'type' => Database::VAR_BOOLEAN,
                    'format' => '',
                    'size' => 0,
                    'signed' => true,
                    'required' => false,
                    'array' => false,
                    'filters' => [],
                ],
                [
                    '$id' => ID::custom('reset'),
                    'type' => Database::VAR_BOOLEAN,
                    'format' => '',
                    'size' => 0,
                    'signed' => true,
                    'required' => false,
                    'array' => false,
                    'filters' => [],
                ],
                [
                    '$id' => ID::custom('prefs'),
                    'type' => Database::VAR_STRING,
                    'format' => '',
                    'size' => 16384,
                    'signed' => true,
                    'required' => false,
                    'array' => false,
                    'filters' => ['json']
                ],
                [
                    '$id' => ID::custom('sessions'),
                    'type' => Database::VAR_STRING,
                    'format' => '',
                    'size' => 16384,
                    'signed' => true,
                    'required' => false,
                    'array' => false,
                    'filters' => ['json'],
                ],
                [
                    '$id' => ID::custom('tokens'),
                    'type' => Database::VAR_STRING,
                    'format' => '',
                    'size' => 16384,
                    'signed' => true,
                    'required' => false,
                    'array' => false,
                    'filters' => ['json'],
                ],
                [
                    '$id' => ID::custom('memberships'),
                    'type' => Database::VAR_STRING,
                    'format' => '',
                    'size' => 16384,
                    'signed' => true,
                    'required' => false,
                    'array' => false,
                    'filters' => ['json'],
                ],
                [
                    '$id' => ID::custom('roles'),
                    'type' => Database::VAR_STRING,
                    'format' => '',
                    'size' => 128,
                    'signed' => true,
                    'required' => false,
                    'array' => true,
                    'filters' => [],
                ],
                [
                    '$id' => ID::custom('tags'),
                    'type' => Database::VAR_STRING,
                    'format' => '',
                    'size' => 128,
                    'signed' => true,
                    'required' => false,
                    'array' => true,
                    'filters' => ['json'],
                ],
            ],
            'indexes' => [
                [
                    '$id' => ID::custom('_key_email'),
                    'type' => Database::INDEX_UNIQUE,
                    'attributes' => ['email'],
                    'lengths' => [1024],
                    'orders' => [Database::ORDER_ASC],
                ]
            ],
        ]);

        $document = new Document([
            '$id' => ID::custom('608fdbe51361a'),
            '$permissions' => [
                Permission::read(Role::any()),
                Permission::create(Role::user('608fdbe51361a')),
                Permission::update(Role::user('608fdbe51361a')),
                Permission::delete(Role::user('608fdbe51361a')),
            ],
            'email' => 'test@example.com',
            'emailVerification' => false,
            'status' => 1,
            'password' => 'randomhash',
            'passwordUpdate' => '2000-06-12 14:12:55',
            'registration' => '1975-06-12 14:12:55+01:00',
            'reset' => false,
            'name' => 'My Name',
            'prefs' => new \stdClass,
            'sessions' => [],
            'tokens' => [],
            'memberships' => [],
            'roles' => [
                'admin',
                'developer',
                'tester',
            ],
            'tags' => [
                ['$id' => '1', 'label' => 'x'],
                ['$id' => '2', 'label' => 'y'],
                ['$id' => '3', 'label' => 'z'],
            ],
        ]);

        $result = static::getDatabase()->encode($collection, $document);

        $this->assertEquals('608fdbe51361a', $result->getAttribute('$id'));
        $this->assertContains('read("any")', $result->getAttribute('$permissions'));
        $this->assertContains('read("any")', $result->getPermissions());
        $this->assertContains('any', $result->getRead());
        $this->assertContains(Permission::create(Role::user(ID::custom('608fdbe51361a'))), $result->getPermissions());
        $this->assertContains('user:608fdbe51361a', $result->getCreate());
        $this->assertContains('user:608fdbe51361a', $result->getWrite());
        $this->assertEquals('test@example.com', $result->getAttribute('email'));
        $this->assertEquals(false, $result->getAttribute('emailVerification'));
        $this->assertEquals(1, $result->getAttribute('status'));
        $this->assertEquals('randomhash', $result->getAttribute('password'));
        $this->assertEquals('2000-06-12 14:12:55.000', $result->getAttribute('passwordUpdate'));
        $this->assertEquals('1975-06-12 13:12:55.000', $result->getAttribute('registration'));
        $this->assertEquals(false, $result->getAttribute('reset'));
        $this->assertEquals('My Name', $result->getAttribute('name'));
        $this->assertEquals('{}', $result->getAttribute('prefs'));
        $this->assertEquals('[]', $result->getAttribute('sessions'));
        $this->assertEquals('[]', $result->getAttribute('tokens'));
        $this->assertEquals('[]', $result->getAttribute('memberships'));
        $this->assertEquals(['admin', 'developer', 'tester',], $result->getAttribute('roles'));
        $this->assertEquals(['{"$id":"1","label":"x"}', '{"$id":"2","label":"y"}', '{"$id":"3","label":"z"}',], $result->getAttribute('tags'));

        $result = static::getDatabase()->decode($collection, $document);

        $this->assertEquals('608fdbe51361a', $result->getAttribute('$id'));
        $this->assertContains('read("any")', $result->getAttribute('$permissions'));
        $this->assertContains('read("any")', $result->getPermissions());
        $this->assertContains('any', $result->getRead());
        $this->assertContains(Permission::create(Role::user('608fdbe51361a')), $result->getPermissions());
        $this->assertContains('user:608fdbe51361a', $result->getCreate());
        $this->assertContains('user:608fdbe51361a', $result->getWrite());
        $this->assertEquals('test@example.com', $result->getAttribute('email'));
        $this->assertEquals(false, $result->getAttribute('emailVerification'));
        $this->assertEquals(1, $result->getAttribute('status'));
        $this->assertEquals('randomhash', $result->getAttribute('password'));
        $this->assertEquals('2000-06-12 14:12:55.000', $result->getAttribute('passwordUpdate'));
        $this->assertEquals('1975-06-12 13:12:55.000', $result->getAttribute('registration'));
        $this->assertEquals(false, $result->getAttribute('reset'));
        $this->assertEquals('My Name', $result->getAttribute('name'));
        $this->assertEquals([], $result->getAttribute('prefs'));
        $this->assertEquals([], $result->getAttribute('sessions'));
        $this->assertEquals([], $result->getAttribute('tokens'));
        $this->assertEquals([], $result->getAttribute('memberships'));
        $this->assertEquals(['admin', 'developer', 'tester',], $result->getAttribute('roles'));
        $this->assertEquals([
            new Document(['$id' => '1', 'label' => 'x']),
            new Document(['$id' => '2', 'label' => 'y']),
            new Document(['$id' => '3', 'label' => 'z']),
        ], $result->getAttribute('tags'));
    }

    /**
     * @depends testCreateDocument
     */
    public function testReadPermissionsSuccess(Document $document)
    {
        $document = static::getDatabase()->createDocument('documents', new Document([
            '$permissions' => [
                Permission::read(Role::any()),
                Permission::create(Role::any()),
                Permission::update(Role::any()),
                Permission::delete(Role::any()),
            ],
            'string' => 'text📝',
            'integer' => 5,
            'bigint' => 8589934592, // 2^33
            'float' => 5.55,
            'boolean' => true,
            'colors' => ['pink', 'green', 'blue'],
        ]));

        $this->assertEquals(false, $document->isEmpty());

        Authorization::cleanRoles();

        $document = static::getDatabase()->getDocument($document->getCollection(), $document->getId());

        $this->assertEquals(true, $document->isEmpty());

        Authorization::setRole('any');

        return $document;
    }

    public function testReadPermissionsFailure()
    {
        $this->expectException(ExceptionAuthorization::class);

        Authorization::cleanRoles();

        $document = static::getDatabase()->createDocument('documents', new Document([
            '$permissions' => [
                Permission::read(Role::user('1')),
                Permission::create(Role::user('1')),
                Permission::update(Role::user('1')),
                Permission::delete(Role::user('1')),
            ],
            'string' => 'text📝',
            'integer' => 5,
            'bigint' => 8589934592, // 2^33
            'float' => 5.55,
            'boolean' => true,
            'colors' => ['pink', 'green', 'blue'],
        ]));

        return $document;
    }

    /**
     * @depends testCreateDocument
     */
    public function testWritePermissionsSuccess(Document $document)
    {
        $document = static::getDatabase()->createDocument('documents', new Document([
            '$permissions' => [
                Permission::read(Role::any()),
                Permission::create(Role::any()),
                Permission::update(Role::any()),
                Permission::delete(Role::any()),
            ],
            'string' => 'text📝',
            'integer' => 5,
            'bigint' => 8589934592, // 2^33
            'float' => 5.55,
            'boolean' => true,
            'colors' => ['pink', 'green', 'blue'],
        ]));

        $this->assertEquals(false, $document->isEmpty());

        return $document;
    }

    /**
     * @depends testCreateDocument
     */
    public function testWritePermissionsFailure(Document $document)
    {
        $this->expectException(ExceptionAuthorization::class);

        Authorization::cleanRoles();

        $document = static::getDatabase()->createDocument('documents', new Document([
            '$permissions' => [
                Permission::read(Role::any()),
                Permission::create(Role::any()),
                Permission::update(Role::any()),
                Permission::delete(Role::any()),
            ],
            'string' => 'text📝',
            'integer' => 5,
            'bigint' => 8589934592, // 2^33
            'float' => 5.55,
            'boolean' => true,
            'colors' => ['pink', 'green', 'blue'],
        ]));

        return $document;
    }

    /**
     * @depends testCreateDocument
     */
    public function testWritePermissionsUpdateFailure(Document $document)
    {
        $this->expectException(ExceptionAuthorization::class);

        $document = static::getDatabase()->createDocument('documents', new Document([
            '$permissions' => [
                Permission::read(Role::any()),
                Permission::create(Role::any()),
                Permission::update(Role::any()),
                Permission::delete(Role::any()),
            ],
            'string' => 'text📝',
            'integer' => 5,
            'bigint' => 8589934592, // 2^33
            'float' => 5.55,
            'boolean' => true,
            'colors' => ['pink', 'green', 'blue'],
        ]));

        Authorization::cleanRoles();

        $document = static::getDatabase()->updateDocument('documents', $document->getId(), new Document([
            '$id' => ID::custom($document->getId()),
            '$permissions' => [
                Permission::read(Role::any()),
                Permission::create(Role::any()),
                Permission::update(Role::any()),
                Permission::delete(Role::any()),
            ],
            'string' => 'text📝',
            'integer' => 5,
            'bigint' => 8589934592, // 2^33
            'float' => 5.55,
            'boolean' => true,
            'colors' => ['pink', 'green', 'blue'],
        ]));

        return $document;
    }

    public function testExceptionAttributeLimit()
    {
        if ($this->getDatabase()->getAttributeLimit() > 0) {
            // load the collection up to the limit
            $attributes = [];
            for ($i = 0; $i < $this->getDatabase()->getAttributeLimit(); $i++) {
                $attributes[] = new Document([
                    '$id' => ID::custom("test{$i}"),
                    'type' => Database::VAR_INTEGER,
                    'size' => 0,
                    'required' => false,
                    'default' => null,
                    'signed' => true,
                    'array' => false,
                    'filters' => [],
                ]);
            }
            $collection = static::getDatabase()->createCollection('attributeLimit', $attributes);

            $this->expectException(LimitException::class);
            $this->assertEquals(false, static::getDatabase()->createAttribute('attributeLimit', "breaking", Database::VAR_INTEGER, 0, true));
        }

        // Default assertion for other adapters
        $this->assertEquals(1, 1);
    }

    /**
     * @depends testExceptionAttributeLimit
     */
    public function testCheckAttributeCountLimit()
    {
        if ($this->getDatabase()->getAttributeLimit() > 0) {
            $collection = static::getDatabase()->getCollection('attributeLimit');

            // create same attribute in testExceptionAttributeLimit
            $attribute = new Document([
<<<<<<< HEAD
                '$id' => ID::custom('breaking'),
=======
                '$id' => 'breaking',
>>>>>>> 5aa35134
                'type' => Database::VAR_INTEGER,
                'size' => 0,
                'required' => true,
                'default' => null,
                'signed' => true,
                'array' => false,
                'filters' => [],
            ]);

            $this->expectException(LimitException::class);
            $this->assertEquals(false, static::getDatabase()->checkAttribute($collection, $attribute));
        }

        // Default assertion for other adapters
        $this->assertEquals(1, 1);
<<<<<<< HEAD

=======
>>>>>>> 5aa35134
    }

    /**
     * Using phpunit dataProviders to check that all these combinations of types/sizes throw exceptions
     * https://phpunit.de/manual/3.7/en/writing-tests-for-phpunit.html#writing-tests-for-phpunit.data-providers
     */
    public function rowWidthExceedsMaximum()
    {
        return [
            // These combinations of attributes gets exactly to the 64k limit
            // [$key, $stringSize, $stringCount, $intCount, $floatCount, $boolCount]
            // [0, 1024, 15, 0, 731, 3],
            // [1, 512, 31, 0, 0, 833],
            // [2, 256, 62, 128, 0, 305],
            // [3, 128, 125, 30, 24, 2],
            //
            // Taken 500 bytes off for tests
            [0, 1024, 15, 0, 606, 3],
            [1, 512, 31, 0, 0, 333],
            [2, 256, 62, 103, 0, 5],
            [3, 128, 124, 30, 24, 14],
        ];
    }

    /**
     * @dataProvider rowWidthExceedsMaximum
     * @expectedException LimitException
     */
    public function testExceptionWidthLimit($key, $stringSize, $stringCount, $intCount, $floatCount, $boolCount)
    {
        if (static::getAdapterRowLimit() > 0) {
            $attributes = [];

            // Load the collection up to the limit
            // Strings
            for ($i = 0; $i < $stringCount; $i++) {
                $attributes[] = new Document([
                    '$id' => ID::custom("test_string{$i}"),
                    'type' => Database::VAR_STRING,
                    'size' => $stringSize,
                    'required' => false,
                    'default' => null,
                    'signed' => true,
                    'array' => false,
                    'filters' => [],
                ]);
            }

            // Integers
            for ($i = 0; $i < $intCount; $i++) {
                $attributes[] = new Document([
                    '$id' => ID::custom("test_int{$i}"),
                    'type' => Database::VAR_INTEGER,
                    'size' => 0,
                    'required' => false,
                    'default' => null,
                    'signed' => true,
                    'array' => false,
                    'filters' => [],
                ]);
            }

            // Floats
            for ($i = 0; $i < $floatCount; $i++) {
                $attributes[] = new Document([
                    '$id' => ID::custom("test_float{$i}"),
                    'type' => Database::VAR_FLOAT,
                    'size' => 0,
                    'required' => false,
                    'default' => null,
                    'signed' => true,
                    'array' => false,
                    'filters' => [],
                ]);
            }

            // Booleans
            for ($i = 0; $i < $boolCount; $i++) {
                $attributes[] = new Document([
                    '$id' => ID::custom("test_bool{$i}"),
                    'type' => Database::VAR_BOOLEAN,
                    'size' => 0,
                    'required' => false,
                    'default' => null,
                    'signed' => true,
                    'array' => false,
                    'filters' => [],
                ]);
            }

            $collection = static::getDatabase()->createCollection("widthLimit{$key}", $attributes);

            $this->expectException(LimitException::class);
            $this->assertEquals(false, static::getDatabase()->createAttribute("widthLimit{$key}", "breaking", Database::VAR_STRING, 100, true));
        }

        // Default assertion for other adapters
        $this->assertEquals(1, 1);
    }

    /**
     * @dataProvider rowWidthExceedsMaximum
     * @depends      testExceptionWidthLimit
     */
    public function testCheckAttributeWidthLimit($key, $stringSize, $stringCount, $intCount, $floatCount, $boolCount)
    {
        if (static::getAdapterRowLimit() > 0) {
            $collection = static::getDatabase()->getCollection("widthLimit{$key}");

            // create same attribute in testExceptionWidthLimit
            $attribute = new Document([
<<<<<<< HEAD
                '$id' => ID::custom('breaking'),
=======
                '$id' => 'breaking',
>>>>>>> 5aa35134
                'type' => Database::VAR_STRING,
                'size' => 100,
                'required' => true,
                'default' => null,
                'signed' => true,
                'array' => false,
                'filters' => [],
            ]);

            $this->expectException(LimitException::class);
            $this->assertEquals(false, static::getDatabase()->checkAttribute($collection, $attribute));
        }

        // Default assertion for other adapters
        $this->assertEquals(1, 1);
    }

    public function testExceptionIndexLimit()
    {
        static::getDatabase()->createCollection('indexLimit');

        // add unique attributes for indexing
        for ($i = 0; $i < 64; $i++) {
            $this->assertEquals(true, static::getDatabase()->createAttribute('indexLimit', "test{$i}", Database::VAR_STRING, 16, true));
        }

        // Testing for indexLimit
        // Add up to the limit, then check if the next index throws IndexLimitException
        for ($i = 0; $i < ($this->getDatabase()->getIndexLimit()); $i++) {
            $this->assertEquals(true, static::getDatabase()->createIndex('indexLimit', "index{$i}", Database::INDEX_KEY, ["test{$i}"], [16]));
        }
        $this->expectException(LimitException::class);
        $this->assertEquals(false, static::getDatabase()->createIndex('indexLimit', "index64", Database::INDEX_KEY, ["test64"], [16]));

        static::getDatabase()->deleteCollection('indexLimit');
    }

    /**
     * @depends testGetDocument
     */
    public function testExceptionDuplicate(Document $document)
    {
        $document->setAttribute('$id', 'duplicated');
        static::getDatabase()->createDocument($document->getCollection(), $document);

        $this->expectException(DuplicateException::class);
        static::getDatabase()->createDocument($document->getCollection(), $document);
    }

    /**
     * @depends testGetDocument
     */
    public function testExceptionCaseInsensitiveDuplicate(Document $document)
    {
        $document->setAttribute('$id', 'caseSensitive');
        static::getDatabase()->createDocument($document->getCollection(), $document);

        $document->setAttribute('$id', 'CaseSensitive');

        $this->expectException(DuplicateException::class);
        static::getDatabase()->createDocument($document->getCollection(), $document);

        return $document;
    }

    /**
     * @depends testFind
     */
    public function testUniqueIndexDuplicate()
    {
        $this->expectException(DuplicateException::class);

        $this->assertEquals(true, static::getDatabase()->createIndex('movies', 'uniqueIndex', Database::INDEX_UNIQUE, ['name'], [128], [Database::ORDER_ASC]));

        static::getDatabase()->createDocument('movies', new Document([
            '$permissions' => [
                Permission::read(Role::any()),
                Permission::read(Role::user('1')),
                Permission::read(Role::user('2')),
                Permission::create(Role::any()),
                Permission::create(Role::user('1x')),
                Permission::create(Role::user('2x')),
                Permission::update(Role::any()),
                Permission::update(Role::user('1x')),
                Permission::update(Role::user('2x')),
                Permission::delete(Role::any()),
                Permission::delete(Role::user('1x')),
                Permission::delete(Role::user('2x')),
            ],
            'name' => 'Frozen',
            'director' => 'Chris Buck & Jennifer Lee',
            'year' => 2013,
            'price' => 39.50,
            'active' => true,
            'generes' => ['animation', 'kids'],
        ]));
    }

    /**
     * @depends testUniqueIndexDuplicate
     */
    public function testUniqueIndexDuplicateUpdate()
    {
        // create document then update to conflict with index
        $document = static::getDatabase()->createDocument('movies', new Document([
            '$permissions' => [
                Permission::read(Role::any()),
                Permission::read(Role::user('1')),
                Permission::read(Role::user('2')),
                Permission::create(Role::any()),
                Permission::create(Role::user('1x')),
                Permission::create(Role::user('2x')),
                Permission::update(Role::any()),
                Permission::update(Role::user('1x')),
                Permission::update(Role::user('2x')),
                Permission::delete(Role::any()),
                Permission::delete(Role::user('1x')),
                Permission::delete(Role::user('2x')),
            ],
            'name' => 'Frozen 5',
            'director' => 'Chris Buck & Jennifer Lee',
            'year' => 2013,
            'price' => 39.50,
            'active' => true,
            'generes' => ['animation', 'kids'],
        ]));

        $this->expectException(DuplicateException::class);

        static::getDatabase()->updateDocument('movies', $document->getId(), $document->setAttribute('name', 'Frozen'));
    }

    public function testGetAttributeLimit()
    {
        if (static::getAdapterName() === 'mariadb' || static::getAdapterName() === 'mysql') {
            $this->assertEquals(1012, $this->getDatabase()->getAttributeLimit());
        } else {
            $this->assertEquals(0, $this->getDatabase()->getAttributeLimit());
        }
    }

    public function testGetIndexLimit()
    {
        $this->assertEquals(59, $this->getDatabase()->getIndexLimit());
    }

    public function testGetId()
    {
        $this->assertEquals(20, strlen(ID::unique()));
        $this->assertEquals(13, strlen(ID::unique(0)));
        $this->assertEquals(13, strlen(ID::unique(-1)));
        $this->assertEquals(23, strlen(ID::unique(10)));

        // ensure two sequential calls to getId do not give the same result
        $this->assertNotEquals(ID::unique(10), ID::unique(10));
    }

    public function testRenameIndex()
    {
        $database = static::getDatabase();

        $numbers = $database->createCollection('numbers');
        $database->createAttribute('numbers', 'verbose', Database::VAR_STRING, 128, true);
        $database->createAttribute('numbers', 'symbol', Database::VAR_INTEGER, 0, true);

        $database->createIndex('numbers', 'index1', Database::INDEX_KEY, ['verbose'], [128], [Database::ORDER_ASC]);
        $database->createIndex('numbers', 'index2', Database::INDEX_KEY, ['symbol'], [0], [Database::ORDER_ASC]);

        $index = $database->renameIndex('numbers', 'index1', 'index3');

        $this->assertTrue($index);

        $numbers = $database->getCollection('numbers');

        $this->assertEquals('index2', $numbers->getAttribute('indexes')[1]['$id']);
        $this->assertEquals('index3', $numbers->getAttribute('indexes')[0]['$id']);
        $this->assertCount(2, $numbers->getAttribute('indexes'));
    }

    /**
     * @depends testRenameIndex
     * @expectedException Exception
     */
    public function testRenameIndexMissing()
    {
        $database = static::getDatabase();
        $this->expectExceptionMessage('Index not found');
        $index = $database->renameIndex('numbers', 'index1', 'index4');
    }

    /**
     * @depends testRenameIndex
     * @expectedException Exception
     */
    public function testRenameIndexExisting()
    {
        $database = static::getDatabase();
        $this->expectExceptionMessage('Index name already used');
        $index = $database->renameIndex('numbers', 'index3', 'index2');
    }

    public function testRenameAttribute()
    {
        $database = static::getDatabase();

        $colors = $database->createCollection('colors');
        $database->createAttribute('colors', 'name', Database::VAR_STRING, 128, true);
        $database->createAttribute('colors', 'hex', Database::VAR_STRING, 128, true);

        $database->createIndex('colors', 'index1', Database::INDEX_KEY, ['name'], [128], [Database::ORDER_ASC]);

        $database->createDocument('colors', new Document([
            '$permissions' => [
                Permission::read(Role::any()),
                Permission::create(Role::any()),
                Permission::update(Role::any()),
                Permission::delete(Role::any()),
            ],
            'name' => 'black',
            'hex' => '#000000'
        ]));

        $attribute = $database->renameAttribute('colors', 'name', 'verbose');

        $this->assertTrue($attribute);

        $colors = $database->getCollection('colors');

        $this->assertEquals('hex', $colors->getAttribute('attributes')[1]['$id']);
        $this->assertEquals('verbose', $colors->getAttribute('attributes')[0]['$id']);
        $this->assertCount(2, $colors->getAttribute('attributes'));

        // Attribute in index is renamed automatically on adapter-level. What we need to check is if metadata is properly updated
        $this->assertEquals('verbose', $colors->getAttribute('indexes')[0]->getAttribute("attributes")[0]);
        $this->assertCount(1, $colors->getAttribute('indexes'));

        // Document should be there if adapter migrated properly
        $document = $database->findOne('colors', []);
        $this->assertEquals('black', $document->getAttribute('verbose'));
        $this->assertEquals('#000000', $document->getAttribute('hex'));
        $this->assertEquals(null, $document->getAttribute('name'));
    }

    /**
     * @depends testRenameAttribute
     * @expectedException Exception
     */
    public function textRenameAttributeMissing()
    {
        $database = static::getDatabase();
        $this->expectExceptionMessage('Attribute not found');
        $database->renameAttribute('colors', 'name2', 'name3');
    }

    /**
     * @depends testRenameAttribute
     * @expectedException Exception
     */
    public function testRenameAttributeExisting()
    {
        $database = static::getDatabase();
        $this->expectExceptionMessage('Attribute name already used');
        $database->renameAttribute('colors', 'verbose', 'hex');
    }

    public function testUpdateAttributeDefault()
    {
        $database = static::getDatabase();

        $flowers = $database->createCollection('flowers');
        $database->createAttribute('flowers', 'name', Database::VAR_STRING, 128, true);
        $database->createAttribute('flowers', 'inStock', Database::VAR_INTEGER, 0, false);

        $database->createDocument('flowers', new Document([
            '$permissions' => [
                Permission::read(Role::any()),
                Permission::create(Role::any()),
                Permission::update(Role::any()),
                Permission::delete(Role::any()),
            ],
            'name' => 'Violet',
            'inStock' => 51
        ]));

        $doc = $database->createDocument('flowers', new Document([
            '$permissions' => [
                Permission::read(Role::any()),
                Permission::create(Role::any()),
                Permission::update(Role::any()),
                Permission::delete(Role::any()),
            ],
            'name' => 'Lily'
        ]));

        $this->assertNull($doc->getAttribute('inStock'));

        $database->updateAttributeDefault('flowers', 'inStock', 100);

        $doc = $database->createDocument('flowers', new Document([
            '$permissions' => [
                Permission::read(Role::any()),
                Permission::create(Role::any()),
                Permission::update(Role::any()),
                Permission::delete(Role::any()),
            ],
            'name' => 'Iris'
        ]));

        $this->assertIsNumeric($doc->getAttribute('inStock'));
        $this->assertEquals(100, $doc->getAttribute('inStock'));

        $database->updateAttributeDefault('flowers', 'inStock', null);
    }

    /**
     * @depends testUpdateAttributeDefault
     */
    public function testUpdateAttributeRequired()
    {
        $database = static::getDatabase();

        $database->updateAttributeRequired('flowers', 'inStock', true);

        $this->expectExceptionMessage('Invalid document structure: Missing required attribute "inStock"');

        $doc = $database->createDocument('flowers', new Document([
            '$permissions' => [
                Permission::read(Role::any()),
                Permission::create(Role::any()),
                Permission::update(Role::any()),
                Permission::delete(Role::any()),
            ],
            'name' => 'Lily With Missing Stocks'
        ]));
    }

    /**
     * @depends testUpdateAttributeDefault
     */
    public function testUpdateAttributeFilter()
    {
        $database = static::getDatabase();

        $database->createAttribute('flowers', 'cartModel', Database::VAR_STRING, 2000, false);

        $doc = $database->createDocument('flowers', new Document([
            '$permissions' => [
                Permission::read(Role::any()),
                Permission::create(Role::any()),
                Permission::update(Role::any()),
                Permission::delete(Role::any()),
            ],
            'name' => 'Lily With CartData',
            'inStock' => 50,
            'cartModel' => '{"color":"string","size":"number"}'
        ]));

        $this->assertIsString($doc->getAttribute('cartModel'));
        $this->assertEquals('{"color":"string","size":"number"}', $doc->getAttribute('cartModel'));

        $database->updateAttributeFilters('flowers', 'cartModel', ['json']);

        $doc = $database->getDocument('flowers', $doc->getId());

        $this->assertIsArray($doc->getAttribute('cartModel'));
        $this->assertCount(2, $doc->getAttribute('cartModel'));
        $this->assertEquals('string', $doc->getAttribute('cartModel')['color']);
        $this->assertEquals('number', $doc->getAttribute('cartModel')['size']);
    }

    /**
     * @depends testUpdateAttributeDefault
     */
    public function testUpdateAttributeFormat()
    {
        $database = static::getDatabase();

        $database->createAttribute('flowers', 'price', Database::VAR_INTEGER, 0, false);

        $doc = $database->createDocument('flowers', new Document([
            '$permissions' => [
                Permission::read(Role::any()),
                Permission::create(Role::any()),
                Permission::update(Role::any()),
                Permission::delete(Role::any()),
            ],
            '$id' => ID::custom('LiliPriced'),
            'name' => 'Lily Priced',
            'inStock' => 50,
            'cartModel' => '{}',
            'price' => 500
        ]));

        $this->assertIsNumeric($doc->getAttribute('price'));
        $this->assertEquals(500, $doc->getAttribute('price'));

        Structure::addFormat('priceRange', function ($attribute) {
            $min = $attribute['formatOptions']['min'];
            $max = $attribute['formatOptions']['max'];

            return new Range($min, $max);
        }, Database::VAR_INTEGER);

        $database->updateAttributeFormat('flowers', 'price', 'priceRange');
        $database->updateAttributeFormatOptions('flowers', 'price', ['min' => 1, 'max' => 10000]);

        $this->expectExceptionMessage('Invalid document structure: Attribute "price" has invalid format. Value must be a valid range between 1 and 10,000');

        $doc = $database->createDocument('flowers', new Document([
            '$permissions' => [
                Permission::read(Role::any()),
                Permission::create(Role::any()),
                Permission::update(Role::any()),
                Permission::delete(Role::any()),
            ],
            'name' => 'Lily Overpriced',
            'inStock' => 50,
            'cartModel' => '{}',
            'price' => 15000
        ]));
    }

    /**
     * @depends testUpdateAttributeDefault
     * @depends testUpdateAttributeFormat
     */
    public function testUpdateAttributeStructure()
    {
        // TODO: When this becomes relevant, add many more tests (from all types to all types, chaging size up&down, switchign between array/non-array...

        $database = static::getDatabase();

        $doc = $database->getDocument('flowers', 'LiliPriced');
        $this->assertIsNumeric($doc->getAttribute('price'));
        $this->assertEquals(500, $doc->getAttribute('price'));

        $database->updateAttribute('flowers', 'price', Database::VAR_STRING, 255, false, false);

        // Delete cache to force read from database with new schema
        $database->deleteCachedDocument('flowers', 'LiliPriced');

        $doc = $database->getDocument('flowers', 'LiliPriced');

        $this->assertIsString($doc->getAttribute('price'));
        $this->assertEquals('500', $doc->getAttribute('price'));
    }

    /**
     * @depends testCreatedAtUpdatedAt
     */
    public function testCreatedAtUpdatedAtAssert()
    {
        $document = static::getDatabase()->getDocument('created_at', 'uid123');
        $this->assertEquals(true, !$document->isEmpty());
        sleep(1);
        static::getDatabase()->updateDocument('created_at', 'uid123', $document);
        $document = static::getDatabase()->getDocument('created_at', 'uid123');
        $this->assertGreaterThan($document->getCreatedAt(), $document->getUpdatedAt());
        $this->expectException(DuplicateException::class);
        static::getDatabase()->createCollection('created_at');
    }

    public function testCreateDatetime()
    {
        static::getDatabase()->createCollection('datetime');

        $this->assertEquals(true, static::getDatabase()->createAttribute('datetime', 'date', Database::VAR_DATETIME, 0, true));
        $this->assertEquals(true, static::getDatabase()->createAttribute('datetime', 'date2', Database::VAR_DATETIME, 0, false));

        $doc = static::getDatabase()->createDocument('datetime', new Document([
            '$id' => ID::custom('id1234'),
            '$permissions' => [
                Permission::read(Role::any()),
                Permission::create(Role::any()),
                Permission::update(Role::any()),
                Permission::delete(Role::any()),
            ],
            'date' => DateTime::now(),
        ]));

        $document = static::getDatabase()->getDocument('datetime', 'id1234');
        $this->assertEquals(NULL, $document->getAttribute('date2'));
        $this->assertEquals(true, DateTime::isValid($document->getAttribute('date')));
        $this->assertEquals(false, DateTime::isValid($document->getAttribute('date2')));

        $documents = static::getDatabase()->find('datetime', [
            Query::greaterThan('date', '1975-12-06 10:00:00+01:00'),
            Query::lessThan('date', '2030-12-06 10:00:00-01:00'),
        ]);

        if (in_array(static::getAdapterName(), ['mysql', 'mariadb'])) { // todo: fix in mongo
            $this->assertEquals(1, count($documents));
        }

        $this->expectException(StructureException::class);
        static::getDatabase()->createDocument('datetime', new Document([
            '$permissions' => [
                Permission::create(Role::any()),
                Permission::update(Role::any()),
                Permission::delete(Role::any()),
            ],
            'date' => "1975-12-06 00:00:61"
        ]));
    }

    public function testReservedKeywords()
    {
        $keywords = $this->getReservedKeywords();
        $database = static::getDatabase();

        // Collection name tests
        $attributes = [
            new Document([
                '$id' => ID::custom('attribute1'),
                'type' => Database::VAR_STRING,
                'size' => 256,
                'required' => false,
                'signed' => true,
                'array' => false,
                'filters' => [],
            ]),
        ];

        $indexes = [
            new Document([
                '$id' => ID::custom('index1'),
                'type' => Database::INDEX_KEY,
                'attributes' => ['attribute1'],
                'lengths' => [256],
                'orders' => ['ASC'],
            ]),
        ];

        foreach ($keywords as $keyword) {
            $collection = $database->createCollection($keyword, $attributes, $indexes);
            $this->assertEquals($keyword, $collection->getId());

            $document = $database->createDocument($keyword, new Document([
                '$permissions' => [
                    Permission::read(Role::any()),
                    Permission::create(Role::any()),
                    Permission::update(Role::any()),
                    Permission::delete(Role::any()),
                ],
                '$id' => ID::custom('helloWorld'),
                'attribute1' => 'Hello World',
            ]));
            $this->assertEquals('helloWorld', $document->getId());

            $document = $database->getDocument($keyword, 'helloWorld');
            $this->assertEquals('helloWorld', $document->getId());

            $documents = $database->find($keyword);
            $this->assertCount(1, $documents);
            $this->assertEquals('helloWorld', $documents[0]->getId());

            $collection = $database->deleteCollection($keyword);
            $this->assertTrue($collection);
        }

        // TODO: updateCollection name tests

        // Attribute name tests
        foreach ($keywords as $keyword) {
            $collectionName = 'rk' . $keyword; // rk is short-hand for reserved-keyword. We do this sicne there are some limits (64 chars max)

            $collection = $database->createCollection($collectionName);
            $this->assertEquals($collectionName, $collection->getId());

            $attribute = static::getDatabase()->createAttribute($collectionName, $keyword, Database::VAR_STRING, 128, true);
            $this->assertEquals(true, $attribute);

            $document = new Document([
                '$permissions' => [
                    Permission::read(Role::any()),
                    Permission::create(Role::any()),
                    Permission::update(Role::any()),
                    Permission::delete(Role::any()),
                ],
                '$id' => 'reservedKeyDocument'
            ]);
            $document->setAttribute($keyword, 'Reserved:' . $keyword);

            $document = $database->createDocument($collectionName, $document);
            $this->assertEquals('reservedKeyDocument', $document->getId());
            $this->assertEquals('Reserved:' . $keyword, $document->getAttribute($keyword));

            $document = $database->getDocument($collectionName, 'reservedKeyDocument');
            $this->assertEquals('reservedKeyDocument', $document->getId());
            $this->assertEquals('Reserved:' . $keyword, $document->getAttribute($keyword));

            $documents = $database->find($collectionName);
            $this->assertCount(1, $documents);
            $this->assertEquals('reservedKeyDocument', $documents[0]->getId());
            $this->assertEquals('Reserved:' . $keyword, $documents[0]->getAttribute($keyword));

<<<<<<< HEAD
            $documents = $database->find($collectionName, [new Query($keyword, Query::TYPE_EQUAL, ["Reserved:${keyword}"])]);
=======
            $documents = $database->find($collectionName, [Query::equal($keyword, ["Reserved:${keyword}"])]);
>>>>>>> 5aa35134
            $this->assertCount(1, $documents);
            $this->assertEquals('reservedKeyDocument', $documents[0]->getId());

            $documents = $database->find($collectionName, [
                Query::orderDesc($keyword)
            ]);
            $this->assertCount(1, $documents);
            $this->assertEquals('reservedKeyDocument', $documents[0]->getId());


            $collection = $database->deleteCollection($collectionName);
            $this->assertTrue($collection);

            // TODO: updateAttribute name tests
        }

        // TODO: Index name tests
    }
}<|MERGE_RESOLUTION|>--- conflicted
+++ resolved
@@ -744,15 +744,10 @@
         $oldPermissions = $document->getPermissions();
 
         $new
-<<<<<<< HEAD
             ->setAttribute('$permissions', Permission::read(Role::guests()), Document::SET_TYPE_APPEND)
             ->setAttribute('$permissions', Permission::create(Role::guests()), Document::SET_TYPE_APPEND)
             ->setAttribute('$permissions', Permission::update(Role::guests()), Document::SET_TYPE_APPEND)
             ->setAttribute('$permissions', Permission::delete(Role::guests()), Document::SET_TYPE_APPEND);
-=======
-            ->setAttribute('$read', 'role:guest', Document::SET_TYPE_APPEND)
-            ->setAttribute('$write', 'role:guest', Document::SET_TYPE_APPEND);
->>>>>>> 5aa35134
 
         $this->getDatabase()->updateDocument($new->getCollection(), $new->getId(), $new);
 
@@ -764,13 +759,7 @@
         $this->assertContains('guests', $new->getUpdate());
         $this->assertContains('guests', $new->getDelete());
 
-<<<<<<< HEAD
         $new->setAttribute('$permissions', $oldPermissions);
-=======
-        $new
-            ->setAttribute('$read', $oldRead)
-            ->setAttribute('$write', $oldWrite);
->>>>>>> 5aa35134
 
         $this->getDatabase()->updateDocument($new->getCollection(), $new->getId(), $new);
 
@@ -793,17 +782,10 @@
         $new = $this->getDatabase()->updateDocument($document->getCollection(), $document->getId(), $document);
 
         $new
-<<<<<<< HEAD
             ->setAttribute('$permissions', Permission::read(Role::guests()), Document::SET_TYPE_APPEND)
             ->setAttribute('$permissions', Permission::read(Role::guests()), Document::SET_TYPE_APPEND)
             ->setAttribute('$permissions', Permission::create(Role::guests()), Document::SET_TYPE_APPEND)
             ->setAttribute('$permissions', Permission::create(Role::guests()), Document::SET_TYPE_APPEND);
-=======
-            ->setAttribute('$read', 'role:guest', Document::SET_TYPE_APPEND)
-            ->setAttribute('$read', 'role:guest', Document::SET_TYPE_APPEND)
-            ->setAttribute('$write', 'role:guest', Document::SET_TYPE_APPEND)
-            ->setAttribute('$write', 'role:guest', Document::SET_TYPE_APPEND);
->>>>>>> 5aa35134
 
         $this->getDatabase()->updateDocument($new->getCollection(), $new->getId(), $new, true);
 
@@ -1103,11 +1085,7 @@
         ]);
 
         // TODO@kodumbeats hacky way to pass mariadb tests
-<<<<<<< HEAD
-        // Remove when $operator="contains" is supported
-=======
         // Remove when query method contains() is supported
->>>>>>> 5aa35134
         if (static::getAdapterName() === "mongodb") {
             /**
              * Array contains condition
@@ -1652,10 +1630,6 @@
         /**
          * ORDER BY + CURSOR
          */
-<<<<<<< HEAD
-        $documentsTest = static::getDatabase()->find('movies', [], 2, 0, ['price'], [Database::ORDER_DESC]);
-        $documents = static::getDatabase()->find('movies', [], 1, 0, ['price'], [Database::ORDER_DESC], $documentsTest[0], Database::CURSOR_AFTER);
-=======
         $documentsTest = static::getDatabase()->find('movies', [
             Query::limit(2),
             Query::offset(0),
@@ -1667,17 +1641,12 @@
             Query::orderDesc('price'),
             Query::cursorAfter($documentsTest[0])
         ]);
->>>>>>> 5aa35134
 
         $this->assertEquals($documentsTest[1]['$id'], $documents[0]['$id']);
 
         /**
          * ORDER BY ID + CURSOR
          */
-<<<<<<< HEAD
-        $documentsTest = static::getDatabase()->find('movies', [], 2, 0, ['$id'], [Database::ORDER_DESC]);
-        $documents = static::getDatabase()->find('movies', [], 1, 0, ['$id'], [Database::ORDER_DESC], $documentsTest[0], Database::CURSOR_AFTER);
-=======
         $documentsTest = static::getDatabase()->find('movies', [
             Query::limit(2),
             Query::offset(0),
@@ -1689,17 +1658,12 @@
             Query::orderDesc('$id'),
             Query::cursorAfter($documentsTest[0])
         ]);
->>>>>>> 5aa35134
 
         $this->assertEquals($documentsTest[1]['$id'], $documents[0]['$id']);
 
         /**
          * ORDER BY CREATE DATE + CURSOR
          */
-<<<<<<< HEAD
-        $documentsTest = static::getDatabase()->find('movies', [], 2, 0, ['$createdAt'], [Database::ORDER_DESC]);
-        $documents = static::getDatabase()->find('movies', [], 1, 0, ['$createdAt'], [Database::ORDER_DESC], $documentsTest[0], Database::CURSOR_AFTER);
-=======
         $documentsTest = static::getDatabase()->find('movies', [
             Query::limit(2),
             Query::offset(0),
@@ -1711,17 +1675,12 @@
             Query::orderDesc('$createdAt'),
             Query::cursorAfter($documentsTest[0])
         ]);
->>>>>>> 5aa35134
 
         $this->assertEquals($documentsTest[1]['$id'], $documents[0]['$id']);
 
         /**
          * ORDER BY UPDATE DATE + CURSOR
          */
-<<<<<<< HEAD
-        $documentsTest = static::getDatabase()->find('movies', [], 2, 0, ['$updatedAt'], [Database::ORDER_DESC]);
-        $documents = static::getDatabase()->find('movies', [], 1, 0, ['$updatedAt'], [Database::ORDER_DESC], $documentsTest[0], Database::CURSOR_AFTER);
-=======
         $documentsTest = static::getDatabase()->find('movies', [
             Query::limit(2),
             Query::offset(0),
@@ -1733,7 +1692,6 @@
             Query::orderDesc('$updatedAt'),
             Query::cursorAfter($documentsTest[0])
         ]);
->>>>>>> 5aa35134
 
         $this->assertEquals($documentsTest[1]['$id'], $documents[0]['$id']);
 
@@ -1819,13 +1777,10 @@
         $count = static::getDatabase()->count('movies', [Query::equal('year', [2019]),]);
         $this->assertEquals(2, $count);
 
-<<<<<<< HEAD
         Authorization::unsetRole('user:x');
         $count = static::getDatabase()->count('movies');
         $this->assertEquals(5, $count);
 
-=======
->>>>>>> 5aa35134
         Authorization::disable();
         $count = static::getDatabase()->count('movies');
         $this->assertEquals(6, $count);
@@ -1853,17 +1808,7 @@
      */
     public function testSum()
     {
-<<<<<<< HEAD
         Authorization::setRole('user:x');
-        $sum = static::getDatabase()->sum('movies', 'year', [new Query('year', Query::TYPE_EQUAL, [2019]),]);
-        $this->assertEquals(2019 + 2019, $sum);
-        $sum = static::getDatabase()->sum('movies', 'year');
-        $this->assertEquals(2013 + 2019 + 2011 + 2019 + 2025 + 2026, $sum);
-        $sum = static::getDatabase()->sum('movies', 'price', [new Query('year', Query::TYPE_EQUAL, [2019]),]);
-        $this->assertEquals(round(39.50 + 25.99, 2), round($sum, 2));
-        $sum = static::getDatabase()->sum('movies', 'price', [new Query('year', Query::TYPE_EQUAL, [2019]),]);
-=======
-        Authorization::setRole('userx');
         $sum = static::getDatabase()->sum('movies', 'year', [Query::equal('year', [2019]),]);
         $this->assertEquals(2019 + 2019, $sum);
         $sum = static::getDatabase()->sum('movies', 'year');
@@ -1871,22 +1816,12 @@
         $sum = static::getDatabase()->sum('movies', 'price', [Query::equal('year', [2019]),]);
         $this->assertEquals(round(39.50 + 25.99, 2), round($sum, 2));
         $sum = static::getDatabase()->sum('movies', 'price', [Query::equal('year', [2019]),]);
->>>>>>> 5aa35134
         $this->assertEquals(round(39.50 + 25.99, 2), round($sum, 2));
 
         $sum = static::getDatabase()->sum('movies', 'year', [Query::equal('year', [2019])], 1);
         $this->assertEquals(2019, $sum);
 
-<<<<<<< HEAD
         Authorization::unsetRole('user:x');
-        $sum = static::getDatabase()->sum('movies', 'year', [new Query('year', Query::TYPE_EQUAL, [2019]),]);
-        $this->assertEquals(2019 + 2019, $sum);
-        $sum = static::getDatabase()->sum('movies', 'year');
-        $this->assertEquals(2013 + 2019 + 2011 + 2019 + 2025, $sum);
-        $sum = static::getDatabase()->sum('movies', 'price', [new Query('year', Query::TYPE_EQUAL, [2019]),]);
-        $this->assertEquals(round(39.50 + 25.99, 2), round($sum, 2));
-        $sum = static::getDatabase()->sum('movies', 'price', [new Query('year', Query::TYPE_EQUAL, [2019]),]);
-=======
         Authorization::unsetRole('userx');
         $sum = static::getDatabase()->sum('movies', 'year', [Query::equal('year', [2019]),]);
         $this->assertEquals(2019 + 2019, $sum);
@@ -1895,7 +1830,6 @@
         $sum = static::getDatabase()->sum('movies', 'price', [Query::equal('year', [2019]),]);
         $this->assertEquals(round(39.50 + 25.99, 2), round($sum, 2));
         $sum = static::getDatabase()->sum('movies', 'price', [Query::equal('year', [2019]),]);
->>>>>>> 5aa35134
         $this->assertEquals(round(39.50 + 25.99, 2), round($sum, 2));
     }
 
@@ -2332,11 +2266,7 @@
 
             // create same attribute in testExceptionAttributeLimit
             $attribute = new Document([
-<<<<<<< HEAD
                 '$id' => ID::custom('breaking'),
-=======
-                '$id' => 'breaking',
->>>>>>> 5aa35134
                 'type' => Database::VAR_INTEGER,
                 'size' => 0,
                 'required' => true,
@@ -2352,10 +2282,6 @@
 
         // Default assertion for other adapters
         $this->assertEquals(1, 1);
-<<<<<<< HEAD
-
-=======
->>>>>>> 5aa35134
     }
 
     /**
@@ -2467,11 +2393,7 @@
 
             // create same attribute in testExceptionWidthLimit
             $attribute = new Document([
-<<<<<<< HEAD
                 '$id' => ID::custom('breaking'),
-=======
-                '$id' => 'breaking',
->>>>>>> 5aa35134
                 'type' => Database::VAR_STRING,
                 'size' => 100,
                 'required' => true,
@@ -3068,11 +2990,7 @@
             $this->assertEquals('reservedKeyDocument', $documents[0]->getId());
             $this->assertEquals('Reserved:' . $keyword, $documents[0]->getAttribute($keyword));
 
-<<<<<<< HEAD
-            $documents = $database->find($collectionName, [new Query($keyword, Query::TYPE_EQUAL, ["Reserved:${keyword}"])]);
-=======
             $documents = $database->find($collectionName, [Query::equal($keyword, ["Reserved:${keyword}"])]);
->>>>>>> 5aa35134
             $this->assertCount(1, $documents);
             $this->assertEquals('reservedKeyDocument', $documents[0]->getId());
 
