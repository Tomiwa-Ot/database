<?php

namespace Utopia\Tests;

use Exception;
use PHPUnit\Framework\TestCase;
use Utopia\Database\Adapter\SQL;
use Utopia\Database\Database;
use Utopia\Database\DateTime;
use Utopia\Database\Document;
use Utopia\Database\Exception\Authorization as ExceptionAuthorization;
use Utopia\Database\Exception\Duplicate as DuplicateException;
use Utopia\Database\Exception\Limit as LimitException;
use Utopia\Database\Helpers\ID;
use Utopia\Database\Helpers\Permission;
use Utopia\Database\Query;
use Utopia\Database\Helpers\Role;
use Utopia\Database\Validator\Authorization;
use Utopia\Database\Validator\DatetimeValidator;
use Utopia\Database\Validator\Structure;
use Utopia\Validator;
use Utopia\Validator\Range;
use Utopia\Database\Exception\Structure as StructureException;


abstract class Base extends TestCase
{
    /**
     * @return Database
     */
    abstract static protected function getDatabase(): Database;

    /**
     * @return string
     */
    abstract static protected function getAdapterName(): string;

    public function setUp(): void
    {
        Authorization::setRole('any');
    }

    public function tearDown(): void
    {
        Authorization::setDefaultStatus(true);
    }

    protected string $testDatabase = 'utopiaTests';

    public function testPing()
    {
        $this->assertEquals(true, static::getDatabase()->ping());
    }

    public function testCreateExistsDelete()
    {
        $schemaSupport = $this->getDatabase()->getAdapter()->getSupportForSchemas();
        if (!$schemaSupport) {
            $this->assertEquals(true, static::getDatabase()->setDefaultDatabase($this->testDatabase));
            $this->assertEquals(true, static::getDatabase()->create());
            return;
        }

        if (!static::getDatabase()->exists($this->testDatabase)) {
            $this->assertEquals(true, static::getDatabase()->create());
        }
        $this->assertEquals(true, static::getDatabase()->exists($this->testDatabase));
        $this->assertEquals(true, static::getDatabase()->delete($this->testDatabase));
        $this->assertEquals(false, static::getDatabase()->exists($this->testDatabase));
        $this->assertEquals(true, static::getDatabase()->setDefaultDatabase($this->testDatabase));
        $this->assertEquals(true, static::getDatabase()->create());
    }

    public function testCreatedAtUpdatedAt()
    {
        $this->assertInstanceOf('Utopia\Database\Document', static::getDatabase()->createCollection('created_at'));

        $document = static::getDatabase()->createDocument('created_at', new Document([
            '$id' => ID::custom('uid123'),
            '$permissions' => [
                Permission::read(Role::any()),
                Permission::create(Role::any()),
                Permission::update(Role::any()),
                Permission::delete(Role::any()),
            ],
        ]));

        $this->assertNotEmpty($document->getInternalId());
        $this->assertNotNull($document->getInternalId());

    }

    /**
     * @depends testCreateExistsDelete
     */
    public function testCreateListExistsDeleteCollection()
    {
        $this->assertInstanceOf('Utopia\Database\Document', static::getDatabase()->createCollection('actors'));

        $this->assertCount(2, static::getDatabase()->listCollections());
        $this->assertEquals(true, static::getDatabase()->exists($this->testDatabase, 'actors'));

        // Collection names should not be unique
        $this->assertInstanceOf('Utopia\Database\Document', static::getDatabase()->createCollection('actors2'));
        $this->assertCount(3, static::getDatabase()->listCollections());
        $this->assertEquals(true, static::getDatabase()->exists($this->testDatabase, 'actors2'));
        $collection = static::getDatabase()->getCollection('actors2');
        $collection->setAttribute('name', 'actors'); // change name to one that exists
        $this->assertInstanceOf('Utopia\Database\Document', static::getDatabase()->updateDocument($collection->getCollection(), $collection->getId(), $collection));
        $this->assertEquals(true, static::getDatabase()->deleteCollection('actors2')); // Delete collection when finished
        $this->assertCount(2, static::getDatabase()->listCollections());

        $this->assertEquals(false, static::getDatabase()->getCollection('actors')->isEmpty());
        $this->assertEquals(true, static::getDatabase()->deleteCollection('actors'));
        $this->assertEquals(true, static::getDatabase()->getCollection('actors')->isEmpty());
        $this->assertEquals(false, static::getDatabase()->exists($this->testDatabase, 'actors'));
    }

    public function testCreateDeleteAttribute()
    {
        static::getDatabase()->createCollection('attributes');

        $this->assertEquals(true, static::getDatabase()->createAttribute('attributes', 'string1', Database::VAR_STRING, 128, true));
        $this->assertEquals(true, static::getDatabase()->createAttribute('attributes', 'string2', Database::VAR_STRING, 16383 + 1, true));
        $this->assertEquals(true, static::getDatabase()->createAttribute('attributes', 'string3', Database::VAR_STRING, 65535 + 1, true));
        $this->assertEquals(true, static::getDatabase()->createAttribute('attributes', 'string4', Database::VAR_STRING, 16777215 + 1, true));
        $this->assertEquals(true, static::getDatabase()->createAttribute('attributes', 'integer', Database::VAR_INTEGER, 0, true));
        $this->assertEquals(true, static::getDatabase()->createAttribute('attributes', 'bigint', Database::VAR_INTEGER, 8, true));
        $this->assertEquals(true, static::getDatabase()->createAttribute('attributes', 'float', Database::VAR_FLOAT, 0, true));
        $this->assertEquals(true, static::getDatabase()->createAttribute('attributes', 'boolean', Database::VAR_BOOLEAN, 0, true));

        $collection = static::getDatabase()->getCollection('attributes');
        $this->assertCount(8, $collection->getAttribute('attributes'));

        // Array
        $this->assertEquals(true, static::getDatabase()->createAttribute('attributes', 'string_list', Database::VAR_STRING, 128, true, null, true, true));
        $this->assertEquals(true, static::getDatabase()->createAttribute('attributes', 'integer_list', Database::VAR_INTEGER, 0, true, null, true, true));
        $this->assertEquals(true, static::getDatabase()->createAttribute('attributes', 'float_list', Database::VAR_FLOAT, 0, true, null, true, true));
        $this->assertEquals(true, static::getDatabase()->createAttribute('attributes', 'boolean_list', Database::VAR_BOOLEAN, 0, true, null, true, true));

        $collection = static::getDatabase()->getCollection('attributes');
        $this->assertCount(12, $collection->getAttribute('attributes'));

        // Default values
        $this->assertEquals(true, static::getDatabase()->createAttribute('attributes', 'string_default', Database::VAR_STRING, 256, false, 'test'));
        $this->assertEquals(true, static::getDatabase()->createAttribute('attributes', 'integer_default', Database::VAR_INTEGER, 0, false, 1));
        $this->assertEquals(true, static::getDatabase()->createAttribute('attributes', 'float_default', Database::VAR_FLOAT, 0, false, 1.5));
        $this->assertEquals(true, static::getDatabase()->createAttribute('attributes', 'boolean_default', Database::VAR_BOOLEAN, 0, false, false));
        $this->assertEquals(true, static::getDatabase()->createAttribute('attributes', 'datetime_default', Database::VAR_DATETIME, 0, false, '2000-06-12T14:12:55.000+00:00', true, false, null, [], ['datetime']));

        $collection = static::getDatabase()->getCollection('attributes');
        $this->assertCount(17, $collection->getAttribute('attributes'));

        // Delete
        $this->assertEquals(true, static::getDatabase()->deleteAttribute('attributes', 'string1'));
        $this->assertEquals(true, static::getDatabase()->deleteAttribute('attributes', 'string2'));
        $this->assertEquals(true, static::getDatabase()->deleteAttribute('attributes', 'string3'));
        $this->assertEquals(true, static::getDatabase()->deleteAttribute('attributes', 'string4'));
        $this->assertEquals(true, static::getDatabase()->deleteAttribute('attributes', 'integer'));
        $this->assertEquals(true, static::getDatabase()->deleteAttribute('attributes', 'bigint'));
        $this->assertEquals(true, static::getDatabase()->deleteAttribute('attributes', 'float'));
        $this->assertEquals(true, static::getDatabase()->deleteAttribute('attributes', 'boolean'));

        $collection = static::getDatabase()->getCollection('attributes');
        $this->assertCount(9, $collection->getAttribute('attributes'));

        // Delete Array
        $this->assertEquals(true, static::getDatabase()->deleteAttribute('attributes', 'string_list'));
        $this->assertEquals(true, static::getDatabase()->deleteAttribute('attributes', 'integer_list'));
        $this->assertEquals(true, static::getDatabase()->deleteAttribute('attributes', 'float_list'));
        $this->assertEquals(true, static::getDatabase()->deleteAttribute('attributes', 'boolean_list'));

        $collection = static::getDatabase()->getCollection('attributes');
        $this->assertCount(5, $collection->getAttribute('attributes'));

        // Delete default
        $this->assertEquals(true, static::getDatabase()->deleteAttribute('attributes', 'string_default'));
        $this->assertEquals(true, static::getDatabase()->deleteAttribute('attributes', 'integer_default'));
        $this->assertEquals(true, static::getDatabase()->deleteAttribute('attributes', 'float_default'));
        $this->assertEquals(true, static::getDatabase()->deleteAttribute('attributes', 'boolean_default'));
        $this->assertEquals(true, static::getDatabase()->deleteAttribute('attributes', 'datetime_default'));

        $collection = static::getDatabase()->getCollection('attributes');
        $this->assertCount(0, $collection->getAttribute('attributes'));

        // Test for custom chars in ID
        $this->assertEquals(true, static::getDatabase()->createAttribute('attributes', 'as_5dasdasdas', Database::VAR_BOOLEAN, 0, true));
        $this->assertEquals(true, static::getDatabase()->createAttribute('attributes', 'as5dasdasdas_', Database::VAR_BOOLEAN, 0, true));
        $this->assertEquals(true, static::getDatabase()->createAttribute('attributes', '.as5dasdasdas', Database::VAR_BOOLEAN, 0, true));
        $this->assertEquals(true, static::getDatabase()->createAttribute('attributes', '-as5dasdasdas', Database::VAR_BOOLEAN, 0, true));
        $this->assertEquals(true, static::getDatabase()->createAttribute('attributes', 'as-5dasdasdas', Database::VAR_BOOLEAN, 0, true));
        $this->assertEquals(true, static::getDatabase()->createAttribute('attributes', 'as5dasdasdas-', Database::VAR_BOOLEAN, 0, true));
        $this->assertEquals(true, static::getDatabase()->createAttribute('attributes', 'socialAccountForYoutubeSubscribersss', Database::VAR_BOOLEAN, 0, true));
        $this->assertEquals(true, static::getDatabase()->createAttribute('attributes', '5f058a89258075f058a89258075f058t9214', Database::VAR_BOOLEAN, 0, true));

        // Using this collection to test invalid default values
        // static::getDatabase()->deleteCollection('attributes');
    }

    /**
     * Using phpunit dataProviders to check that all these combinations of types/defaults throw exceptions
     * https://phpunit.de/manual/3.7/en/writing-tests-for-phpunit.html#writing-tests-for-phpunit.data-providers
     */
    public function invalidDefaultValues()
    {
        return [
            [Database::VAR_STRING, 1],
            [Database::VAR_STRING, 1.5],
            [Database::VAR_STRING, false],
            [Database::VAR_INTEGER, "one"],
            [Database::VAR_INTEGER, 1.5],
            [Database::VAR_INTEGER, true],
            [Database::VAR_FLOAT, 1],
            [Database::VAR_FLOAT, "one"],
            [Database::VAR_FLOAT, false],
            [Database::VAR_BOOLEAN, 0],
            [Database::VAR_BOOLEAN, "false"],
            [Database::VAR_BOOLEAN, 0.5],
        ];
    }

    /**
     * @depends      testCreateDeleteAttribute
     * @dataProvider invalidDefaultValues
     * @expectedException Exception
     */
    public function testInvalidDefaultValues($type, $default)
    {
        $this->expectException(\Exception::class);
        $this->assertEquals(false, static::getDatabase()->createAttribute('attributes', 'bad_default', $type, 256, true, $default));
    }

    /**
     * @depends testInvalidDefaultValues
     */
    public function testAttributeCaseInsensitivity()
    {
        $this->assertEquals(true, static::getDatabase()->createAttribute('attributes', 'caseSensitive', Database::VAR_STRING, 128, true));
        $this->expectException(DuplicateException::class);
        $this->assertEquals(true, static::getDatabase()->createAttribute('attributes', 'CaseSensitive', Database::VAR_STRING, 128, true));
    }

    /**
     * @depends testAttributeCaseInsensitivity
     */
    public function testIndexCaseInsensitivity()
    {
        $this->assertEquals(true, static::getDatabase()->createIndex('attributes', 'key_caseSensitive', Database::INDEX_KEY, ['caseSensitive'], [128]));
        $this->expectException(DuplicateException::class);
        $this->assertEquals(true, static::getDatabase()->createIndex('attributes', 'key_CaseSensitive', Database::INDEX_KEY, ['caseSensitive'], [128]));
    }

    /**
     * Ensure the collection is removed after use
     *
     * @depends testIndexCaseInsensitivity
     */
    public function testCleanupAttributeTests()
    {
        static::getDatabase()->deleteCollection('attributes');
        $this->assertEquals(1, 1);
    }

    /**
     * @depends testCreateDeleteAttribute
     * @expectedException Exception
     */
    public function testUnknownFormat()
    {
        $this->expectException(\Exception::class);
        $this->assertEquals(false, static::getDatabase()->createAttribute('attributes', 'bad_format', Database::VAR_STRING, 256, true, null, true, false, 'url'));
    }

    public function testCreateDeleteIndex()
    {
        static::getDatabase()->createCollection('indexes');

        $this->assertEquals(true, static::getDatabase()->createAttribute('indexes', 'string', Database::VAR_STRING, 128, true));
        $this->assertEquals(true, static::getDatabase()->createAttribute('indexes', 'order', Database::VAR_STRING, 128, true));
        $this->assertEquals(true, static::getDatabase()->createAttribute('indexes', 'integer', Database::VAR_INTEGER, 0, true));
        $this->assertEquals(true, static::getDatabase()->createAttribute('indexes', 'float', Database::VAR_FLOAT, 0, true));
        $this->assertEquals(true, static::getDatabase()->createAttribute('indexes', 'boolean', Database::VAR_BOOLEAN, 0, true));

        // Indexes
        $this->assertEquals(true, static::getDatabase()->createIndex('indexes', 'index1', Database::INDEX_KEY, ['string', 'integer'], [128], [Database::ORDER_ASC]));
        $this->assertEquals(true, static::getDatabase()->createIndex('indexes', 'index2', Database::INDEX_KEY, ['float', 'integer'], [], [Database::ORDER_ASC, Database::ORDER_DESC]));
        $this->assertEquals(true, static::getDatabase()->createIndex('indexes', 'index3', Database::INDEX_KEY, ['integer', 'boolean'], [], [Database::ORDER_ASC, Database::ORDER_DESC, Database::ORDER_DESC]));
        $this->assertEquals(true, static::getDatabase()->createIndex('indexes', 'index4', Database::INDEX_UNIQUE, ['string'], [128], [Database::ORDER_ASC]));
        $this->assertEquals(true, static::getDatabase()->createIndex('indexes', 'index5', Database::INDEX_UNIQUE, ['$id', 'string'], [128], [Database::ORDER_ASC]));
        $this->assertEquals(true, static::getDatabase()->createIndex('indexes', 'order', Database::INDEX_UNIQUE, ['order'], [128], [Database::ORDER_ASC]));

        $collection = static::getDatabase()->getCollection('indexes');
        $this->assertCount(6, $collection->getAttribute('indexes'));

        // Delete Indexes
        $this->assertEquals(true, static::getDatabase()->deleteIndex('indexes', 'index1'));
        $this->assertEquals(true, static::getDatabase()->deleteIndex('indexes', 'index2'));
        $this->assertEquals(true, static::getDatabase()->deleteIndex('indexes', 'index3'));
        $this->assertEquals(true, static::getDatabase()->deleteIndex('indexes', 'index4'));
        $this->assertEquals(true, static::getDatabase()->deleteIndex('indexes', 'index5'));
        $this->assertEquals(true, static::getDatabase()->deleteIndex('indexes', 'order'));

        $collection = static::getDatabase()->getCollection('indexes');
        $this->assertCount(0, $collection->getAttribute('indexes'));

        static::getDatabase()->deleteCollection('indexes');
    }

    public function testCreateCollectionWithSchema()
    {
        $attributes = [
            new Document([
                '$id' => ID::custom('attribute1'),
                'type' => Database::VAR_STRING,
                'size' => 256,
                'required' => false,
                'signed' => true,
                'array' => false,
                'filters' => [],
            ]),
            new Document([
                '$id' => ID::custom('attribute2'),
                'type' => Database::VAR_INTEGER,
                'size' => 0,
                'required' => false,
                'signed' => true,
                'array' => false,
                'filters' => [],
            ]),
            new Document([
                '$id' => ID::custom('attribute3'),
                'type' => Database::VAR_BOOLEAN,
                'size' => 0,
                'required' => false,
                'signed' => true,
                'array' => false,
                'filters' => [],
            ]),
        ];

        $indexes = [
            new Document([
                '$id' => ID::custom('index1'),
                'type' => Database::INDEX_KEY,
                'attributes' => ['attribute1'],
                'lengths' => [256],
                'orders' => ['ASC'],
            ]),
            new Document([
                '$id' => ID::custom('index2'),
                'type' => Database::INDEX_KEY,
                'attributes' => ['attribute2'],
                'lengths' => [],
                'orders' => ['DESC'],
            ]),
            new Document([
                '$id' => ID::custom('index3'),
                'type' => Database::INDEX_KEY,
                'attributes' => ['attribute3', 'attribute2'],
                'lengths' => [],
                'orders' => ['DESC', 'ASC'],
            ]),
        ];

        $collection = static::getDatabase()->createCollection('withSchema', $attributes, $indexes);

        $this->assertEquals(false, $collection->isEmpty());
        $this->assertEquals('withSchema', $collection->getId());

        $this->assertIsArray($collection->getAttribute('attributes'));
        $this->assertCount(3, $collection->getAttribute('attributes'));
        $this->assertEquals('attribute1', $collection->getAttribute('attributes')[0]['$id']);
        $this->assertEquals(Database::VAR_STRING, $collection->getAttribute('attributes')[0]['type']);
        $this->assertEquals('attribute2', $collection->getAttribute('attributes')[1]['$id']);
        $this->assertEquals(Database::VAR_INTEGER, $collection->getAttribute('attributes')[1]['type']);
        $this->assertEquals('attribute3', $collection->getAttribute('attributes')[2]['$id']);
        $this->assertEquals(Database::VAR_BOOLEAN, $collection->getAttribute('attributes')[2]['type']);

        $this->assertIsArray($collection->getAttribute('indexes'));
        $this->assertCount(3, $collection->getAttribute('indexes'));
        $this->assertEquals('index1', $collection->getAttribute('indexes')[0]['$id']);
        $this->assertEquals(Database::INDEX_KEY, $collection->getAttribute('indexes')[0]['type']);
        $this->assertEquals('index2', $collection->getAttribute('indexes')[1]['$id']);
        $this->assertEquals(Database::INDEX_KEY, $collection->getAttribute('indexes')[1]['type']);
        $this->assertEquals('index3', $collection->getAttribute('indexes')[2]['$id']);
        $this->assertEquals(Database::INDEX_KEY, $collection->getAttribute('indexes')[2]['type']);

        static::getDatabase()->deleteCollection('withSchema');

        // Test collection with dash (+attribute +index)
        $collection2 = static::getDatabase()->createCollection('with-dash', [
            new Document([
                '$id' => ID::custom('attribute-one'),
                'type' => Database::VAR_STRING,
                'size' => 256,
                'required' => false,
                'signed' => true,
                'array' => false,
                'filters' => [],
            ]),
        ], [
            new Document([
                '$id' => ID::custom('index-one'),
                'type' => Database::INDEX_KEY,
                'attributes' => ['attribute-one'],
                'lengths' => [256],
                'orders' => ['ASC'],
            ])
        ]);

        $this->assertEquals(false, $collection2->isEmpty());
        $this->assertEquals('with-dash', $collection2->getId());
        $this->assertIsArray($collection2->getAttribute('attributes'));
        $this->assertCount(1, $collection2->getAttribute('attributes'));
        $this->assertEquals('attribute-one', $collection2->getAttribute('attributes')[0]['$id']);
        $this->assertEquals(Database::VAR_STRING, $collection2->getAttribute('attributes')[0]['type']);
        $this->assertIsArray($collection2->getAttribute('indexes'));
        $this->assertCount(1, $collection2->getAttribute('indexes'));
        $this->assertEquals('index-one', $collection2->getAttribute('indexes')[0]['$id']);
        $this->assertEquals(Database::INDEX_KEY, $collection2->getAttribute('indexes')[0]['type']);
        static::getDatabase()->deleteCollection('with-dash');
    }

    public function testCreateCollectionValidator()
    {
        $collections = [
            "validatorTest",
            "validator-test",
            "validator_test",
            "validator.test",
        ];

        $attributes = [
            new Document([
                '$id' => ID::custom('attribute1'),
                'type' => Database::VAR_STRING,
                'size' => 2500, // longer than 768
                'required' => false,
                'signed' => true,
                'array' => false,
                'filters' => [],
            ]),
            new Document([
                '$id' => ID::custom('attribute-2'),
                'type' => Database::VAR_INTEGER,
                'size' => 0,
                'required' => false,
                'signed' => true,
                'array' => false,
                'filters' => [],
            ]),
            new Document([
                '$id' => ID::custom('attribute_3'),
                'type' => Database::VAR_BOOLEAN,
                'size' => 0,
                'required' => false,
                'signed' => true,
                'array' => false,
                'filters' => [],
            ]),
            new Document([
                '$id' => ID::custom('attribute.4'),
                'type' => Database::VAR_BOOLEAN,
                'size' => 0,
                'required' => false,
                'signed' => true,
                'array' => false,
                'filters' => [],
            ]),
            new Document([
                '$id' => ID::custom('attribute5'),
                'type' => Database::VAR_STRING,
                'size' => 2500,
                'required' => false,
                'signed' => true,
                'array' => false,
                'filters' => [],
            ])
        ];

        $indexes = [
            new Document([
                '$id' => ID::custom('index1'),
                'type' => Database::INDEX_KEY,
                'attributes' => ['attribute1'],
                'lengths' => [256],
                'orders' => ['ASC'],
            ]),
            new Document([
                '$id' => ID::custom('index-2'),
                'type' => Database::INDEX_KEY,
                'attributes' => ['attribute-2'],
                'lengths' => [],
                'orders' => ['ASC'],
            ]),
            new Document([
                '$id' => ID::custom('index_3'),
                'type' => Database::INDEX_KEY,
                'attributes' => ['attribute_3'],
                'lengths' => [],
                'orders' => ['ASC'],
            ]),
            new Document([
                '$id' => ID::custom('index.4'),
                'type' => Database::INDEX_KEY,
                'attributes' => ['attribute.4'],
                'lengths' => [],
                'orders' => ['ASC'],
            ]),
            new Document([
                '$id' => ID::custom('index_2_attributes'),
                'type' => Database::INDEX_KEY,
                'attributes' => ['attribute1', 'attribute5'],
                'lengths' => [200, 300],
                'orders' => ['DESC'],
            ]),
        ];

        foreach ($collections as $id) {
            $collection = static::getDatabase()->createCollection($id, $attributes, $indexes);

            $this->assertEquals(false, $collection->isEmpty());
            $this->assertEquals($id, $collection->getId());

            $this->assertIsArray($collection->getAttribute('attributes'));
            $this->assertCount(5, $collection->getAttribute('attributes'));
            $this->assertEquals('attribute1', $collection->getAttribute('attributes')[0]['$id']);
            $this->assertEquals(Database::VAR_STRING, $collection->getAttribute('attributes')[0]['type']);
            $this->assertEquals('attribute-2', $collection->getAttribute('attributes')[1]['$id']);
            $this->assertEquals(Database::VAR_INTEGER, $collection->getAttribute('attributes')[1]['type']);
            $this->assertEquals('attribute_3', $collection->getAttribute('attributes')[2]['$id']);
            $this->assertEquals(Database::VAR_BOOLEAN, $collection->getAttribute('attributes')[2]['type']);
            $this->assertEquals('attribute.4', $collection->getAttribute('attributes')[3]['$id']);
            $this->assertEquals(Database::VAR_BOOLEAN, $collection->getAttribute('attributes')[3]['type']);

            $this->assertIsArray($collection->getAttribute('indexes'));
            $this->assertCount(5, $collection->getAttribute('indexes'));
            $this->assertEquals('index1', $collection->getAttribute('indexes')[0]['$id']);
            $this->assertEquals(Database::INDEX_KEY, $collection->getAttribute('indexes')[0]['type']);
            $this->assertEquals('index-2', $collection->getAttribute('indexes')[1]['$id']);
            $this->assertEquals(Database::INDEX_KEY, $collection->getAttribute('indexes')[1]['type']);
            $this->assertEquals('index_3', $collection->getAttribute('indexes')[2]['$id']);
            $this->assertEquals(Database::INDEX_KEY, $collection->getAttribute('indexes')[2]['type']);
            $this->assertEquals('index.4', $collection->getAttribute('indexes')[3]['$id']);
            $this->assertEquals(Database::INDEX_KEY, $collection->getAttribute('indexes')[3]['type']);

            static::getDatabase()->deleteCollection($id);
        }
    }

    public function testCreateDocument()
    {
        static::getDatabase()->createCollection('documents');

        $this->assertEquals(true, static::getDatabase()->createAttribute('documents', 'string', Database::VAR_STRING, 128, true));
        $this->assertEquals(true, static::getDatabase()->createAttribute('documents', 'integer', Database::VAR_INTEGER, 0, true));
        $this->assertEquals(true, static::getDatabase()->createAttribute('documents', 'bigint', Database::VAR_INTEGER, 8, true));
        $this->assertEquals(true, static::getDatabase()->createAttribute('documents', 'float', Database::VAR_FLOAT, 0, true));
        $this->assertEquals(true, static::getDatabase()->createAttribute('documents', 'boolean', Database::VAR_BOOLEAN, 0, true));
        $this->assertEquals(true, static::getDatabase()->createAttribute('documents', 'colors', Database::VAR_STRING, 32, true, null, true, true));
        $this->assertEquals(true, static::getDatabase()->createAttribute('documents', 'empty', Database::VAR_STRING, 32, false, null, true, true));
        $this->assertEquals(true, static::getDatabase()->createAttribute('documents', 'with-dash', Database::VAR_STRING, 128, false, null));

        $document = static::getDatabase()->createDocument('documents', new Document([
            '$permissions' => [
                Permission::read(Role::any()),
                Permission::read(Role::user(ID::custom('1'))),
                Permission::read(Role::user(ID::custom('2'))),
                Permission::create(Role::any()),
                Permission::create(Role::user(ID::custom('1x'))),
                Permission::create(Role::user(ID::custom('2x'))),
                Permission::update(Role::any()),
                Permission::update(Role::user(ID::custom('1x'))),
                Permission::update(Role::user(ID::custom('2x'))),
                Permission::delete(Role::any()),
                Permission::delete(Role::user(ID::custom('1x'))),
                Permission::delete(Role::user(ID::custom('2x'))),
            ],
            'string' => 'text📝',
            'integer' => 5,
            'bigint' => 8589934592, // 2^33
            'float' => 5.55,
            'boolean' => true,
            'colors' => ['pink', 'green', 'blue'],
            'empty' => [],
            'with-dash' => 'Works',
        ]));

        $this->assertNotEmpty(true, $document->getId());
        $this->assertIsString($document->getAttribute('string'));
        $this->assertEquals('text📝', $document->getAttribute('string')); // Also makes sure an emoji is working
        $this->assertIsInt($document->getAttribute('integer'));
        $this->assertEquals(5, $document->getAttribute('integer'));
        $this->assertIsInt($document->getAttribute('bigint'));
        $this->assertEquals(8589934592, $document->getAttribute('bigint'));
        $this->assertIsFloat($document->getAttribute('float'));
        $this->assertEquals(5.55, $document->getAttribute('float'));
        $this->assertIsBool($document->getAttribute('boolean'));
        $this->assertEquals(true, $document->getAttribute('boolean'));
        $this->assertIsArray($document->getAttribute('colors'));
        $this->assertEquals(['pink', 'green', 'blue'], $document->getAttribute('colors'));
        $this->assertEquals([], $document->getAttribute('empty'));
        $this->assertEquals('Works', $document->getAttribute('with-dash'));

        return $document;
    }

    public function testRespectNulls()
    {
        static::getDatabase()->createCollection('documents_nulls');

        $this->assertEquals(true, static::getDatabase()->createAttribute('documents_nulls', 'string', Database::VAR_STRING, 128, false));
        $this->assertEquals(true, static::getDatabase()->createAttribute('documents_nulls', 'integer', Database::VAR_INTEGER, 0, false));
        $this->assertEquals(true, static::getDatabase()->createAttribute('documents_nulls', 'bigint', Database::VAR_INTEGER, 8, false));
        $this->assertEquals(true, static::getDatabase()->createAttribute('documents_nulls', 'float', Database::VAR_FLOAT, 0, false));
        $this->assertEquals(true, static::getDatabase()->createAttribute('documents_nulls', 'boolean', Database::VAR_BOOLEAN, 0, false));

        $document = static::getDatabase()->createDocument('documents_nulls', new Document([
            '$permissions' => [
                Permission::read(Role::any()),
                Permission::read(Role::user('1')),
                Permission::read(Role::user('2')),
                Permission::create(Role::any()),
                Permission::create(Role::user('1x')),
                Permission::create(Role::user('2x')),
                Permission::update(Role::any()),
                Permission::update(Role::user('1x')),
                Permission::update(Role::user('2x')),
                Permission::delete(Role::any()),
                Permission::delete(Role::user('1x')),
                Permission::delete(Role::user('2x')),
            ],
        ]));

        $this->assertNotEmpty(true, $document->getId());
        $this->assertNull($document->getAttribute('string'));
        $this->assertNull($document->getAttribute('integer'));
        $this->assertNull($document->getAttribute('bigint'));
        $this->assertNull($document->getAttribute('float'));
        $this->assertNull($document->getAttribute('boolean'));
        return $document;
    }

    public function testCreateDocumentDefaults()
    {
        static::getDatabase()->createCollection('defaults');

        $this->assertEquals(true, static::getDatabase()->createAttribute('defaults', 'string', Database::VAR_STRING, 128, false, 'default'));
        $this->assertEquals(true, static::getDatabase()->createAttribute('defaults', 'integer', Database::VAR_INTEGER, 0, false, 1));
        $this->assertEquals(true, static::getDatabase()->createAttribute('defaults', 'float', Database::VAR_FLOAT, 0, false, 1.5));
        $this->assertEquals(true, static::getDatabase()->createAttribute('defaults', 'boolean', Database::VAR_BOOLEAN, 0, false, true));
        $this->assertEquals(true, static::getDatabase()->createAttribute('defaults', 'colors', Database::VAR_STRING, 32, false, ['red', 'green', 'blue'], true, true));
        $this->assertEquals(true, static::getDatabase()->createAttribute('defaults', 'datetime', Database::VAR_DATETIME, 0, false, '2000-06-12T14:12:55.000+00:00', true, false, null, [], ['datetime']));

        $document = static::getDatabase()->createDocument('defaults', new Document([
            '$permissions' => [
                Permission::read(Role::any()),
                Permission::create(Role::any()),
                Permission::update(Role::any()),
                Permission::delete(Role::any()),
            ],
        ]));

        $document2 = static::getDatabase()->getDocument('defaults', $document->getId());
        $this->assertCount(4, $document2->getPermissions());
        $this->assertEquals('read("any")', $document2->getPermissions()[0]);
        $this->assertEquals('create("any")', $document2->getPermissions()[1]);
        $this->assertEquals('update("any")', $document2->getPermissions()[2]);
        $this->assertEquals('delete("any")', $document2->getPermissions()[3]);

        $this->assertNotEmpty(true, $document->getId());
        $this->assertIsString($document->getAttribute('string'));
        $this->assertEquals('default', $document->getAttribute('string'));
        $this->assertIsInt($document->getAttribute('integer'));
        $this->assertEquals(1, $document->getAttribute('integer'));
        $this->assertIsFloat($document->getAttribute('float'));
        $this->assertEquals(1.5, $document->getAttribute('float'));
        $this->assertIsArray($document->getAttribute('colors'));
        $this->assertCount(3, $document->getAttribute('colors'));
        $this->assertEquals('red', $document->getAttribute('colors')[0]);
        $this->assertEquals('green', $document->getAttribute('colors')[1]);
        $this->assertEquals('blue', $document->getAttribute('colors')[2]);
        $this->assertEquals('2000-06-12T14:12:55.000+00:00', $document->getAttribute('datetime'));

        // cleanup collection
        static::getDatabase()->deleteCollection('defaults');
    }

    /**
     * @depends testCreateDocument
     */
    public function testGetDocument(Document $document)
    {
        $document = static::getDatabase()->getDocument('documents', $document->getId());

        $this->assertNotEmpty(true, $document->getId());
        $this->assertIsString($document->getAttribute('string'));
        $this->assertEquals('text📝', $document->getAttribute('string'));
        $this->assertIsInt($document->getAttribute('integer'));
        $this->assertEquals(5, $document->getAttribute('integer'));
        $this->assertIsFloat($document->getAttribute('float'));
        $this->assertEquals(5.55, $document->getAttribute('float'));
        $this->assertIsBool($document->getAttribute('boolean'));
        $this->assertEquals(true, $document->getAttribute('boolean'));
        $this->assertIsArray($document->getAttribute('colors'));
        $this->assertEquals(['pink', 'green', 'blue'], $document->getAttribute('colors'));
        $this->assertEquals('Works', $document->getAttribute('with-dash'));

        return $document;
    }

    /**
     * @depends testCreateDocument
     */
    public function testGetDocumentSelect(Document $document): Document
    {
        $document = static::getDatabase()->getDocument('documents', $document->getId(), [
            Query::select(['string', 'integer']),
        ]);

        $this->assertNotEmpty(true, $document->getId());
        $this->assertIsString($document->getAttribute('string'));
        $this->assertEquals('text📝', $document->getAttribute('string'));
        $this->assertIsInt($document->getAttribute('integer'));
        $this->assertEquals(5, $document->getAttribute('integer'));
        $this->assertArrayNotHasKey('float', $document->getAttributes());
        $this->assertArrayNotHasKey('boolean', $document->getAttributes());
        $this->assertArrayNotHasKey('colors', $document->getAttributes());
        $this->assertArrayNotHasKey('with-dash', $document->getAttributes());

        return $document;
    }


    /**
     * @depends testCreateDocument
     */
    public function testFulltextIndexWithInteger()
    {
        $this->expectException(Exception::class);
        $this->expectExceptionMessage('Attribute "integer" cannot be part of a FULLTEXT index');
        static::getDatabase()->createIndex('documents', 'fulltext_integer', Database::INDEX_FULLTEXT, ['string','integer']);
    }


    /**
     * @depends testCreateDocument
     */
    public function testListDocumentSearch(Document $document)
    {
        $fulltextSupport = $this->getDatabase()->getAdapter()->getSupportForFulltextIndex();
        if(!$fulltextSupport) {
            $this->expectNotToPerformAssertions();
            return;
        }

        static::getDatabase()->createIndex('documents', 'string', Database::INDEX_FULLTEXT, ['string']);
        static::getDatabase()->createDocument('documents', new Document([
            '$permissions' => [
                Permission::read(Role::any()),
                Permission::create(Role::any()),
                Permission::update(Role::any()),
                Permission::delete(Role::any()),
            ],
            'string' => '*test+alias@email-provider.com',
            'integer' => 0,
            'bigint' => 8589934592, // 2^33
            'float' => 5.55,
            'boolean' => true,
            'colors' => ['pink', 'green', 'blue'],
            'empty' => [],
        ]));

        /**
         * Allow reserved keywords for search
         */
        $documents = static::getDatabase()->find('documents', [
            Query::search('string', '*test+alias@email-provider.com'),
        ]);

        $this->assertEquals(1, count($documents));

        return $document;
    }

    /**
     * @depends testGetDocument
     */
    public function testUpdateDocument(Document $document)
    {
        $document
            ->setAttribute('string', 'text📝 updated')
            ->setAttribute('integer', 6)
            ->setAttribute('float', 5.56)
            ->setAttribute('boolean', false)
            ->setAttribute('colors', 'red', Document::SET_TYPE_APPEND)
            ->setAttribute('with-dash', 'Works');

        $new = $this->getDatabase()->updateDocument($document->getCollection(), $document->getId(), $document);

        $this->assertNotEmpty(true, $new->getId());
        $this->assertIsString($new->getAttribute('string'));
        $this->assertEquals('text📝 updated', $new->getAttribute('string'));
        $this->assertIsInt($new->getAttribute('integer'));
        $this->assertEquals(6, $new->getAttribute('integer'));
        $this->assertIsFloat($new->getAttribute('float'));
        $this->assertEquals(5.56, $new->getAttribute('float'));
        $this->assertIsBool($new->getAttribute('boolean'));
        $this->assertEquals(false, $new->getAttribute('boolean'));
        $this->assertIsArray($new->getAttribute('colors'));
        $this->assertEquals(['pink', 'green', 'blue', 'red'], $new->getAttribute('colors'));
        $this->assertEquals('Works', $new->getAttribute('with-dash'));

        $oldPermissions = $document->getPermissions();

        $new
            ->setAttribute('$permissions', Permission::read(Role::guests()), Document::SET_TYPE_APPEND)
            ->setAttribute('$permissions', Permission::create(Role::guests()), Document::SET_TYPE_APPEND)
            ->setAttribute('$permissions', Permission::update(Role::guests()), Document::SET_TYPE_APPEND)
            ->setAttribute('$permissions', Permission::delete(Role::guests()), Document::SET_TYPE_APPEND);

        $this->getDatabase()->updateDocument($new->getCollection(), $new->getId(), $new);

        $new = $this->getDatabase()->getDocument($new->getCollection(), $new->getId());

        $this->assertContains('guests', $new->getRead());
        $this->assertContains('guests', $new->getWrite());
        $this->assertContains('guests', $new->getCreate());
        $this->assertContains('guests', $new->getUpdate());
        $this->assertContains('guests', $new->getDelete());

        $new->setAttribute('$permissions', $oldPermissions);

        $this->getDatabase()->updateDocument($new->getCollection(), $new->getId(), $new);

        $new = $this->getDatabase()->getDocument($new->getCollection(), $new->getId());

        $this->assertNotContains('guests', $new->getRead());
        $this->assertNotContains('guests', $new->getWrite());
        $this->assertNotContains('guests', $new->getCreate());
        $this->assertNotContains('guests', $new->getUpdate());
        $this->assertNotContains('guests', $new->getDelete());

        return $document;
    }

    /**
     * @depends testGetDocument
     */
    public function testUpdateDocumentDuplicatePermissions(Document $document)
    {
        $new = $this->getDatabase()->updateDocument($document->getCollection(), $document->getId(), $document);

        $new
            ->setAttribute('$permissions', Permission::read(Role::guests()), Document::SET_TYPE_APPEND)
            ->setAttribute('$permissions', Permission::read(Role::guests()), Document::SET_TYPE_APPEND)
            ->setAttribute('$permissions', Permission::create(Role::guests()), Document::SET_TYPE_APPEND)
            ->setAttribute('$permissions', Permission::create(Role::guests()), Document::SET_TYPE_APPEND);

        $this->getDatabase()->updateDocument($new->getCollection(), $new->getId(), $new, true);

        $new = $this->getDatabase()->getDocument($new->getCollection(), $new->getId());

        $this->assertContains('guests', $new->getRead());
        $this->assertContains('guests', $new->getCreate());

        return $document;
    }

    /**
     * @depends testUpdateDocument
     */
    public function testDeleteDocument(Document $document)
    {
        $result = $this->getDatabase()->deleteDocument($document->getCollection(), $document->getId());
        $document = $this->getDatabase()->getDocument($document->getCollection(), $document->getId());

        $this->assertEquals(true, $result);
        $this->assertEquals(true, $document->isEmpty());
    }



    public function testFind(){
        static::getDatabase()->createCollection('movies');

        $this->assertEquals(true, static::getDatabase()->createAttribute('movies', 'name', Database::VAR_STRING, 128, true));
        $this->assertEquals(true, static::getDatabase()->createAttribute('movies', 'director', Database::VAR_STRING, 128, true));
        $this->assertEquals(true, static::getDatabase()->createAttribute('movies', 'year', Database::VAR_INTEGER, 0, true));
        $this->assertEquals(true, static::getDatabase()->createAttribute('movies', 'price', Database::VAR_FLOAT, 0, true));
        $this->assertEquals(true, static::getDatabase()->createAttribute('movies', 'active', Database::VAR_BOOLEAN, 0, true));
        $this->assertEquals(true, static::getDatabase()->createAttribute('movies', 'generes', Database::VAR_STRING, 32, true, null, true, true));
        $this->assertEquals(true, static::getDatabase()->createAttribute('movies', 'with-dash', Database::VAR_STRING, 128, true));
        $this->assertEquals(true, static::getDatabase()->createAttribute('movies', 'nullable', Database::VAR_STRING, 128, false));

        static::getDatabase()->createDocument('movies', new Document([
            '$id' => ID::custom('frozen'),
            '$permissions' => [
                Permission::read(Role::any()),
                Permission::read(Role::user('1')),
                Permission::read(Role::user('2')),
                Permission::create(Role::any()),
                Permission::create(Role::user('1x')),
                Permission::create(Role::user('2x')),
                Permission::update(Role::any()),
                Permission::update(Role::user('1x')),
                Permission::update(Role::user('2x')),
                Permission::delete(Role::any()),
                Permission::delete(Role::user('1x')),
                Permission::delete(Role::user('2x')),
            ],
            'name' => 'Frozen',
            'director' => 'Chris Buck & Jennifer Lee',
            'year' => 2013,
            'price' => 39.50,
            'active' => true,
            'generes' => ['animation', 'kids'],
            'with-dash' => 'Works'
        ]));

        static::getDatabase()->createDocument('movies', new Document([
            '$permissions' => [
                Permission::read(Role::any()),
                Permission::read(Role::user('1')),
                Permission::read(Role::user('2')),
                Permission::create(Role::any()),
                Permission::create(Role::user('1x')),
                Permission::create(Role::user('2x')),
                Permission::update(Role::any()),
                Permission::update(Role::user('1x')),
                Permission::update(Role::user('2x')),
                Permission::delete(Role::any()),
                Permission::delete(Role::user('1x')),
                Permission::delete(Role::user('2x')),
            ],
            'name' => 'Frozen II',
            'director' => 'Chris Buck & Jennifer Lee',
            'year' => 2019,
            'price' => 39.50,
            'active' => true,
            'generes' => ['animation', 'kids'],
            'with-dash' => 'Works'
        ]));

        static::getDatabase()->createDocument('movies', new Document([
            '$permissions' => [
                Permission::read(Role::any()),
                Permission::read(Role::user('1')),
                Permission::read(Role::user('2')),
                Permission::create(Role::any()),
                Permission::create(Role::user('1x')),
                Permission::create(Role::user('2x')),
                Permission::update(Role::any()),
                Permission::update(Role::user('1x')),
                Permission::update(Role::user('2x')),
                Permission::delete(Role::any()),
                Permission::delete(Role::user('1x')),
                Permission::delete(Role::user('2x')),
            ],
            'name' => 'Captain America: The First Avenger',
            'director' => 'Joe Johnston',
            'year' => 2011,
            'price' => 25.94,
            'active' => true,
            'generes' => ['science fiction', 'action', 'comics'],
            'with-dash' => 'Works2'
        ]));

        static::getDatabase()->createDocument('movies', new Document([
            '$permissions' => [
                Permission::read(Role::any()),
                Permission::read(Role::user('1')),
                Permission::read(Role::user('2')),
                Permission::create(Role::any()),
                Permission::create(Role::user('1x')),
                Permission::create(Role::user('2x')),
                Permission::update(Role::any()),
                Permission::update(Role::user('1x')),
                Permission::update(Role::user('2x')),
                Permission::delete(Role::any()),
                Permission::delete(Role::user('1x')),
                Permission::delete(Role::user('2x')),
            ],
            'name' => 'Captain Marvel',
            'director' => 'Anna Boden & Ryan Fleck',
            'year' => 2019,
            'price' => 25.99,
            'active' => true,
            'generes' => ['science fiction', 'action', 'comics'],
            'with-dash' => 'Works2'
        ]));

        static::getDatabase()->createDocument('movies', new Document([
            '$permissions' => [
                Permission::read(Role::any()),
                Permission::read(Role::user('1')),
                Permission::read(Role::user('2')),
                Permission::create(Role::any()),
                Permission::create(Role::user('1x')),
                Permission::create(Role::user('2x')),
                Permission::update(Role::any()),
                Permission::update(Role::user('1x')),
                Permission::update(Role::user('2x')),
                Permission::delete(Role::any()),
                Permission::delete(Role::user('1x')),
                Permission::delete(Role::user('2x')),
            ],
            'name' => 'Work in Progress',
            'director' => 'TBD',
            'year' => 2025,
            'price' => 0.0,
            'active' => false,
            'generes' => [],
            'with-dash' => 'Works3'
        ]));

        static::getDatabase()->createDocument('movies', new Document([
            '$permissions' => [
                Permission::read(Role::user('x')),
                Permission::create(Role::any()),
                Permission::create(Role::user('1x')),
                Permission::create(Role::user('2x')),
                Permission::update(Role::any()),
                Permission::update(Role::user('1x')),
                Permission::update(Role::user('2x')),
                Permission::delete(Role::any()),
                Permission::delete(Role::user('1x')),
                Permission::delete(Role::user('2x')),
            ],
            'name' => 'Work in Progress 2',
            'director' => 'TBD',
            'year' => 2026,
            'price' => 0.0,
            'active' => false,
            'generes' => [],
            'with-dash' => 'Works3',
            'nullable' => 'Not null'
        ]));

    }

    public function testFindBasicChecks()
    {
        $documents = static::getDatabase()->find('movies');
        $movieDocuments = $documents;

        $this->assertEquals(5, count($documents));
        $this->assertNotEmpty($documents[0]->getId());
        $this->assertEquals('movies', $documents[0]->getCollection());
        $this->assertEquals(['any', 'user:1', 'user:2'], $documents[0]->getRead());
        $this->assertEquals(['any', 'user:1x', 'user:2x'], $documents[0]->getWrite());
        $this->assertEquals('Frozen', $documents[0]->getAttribute('name'));
        $this->assertEquals('Chris Buck & Jennifer Lee', $documents[0]->getAttribute('director'));
        $this->assertIsString($documents[0]->getAttribute('director'));
        $this->assertEquals(2013, $documents[0]->getAttribute('year'));
        $this->assertIsInt($documents[0]->getAttribute('year'));
        $this->assertEquals(39.50, $documents[0]->getAttribute('price'));
        $this->assertIsFloat($documents[0]->getAttribute('price'));
        $this->assertEquals(true, $documents[0]->getAttribute('active'));
        $this->assertIsBool($documents[0]->getAttribute('active'));
        $this->assertEquals(['animation', 'kids'], $documents[0]->getAttribute('generes'));
        $this->assertIsArray($documents[0]->getAttribute('generes'));
        $this->assertEquals('Works', $documents[0]->getAttribute('with-dash'));

        // Alphabetical order
        $sortedDocuments = $movieDocuments;
        \usort($sortedDocuments, function ($doc1, $doc2) {
            return strcmp($doc1['$id'], $doc2['$id']);
        });

        $firstDocumentId = $sortedDocuments[0]->getId();
        $lastDocumentId = $sortedDocuments[\count($sortedDocuments) - 1]->getId();

        /**
         * Check $id: Notice, this orders ID names alphabetically, not by internal numeric ID
         */
        $documents = static::getDatabase()->find('movies', [
            Query::limit(25),
            Query::offset(0),
            Query::orderDesc('$id'),
        ]);
        $this->assertEquals($lastDocumentId, $documents[0]->getId());
        $documents = static::getDatabase()->find('movies', [
            Query::limit(25),
            Query::offset(0),
            Query::orderAsc('$id'),
        ]);
        $this->assertEquals($firstDocumentId, $documents[0]->getId());

        /**
         * Check internal numeric ID sorting
         */
        $documents = static::getDatabase()->find('movies', [
            Query::limit(25),
            Query::offset(0),
            Query::orderDesc(''),
        ]);
        $this->assertEquals($movieDocuments[\count($movieDocuments) - 1]->getId(), $documents[0]->getId());
        $documents = static::getDatabase()->find('movies', [
            Query::limit(25),
            Query::offset(0),
            Query::orderAsc(''),
        ]);
        $this->assertEquals($movieDocuments[0]->getId(), $documents[0]->getId());

    }

    public function testFindCheckPermissions(){
        /**
         * Check Permissions
         */
        Authorization::setRole('user:x');
        $documents = static::getDatabase()->find('movies');

        $this->assertEquals(6, count($documents));
    }

    public function testFindCheckInteger(){
        /**
         * Query with dash attribute
         */
        $documents = static::getDatabase()->find('movies', [
            Query::equal('with-dash', ['Works']),
        ]);

        $this->assertEquals(2, count($documents));

        $documents = static::getDatabase()->find('movies', [
            Query::equal('with-dash', ['Works2', 'Works3']),
        ]);

        $this->assertEquals(4, count($documents));

        /**
         * Check an Integer condition
         */
        $documents = static::getDatabase()->find('movies', [
            Query::equal('year', [2019]),
        ]);

        $this->assertEquals(2, count($documents));
        $this->assertEquals('Frozen II', $documents[0]['name']);
        $this->assertEquals('Captain Marvel', $documents[1]['name']);
    }

    public function testFindBoolean(){
        /**
         * Boolean condition
         */
        $documents = static::getDatabase()->find('movies', [
            Query::equal('active', [true]),
        ]);

        $this->assertEquals(4, count($documents));
    }

    public function testFindStringQueryEqual(){
        /**
         * String condition
         */
        $documents = static::getDatabase()->find('movies', [
            Query::equal('director', ['TBD']),
        ]);

        $this->assertEquals(2, count($documents));
    }

    public function testFindNotEqual()
    {
        /**
         * Not Equal query
         */
        $documents = static::getDatabase()->find('movies', [
            Query::notEqual('director', 'TBD'),
        ]);

        $this->assertGreaterThan(0, count($documents));

        foreach ($documents as $document) {
            $this->assertTrue($document['director'] !== 'TBD');
        }

    }


    public function testFindBetween(){
        $documents = static::getDatabase()->find('movies', [
            Query::between('price', 25.94, 25.99),
        ]);
        $this->assertEquals(2, count($documents));

        $documents = static::getDatabase()->find('movies', [
            Query::between('price', 30, 35),
        ]);
        $this->assertEquals(0, count($documents));

        $documents = static::getDatabase()->find('movies', [
            Query::between('$createdAt', '1975-12-06', '2050-12-06'),
        ]);
        $this->assertEquals(6, count($documents));

        $documents = static::getDatabase()->find('movies', [
            Query::between('$updatedAt', '1975-12-06T07:08:49.733+02:00', '2050-02-05T10:15:21.825+00:00'),
        ]);
        $this->assertEquals(6, count($documents));

    }

    public function testFindFloat(){
        /**
         * Float condition
         */
        $documents = static::getDatabase()->find('movies', [
            Query::lessThan('price', 26.00),
            Query::greaterThan('price', 25.98),
        ]);

        $this->assertEquals(1, count($documents));
    }

    public function testFindContains(){
        /**
         * Array contains condition
         */
        if ($this->getDatabase()->getAdapter()->getSupportForQueryContains()) {
            $documents = static::getDatabase()->find('movies', [
                Query::contains('generes', ['comics'])
            ]);

            $this->assertEquals(2, count($documents));

            /**
             * Array contains OR condition
             */
            $documents = static::getDatabase()->find('movies', [
                Query::contains('generes', ['comics', 'kids']),
            ]);

            $this->assertEquals(4, count($documents));
        }

        $this->assertEquals(true, true); // Test must do an assertion
    }

    public function testFindFulltext(){
        /**
         * Fulltext search
         */
        if ($this->getDatabase()->getAdapter()->getSupportForFulltextIndex()) {
            $success = static::getDatabase()->createIndex('movies', 'name', Database::INDEX_FULLTEXT, ['name']);
            $this->assertEquals(true, $success);

            $documents = static::getDatabase()->find('movies', [
                Query::search('name', 'captain'),
            ]);

            $this->assertEquals(2, count($documents));

            /**
             * Fulltext search (wildcard)
             */

            // TODO: Looks like the MongoDB implementation is a bit more complex, skipping that for now.
            // TODO: I think this needs a changes? how do we distinguish between regular full text and wildcard?

            if ($this->getDatabase()->getAdapter()->getSupportForFulltextWildCardIndex()) {
                $documents = static::getDatabase()->find('movies', [
                    Query::search('name', 'cap'),
                ]);

                $this->assertEquals(2, count($documents));
            }
        }

        $this->assertEquals(true, true); // Test must do an assertion

    }

    public function testFindMultipleConditions(){
        /**
         * Multiple conditions
         */
        $documents = static::getDatabase()->find('movies', [
            Query::equal('director', ['TBD']),
            Query::equal('year', [2026]),
        ]);

        $this->assertEquals(1, count($documents));

        /**
         * Multiple conditions and OR values
         */
        $documents = static::getDatabase()->find('movies', [
            Query::equal('name', ['Frozen II', 'Captain Marvel']),
        ]);

        $this->assertEquals(2, count($documents));
        $this->assertEquals('Frozen II', $documents[0]['name']);
        $this->assertEquals('Captain Marvel', $documents[1]['name']);
    }

    public function testFindByID(){
        /**
         * $id condition
         */
        $documents = static::getDatabase()->find('movies', [
            Query::equal('$id', ['frozen']),
        ]);

        $this->assertEquals(1, count($documents));
        $this->assertEquals('Frozen', $documents[0]['name']);
    }

    public function testFindOrderBy(){
        /**
         * ORDER BY
         */
        $documents = static::getDatabase()->find('movies', [
            Query::limit(25),
            Query::offset(0),
            Query::orderDesc('price'),
            Query::orderAsc('name')
        ]);

        $this->assertEquals(6, count($documents));
        $this->assertEquals('Frozen', $documents[0]['name']);
        $this->assertEquals('Frozen II', $documents[1]['name']);
        $this->assertEquals('Captain Marvel', $documents[2]['name']);
        $this->assertEquals('Captain America: The First Avenger', $documents[3]['name']);
        $this->assertEquals('Work in Progress', $documents[4]['name']);
        $this->assertEquals('Work in Progress 2', $documents[5]['name']);
    }

    public function testFindOrderByNatural(){
        /**
         * ORDER BY natural
         */
        $base = array_reverse(static::getDatabase()->find('movies', [
            Query::limit(25),
            Query::offset(0),
        ]));
        $documents = static::getDatabase()->find('movies', [
            Query::limit(25),
            Query::offset(0),
            Query::orderDesc(''),
        ]);

        $this->assertEquals(6, count($documents));
        $this->assertEquals($base[0]['name'], $documents[0]['name']);
        $this->assertEquals($base[1]['name'], $documents[1]['name']);
        $this->assertEquals($base[2]['name'], $documents[2]['name']);
        $this->assertEquals($base[3]['name'], $documents[3]['name']);
        $this->assertEquals($base[4]['name'], $documents[4]['name']);
        $this->assertEquals($base[5]['name'], $documents[5]['name']);
    }

    public function testFindOrderByMultipleAttributes(){
        /**
         * ORDER BY - Multiple attributes
         */
        $documents = static::getDatabase()->find('movies', [
            Query::limit(25),
            Query::offset(0),
            Query::orderDesc('price'),
            Query::orderDesc('name')
        ]);

        $this->assertEquals(6, count($documents));
        $this->assertEquals('Frozen II', $documents[0]['name']);
        $this->assertEquals('Frozen', $documents[1]['name']);
        $this->assertEquals('Captain Marvel', $documents[2]['name']);
        $this->assertEquals('Captain America: The First Avenger', $documents[3]['name']);
        $this->assertEquals('Work in Progress 2', $documents[4]['name']);
        $this->assertEquals('Work in Progress', $documents[5]['name']);
    }

    public function testFindOrderByCursorAfter(){
        /**
         * ORDER BY - After
         */
        $movies = static::getDatabase()->find('movies', [
            Query::limit(25),
            Query::offset(0),
        ]);

        $documents = static::getDatabase()->find('movies', [
            Query::limit(2),
            Query::offset(0),
            Query::cursorAfter($movies[1])
        ]);
        $this->assertEquals(2, count($documents));
        $this->assertEquals($movies[2]['name'], $documents[0]['name']);
        $this->assertEquals($movies[3]['name'], $documents[1]['name']);

        $documents = static::getDatabase()->find('movies', [
            Query::limit(2),
            Query::offset(0),
            Query::cursorAfter($movies[3])
        ]);
        $this->assertEquals(2, count($documents));
        $this->assertEquals($movies[4]['name'], $documents[0]['name']);
        $this->assertEquals($movies[5]['name'], $documents[1]['name']);

        $documents = static::getDatabase()->find('movies', [
            Query::limit(2),
            Query::offset(0),
            Query::cursorAfter($movies[4])
        ]);
        $this->assertEquals(1, count($documents));
        $this->assertEquals($movies[5]['name'], $documents[0]['name']);

        $documents = static::getDatabase()->find('movies', [
            Query::limit(2),
            Query::offset(0),
            Query::cursorAfter($movies[5])
        ]);
        $this->assertEmpty(count($documents));
    }


    public function testFindOrderByCursorBefore(){
        /**
         * ORDER BY - Before
         */
        $movies = static::getDatabase()->find('movies', [
            Query::limit(25),
            Query::offset(0),
        ]);

        $documents = static::getDatabase()->find('movies', [
            Query::limit(2),
            Query::offset(0),
            Query::cursorBefore($movies[5])
        ]);
        $this->assertEquals(2, count($documents));
        $this->assertEquals($movies[3]['name'], $documents[0]['name']);
        $this->assertEquals($movies[4]['name'], $documents[1]['name']);

        $documents = static::getDatabase()->find('movies', [
            Query::limit(2),
            Query::offset(0),
            Query::cursorBefore($movies[3])
        ]);
        $this->assertEquals(2, count($documents));
        $this->assertEquals($movies[1]['name'], $documents[0]['name']);
        $this->assertEquals($movies[2]['name'], $documents[1]['name']);

        $documents = static::getDatabase()->find('movies', [
            Query::limit(2),
            Query::offset(0),
            Query::cursorBefore($movies[2])
        ]);
        $this->assertEquals(2, count($documents));
        $this->assertEquals($movies[0]['name'], $documents[0]['name']);
        $this->assertEquals($movies[1]['name'], $documents[1]['name']);

        $documents = static::getDatabase()->find('movies', [
            Query::limit(2),
            Query::offset(0),
            Query::cursorBefore($movies[1])
        ]);
        $this->assertEquals(1, count($documents));
        $this->assertEquals($movies[0]['name'], $documents[0]['name']);

        $documents = static::getDatabase()->find('movies', [
            Query::limit(2),
            Query::offset(0),
            Query::cursorBefore($movies[0])
        ]);
        $this->assertEmpty(count($documents));
    }

    public function testFindOrderByAfterNaturalOrder(){
        /**
         * ORDER BY - After by natural order
         */
        $movies = array_reverse(static::getDatabase()->find('movies', [
            Query::limit(25),
            Query::offset(0),
        ]));

        $documents = static::getDatabase()->find('movies', [
            Query::limit(2),
            Query::offset(0),
            Query::orderDesc(''),
            Query::cursorAfter($movies[1])
        ]);
        $this->assertEquals(2, count($documents));
        $this->assertEquals($movies[2]['name'], $documents[0]['name']);
        $this->assertEquals($movies[3]['name'], $documents[1]['name']);

        $documents = static::getDatabase()->find('movies', [
            Query::limit(2),
            Query::offset(0),
            Query::orderDesc(''),
            Query::cursorAfter($movies[3])
        ]);
        $this->assertEquals(2, count($documents));
        $this->assertEquals($movies[4]['name'], $documents[0]['name']);
        $this->assertEquals($movies[5]['name'], $documents[1]['name']);

        $documents = static::getDatabase()->find('movies', [
            Query::limit(2),
            Query::offset(0),
            Query::orderDesc(''),
            Query::cursorAfter($movies[4])
        ]);
        $this->assertEquals(1, count($documents));
        $this->assertEquals($movies[5]['name'], $documents[0]['name']);

        $documents = static::getDatabase()->find('movies', [
            Query::limit(2),
            Query::offset(0),
            Query::orderDesc(''),
            Query::cursorAfter($movies[5])
        ]);
        $this->assertEmpty(count($documents));
    }

    public function testFindOrderByBeforeNaturalOrder(){
        /**
         * ORDER BY - Before by natural order
         */
        $movies = static::getDatabase()->find('movies', [
            Query::limit(25),
            Query::offset(0),
            Query::orderDesc(''),
        ]);

        $documents = static::getDatabase()->find('movies', [
            Query::limit(2),
            Query::offset(0),
            Query::orderDesc(''),
            Query::cursorBefore($movies[5])
        ]);
        $this->assertEquals(2, count($documents));
        $this->assertEquals($movies[3]['name'], $documents[0]['name']);
        $this->assertEquals($movies[4]['name'], $documents[1]['name']);

        $documents = static::getDatabase()->find('movies', [
            Query::limit(2),
            Query::offset(0),
            Query::orderDesc(''),
            Query::cursorBefore($movies[3])
        ]);
        $this->assertEquals(2, count($documents));
        $this->assertEquals($movies[1]['name'], $documents[0]['name']);
        $this->assertEquals($movies[2]['name'], $documents[1]['name']);

        $documents = static::getDatabase()->find('movies', [
            Query::limit(2),
            Query::offset(0),
            Query::orderDesc(''),
            Query::cursorBefore($movies[2])
        ]);
        $this->assertEquals(2, count($documents));
        $this->assertEquals($movies[0]['name'], $documents[0]['name']);
        $this->assertEquals($movies[1]['name'], $documents[1]['name']);

        $documents = static::getDatabase()->find('movies', [
            Query::limit(2),
            Query::offset(0),
            Query::orderDesc(''),
            Query::cursorBefore($movies[1])
        ]);
        $this->assertEquals(1, count($documents));
        $this->assertEquals($movies[0]['name'], $documents[0]['name']);

        $documents = static::getDatabase()->find('movies', [
            Query::limit(2),
            Query::offset(0),
            Query::orderDesc(''),
            Query::cursorBefore($movies[0])
        ]);
        $this->assertEmpty(count($documents));
    }

    public function testFindOrderBySingleAttributeAfter(){
        /**
         * ORDER BY - Single Attribute After
         */
        $movies = static::getDatabase()->find('movies', [
            Query::limit(25),
            Query::offset(0),
            Query::orderDesc('year')
        ]);

        $documents = static::getDatabase()->find('movies', [
            Query::limit(2),
            Query::offset(0),
            Query::orderDesc('year'),
            Query::cursorAfter($movies[1])
        ]);

        $this->assertEquals(2, count($documents));
        $this->assertEquals($movies[2]['name'], $documents[0]['name']);
        $this->assertEquals($movies[3]['name'], $documents[1]['name']);

        $documents = static::getDatabase()->find('movies', [
            Query::limit(2),
            Query::offset(0),
            Query::orderDesc('year'),
            Query::cursorAfter($movies[3])
        ]);
        $this->assertEquals(2, count($documents));
        $this->assertEquals($movies[4]['name'], $documents[0]['name']);
        $this->assertEquals($movies[5]['name'], $documents[1]['name']);

        $documents = static::getDatabase()->find('movies', [
            Query::limit(2),
            Query::offset(0),
            Query::orderDesc('year'),
            Query::cursorAfter($movies[4])
        ]);
        $this->assertEquals(1, count($documents));
        $this->assertEquals($movies[5]['name'], $documents[0]['name']);

        $documents = static::getDatabase()->find('movies', [
            Query::limit(2),
            Query::offset(0),
            Query::orderDesc('year'),
            Query::cursorAfter($movies[5])
        ]);
        $this->assertEmpty(count($documents));
    }

    public function testFindOrderBySingleAttributeBefore(){
        /**
         * ORDER BY - Single Attribute Before
         */
        $movies = static::getDatabase()->find('movies', [
            Query::limit(25),
            Query::offset(0),
            Query::orderDesc('year')
        ]);

        $documents = static::getDatabase()->find('movies', [
            Query::limit(2),
            Query::offset(0),
            Query::orderDesc('year'),
            Query::cursorBefore($movies[5])
        ]);
        $this->assertEquals(2, count($documents));
        $this->assertEquals($movies[3]['name'], $documents[0]['name']);
        $this->assertEquals($movies[4]['name'], $documents[1]['name']);

        $documents = static::getDatabase()->find('movies', [
            Query::limit(2),
            Query::offset(0),
            Query::orderDesc('year'),
            Query::cursorBefore($movies[3])
        ]);
        $this->assertEquals(2, count($documents));
        $this->assertEquals($movies[1]['name'], $documents[0]['name']);
        $this->assertEquals($movies[2]['name'], $documents[1]['name']);

        $documents = static::getDatabase()->find('movies', [
            Query::limit(2),
            Query::offset(0),
            Query::orderDesc('year'),
            Query::cursorBefore($movies[2])
        ]);
        $this->assertEquals(2, count($documents));
        $this->assertEquals($movies[0]['name'], $documents[0]['name']);
        $this->assertEquals($movies[1]['name'], $documents[1]['name']);

        $documents = static::getDatabase()->find('movies', [
            Query::limit(2),
            Query::offset(0),
            Query::orderDesc('year'),
            Query::cursorBefore($movies[1])
        ]);
        $this->assertEquals(1, count($documents));
        $this->assertEquals($movies[0]['name'], $documents[0]['name']);

        $documents = static::getDatabase()->find('movies', [
            Query::limit(2),
            Query::offset(0),
            Query::orderDesc('year'),
            Query::cursorBefore($movies[0])
        ]);
        $this->assertEmpty(count($documents));
    }

    public function testFindOrderByMultipleAttributeAfter(){
        /**
         * ORDER BY - Multiple Attribute After
         */
        $movies = static::getDatabase()->find('movies', [
            Query::limit(25),
            Query::offset(0),
            Query::orderDesc('price'),
            Query::orderAsc('year')
        ]);

        $documents = static::getDatabase()->find('movies', [
            Query::limit(2),
            Query::offset(0),
            Query::orderDesc('price'),
            Query::orderAsc('year'),
            Query::cursorAfter($movies[1])
        ]);
        $this->assertEquals(2, count($documents));
        $this->assertEquals($movies[2]['name'], $documents[0]['name']);
        $this->assertEquals($movies[3]['name'], $documents[1]['name']);

        $documents = static::getDatabase()->find('movies', [
            Query::limit(2),
            Query::offset(0),
            Query::orderDesc('price'),
            Query::orderAsc('year'),
            Query::cursorAfter($movies[3])
        ]);
        $this->assertEquals(2, count($documents));
        $this->assertEquals($movies[4]['name'], $documents[0]['name']);
        $this->assertEquals($movies[5]['name'], $documents[1]['name']);

        $documents = static::getDatabase()->find('movies', [
            Query::limit(2),
            Query::offset(0),
            Query::orderDesc('price'),
            Query::orderAsc('year'),
            Query::cursorAfter($movies[4])
        ]);
        $this->assertEquals(1, count($documents));
        $this->assertEquals($movies[5]['name'], $documents[0]['name']);

        $documents = static::getDatabase()->find('movies', [
            Query::limit(2),
            Query::offset(0),
            Query::orderDesc('price'),
            Query::orderAsc('year'),
            Query::cursorAfter($movies[5])
        ]);
        $this->assertEmpty(count($documents));
    }

    public function testFindOrderByMultipleAttributeBefore(){
        /**
         * ORDER BY - Multiple Attribute Before
         */
        $movies = static::getDatabase()->find('movies', [
            Query::limit(25),
            Query::offset(0),
            Query::orderDesc('price'),
            Query::orderAsc('year')
        ]);

        $documents = static::getDatabase()->find('movies', [
            Query::limit(2),
            Query::offset(0),
            Query::orderDesc('price'),
            Query::orderAsc('year'),
            Query::cursorBefore($movies[5])
        ]);

        $this->assertEquals(2, count($documents));
        $this->assertEquals($movies[3]['name'], $documents[0]['name']);
        $this->assertEquals($movies[4]['name'], $documents[1]['name']);

        $documents = static::getDatabase()->find('movies', [
            Query::limit(2),
            Query::offset(0),
            Query::orderDesc('price'),
            Query::orderAsc('year'),
            Query::cursorBefore($movies[4])
        ]);
        $this->assertEquals(2, count($documents));
        $this->assertEquals($movies[2]['name'], $documents[0]['name']);
        $this->assertEquals($movies[3]['name'], $documents[1]['name']);

        $documents = static::getDatabase()->find('movies', [
            Query::limit(2),
            Query::offset(0),
            Query::orderDesc('price'),
            Query::orderAsc('year'),
            Query::cursorBefore($movies[2])
        ]);
        $this->assertEquals(2, count($documents));
        $this->assertEquals($movies[0]['name'], $documents[0]['name']);
        $this->assertEquals($movies[1]['name'], $documents[1]['name']);

        $documents = static::getDatabase()->find('movies', [
            Query::limit(2),
            Query::offset(0),
            Query::orderDesc('price'),
            Query::orderAsc('year'),
            Query::cursorBefore($movies[1])
        ]);
        $this->assertEquals(1, count($documents));
        $this->assertEquals($movies[0]['name'], $documents[0]['name']);

        $documents = static::getDatabase()->find('movies', [
            Query::limit(2),
            Query::offset(0),
            Query::orderDesc('price'),
            Query::orderAsc('year'),
            Query::cursorBefore($movies[0])
        ]);
        $this->assertEmpty(count($documents));
    }

    public function testFindOrderByAndCursor(){
        /**
         * ORDER BY + CURSOR
         */
        $documentsTest = static::getDatabase()->find('movies', [
            Query::limit(2),
            Query::offset(0),
            Query::orderDesc('price'),
        ]);
        $documents = static::getDatabase()->find('movies', [
            Query::limit(1),
            Query::offset(0),
            Query::orderDesc('price'),
            Query::cursorAfter($documentsTest[0])
        ]);

        $this->assertEquals($documentsTest[1]['$id'], $documents[0]['$id']);
    }

    public function testFindOrderByIdAndCursor(){
        /**
         * ORDER BY ID + CURSOR
         */
        $documentsTest = static::getDatabase()->find('movies', [
            Query::limit(2),
            Query::offset(0),
            Query::orderDesc('$id'),
        ]);
        $documents = static::getDatabase()->find('movies', [
            Query::limit(1),
            Query::offset(0),
            Query::orderDesc('$id'),
            Query::cursorAfter($documentsTest[0])
        ]);

        $this->assertEquals($documentsTest[1]['$id'], $documents[0]['$id']);
    }

    public function testFindOrderByCreateDateAndCursor(){
        /**
         * ORDER BY CREATE DATE + CURSOR
         */
        $documentsTest = static::getDatabase()->find('movies', [
            Query::limit(2),
            Query::offset(0),
            Query::orderDesc('$createdAt'),
        ]);

        $documents = static::getDatabase()->find('movies', [
            Query::limit(1),
            Query::offset(0),
            Query::orderDesc('$createdAt'),
            Query::cursorAfter($documentsTest[0])
        ]);

        $this->assertEquals($documentsTest[1]['$id'], $documents[0]['$id']);
    }

    public function testFindOrderByUpdateDateAndCursor(){
        /**
         * ORDER BY UPDATE DATE + CURSOR
         */
        $documentsTest = static::getDatabase()->find('movies', [
            Query::limit(2),
            Query::offset(0),
            Query::orderDesc('$updatedAt'),
        ]);
        $documents = static::getDatabase()->find('movies', [
            Query::limit(1),
            Query::offset(0),
            Query::orderDesc('$updatedAt'),
            Query::cursorAfter($documentsTest[0])
        ]);

        $this->assertEquals($documentsTest[1]['$id'], $documents[0]['$id']);
    }

    public function testFindLimit(){
        /**
         * Limit
         */
        $documents = static::getDatabase()->find('movies', [
            Query::limit(4),
            Query::offset(0),
            Query::orderAsc('name')
        ]);

        $this->assertEquals(4, count($documents));
        $this->assertEquals('Captain America: The First Avenger', $documents[0]['name']);
        $this->assertEquals('Captain Marvel', $documents[1]['name']);
        $this->assertEquals('Frozen', $documents[2]['name']);
        $this->assertEquals('Frozen II', $documents[3]['name']);
    }

    public function testFindLimitAndOffset(){
        /**
         * Limit + Offset
         */
        $documents = static::getDatabase()->find('movies', [
            Query::limit(4),
            Query::offset(2),
            Query::orderAsc('name')
        ]);

        $this->assertEquals(4, count($documents));
        $this->assertEquals('Frozen', $documents[0]['name']);
        $this->assertEquals('Frozen II', $documents[1]['name']);
        $this->assertEquals('Work in Progress', $documents[2]['name']);
        $this->assertEquals('Work in Progress 2', $documents[3]['name']);
    }

    public function testFindOrQueries(){
        /**
         * Test that OR queries are handled correctly
         */
        $documents = static::getDatabase()->find('movies', [
            Query::equal('director', ['TBD', 'Joe Johnston']),
            Query::equal('year', [2025]),
        ]);
        $this->assertEquals(1, count($documents));
    }

    public function testFindOrderByAfterException(){
        /**
         * ORDER BY - After Exception
         * Must be last assertion in test
         */
        $document = new Document([
            '$collection' => 'other collection'
        ]);

        $this->expectException(Exception::class);
        static::getDatabase()->find('movies', [
            Query::limit(2),
            Query::offset(0),
            Query::cursorAfter($document)
        ]);
    }

    /**
     * @depends testUpdateDocument
     */
    public function testFindEdgeCases(Document $document)
    {
        $collection = 'edgeCases';

        static::getDatabase()->createCollection($collection);

        $this->assertEquals(true, static::getDatabase()->createAttribute($collection, 'value', Database::VAR_STRING, 256, true));

        $values = [
            'NormalString',
            '{"type":"json","somekey":"someval"}',
            '{NormalStringInBraces}',
            '"NormalStringInDoubleQuotes"',
            '{"NormalStringInDoubleQuotesAndBraces"}',
            "'NormalStringInSingleQuotes'",
            "{'NormalStringInSingleQuotesAndBraces'}",
            "SingleQuote'InMiddle",
            'DoubleQuote"InMiddle',
            'Slash/InMiddle',
            'Backslash\InMiddle',
            'Colon:InMiddle',
            '"quoted":"colon"'
        ];

        foreach ($values as $value) {
            static::getDatabase()->createDocument($collection, new Document([
                '$id' => ID::unique(),
                '$permissions' => [
                    Permission::read(Role::any()),
                    Permission::update(Role::any()),
                    Permission::delete(Role::any())
                ],
                'value' => $value
            ]));
        }

        /**
         * Check Basic
         */
        $documents = static::getDatabase()->find($collection);

        $this->assertEquals(count($values), count($documents));
        $this->assertNotEmpty($documents[0]->getId());
        $this->assertEquals($collection, $documents[0]->getCollection());
        $this->assertEquals(['any'], $documents[0]->getRead());
        $this->assertEquals(['any'], $documents[0]->getUpdate());
        $this->assertEquals(['any'], $documents[0]->getDelete());
        $this->assertEquals($values[0], $documents[0]->getAttribute('value'));

        /**
         * Check `equals` query 
         */
        foreach ($values as $value) {
            $documents = static::getDatabase()->find($collection, [
                Query::limit(25),
                Query::equal('value', [$value])
            ]);

            $this->assertEquals(1, count($documents));
            $this->assertEquals($value, $documents[0]->getAttribute('value'));
        }
    }

    /**
     * @depends testFind
     */
    public function testFindOne()
    {
        $document = static::getDatabase()->findOne('movies', [
            Query::offset(2),
            Query::orderAsc('name')
        ]);
        $this->assertEquals('Frozen', $document['name']);

        $document = static::getDatabase()->findOne('movies', [
            Query::offset(10)
        ]);
        $this->assertEquals(false, $document);
    }

    public function testFindNull()
    {
        $documents = static::getDatabase()->find('movies', [
            Query::isNull('nullable'),
        ]);

        $this->assertEquals(5, count($documents));
    }

    public function testFindNotNull()
    {
        $documents = static::getDatabase()->find('movies', [
            Query::isNotNull('nullable'),
        ]);

        $this->assertEquals(1, count($documents));
    }

<<<<<<< HEAD
    public function testFindSelect()
    {
        $documents = static::getDatabase()->find('movies', [
            Query::select(['name', 'year'])
        ]);
        foreach ($documents as $document) {
            $this->assertArrayHasKey('$id', $document);
            $this->assertArrayHasKey('$internalId', $document);
            $this->assertArrayHasKey('$collection', $document);
            $this->assertArrayHasKey('$createdAt', $document);
            $this->assertArrayHasKey('$updatedAt', $document);
            $this->assertArrayHasKey('$permissions', $document);

            $this->assertArrayHasKey('name', $document);
            $this->assertArrayHasKey('year', $document);
            $this->assertArrayNotHasKey('director', $document);
            $this->assertArrayNotHasKey('price', $document);
            $this->assertArrayNotHasKey('active', $document);
        }
=======
    public function testFindStartsWith()
    {
        $documents = static::getDatabase()->find('movies', [
            Query::startsWith('name', 'Work'),
        ]);

        $this->assertEquals(2, count($documents));

        if ($this->getDatabase()->getAdapter() instanceof SQL) {
            $documents = static::getDatabase()->find('movies', [
                Query::startsWith('name', '%ork'),
            ]);
        } else {
            $documents = static::getDatabase()->find('movies', [
                Query::startsWith('name', '.*ork'),
            ]);
        }

        $this->assertEquals(0, count($documents));
    }

    public function testFindStartsWithWords()
    {
        $documents = static::getDatabase()->find('movies', [
            Query::startsWith('name', 'Work in Progress'),
        ]);

        $this->assertEquals(2, count($documents));
    }

    public function testFindEndsWith()
    {
        $documents = static::getDatabase()->find('movies', [
            Query::endsWith('name', 'Marvel'),
        ]);

        $this->assertEquals(1, count($documents));
>>>>>>> 0bcc932c
    }

    /**
     * @depends testFind
     */
    public function testCount()
    {
        $count = static::getDatabase()->count('movies');
        $this->assertEquals(6, $count);
        $count = static::getDatabase()->count('movies', [Query::equal('year', [2019])]);
        $this->assertEquals(2, $count);
        $count = static::getDatabase()->count('movies', [Query::equal('with-dash', ['Works'])]);
        $this->assertEquals(2, $count);
        $count = static::getDatabase()->count('movies', [Query::equal('with-dash', ['Works2', 'Works3'])]);
        $this->assertEquals(4, $count);

        Authorization::unsetRole('user:x');
        $count = static::getDatabase()->count('movies');
        $this->assertEquals(5, $count);

        Authorization::disable();
        $count = static::getDatabase()->count('movies');
        $this->assertEquals(6, $count);
        Authorization::reset();

        Authorization::disable();
        $count = static::getDatabase()->count('movies', [], 3);
        $this->assertEquals(3, $count);
        Authorization::reset();

        /**
         * Test that OR queries are handled correctly
         */
        Authorization::disable();
        $count = static::getDatabase()->count('movies', [
            Query::equal('director', ['TBD', 'Joe Johnston']),
            Query::equal('year', [2025]),
        ]);
        $this->assertEquals(1, $count);
        Authorization::reset();
    }

    /**
     * @depends testFind
     */
    public function testSum()
    {
        Authorization::setRole('user:x');
        $sum = static::getDatabase()->sum('movies', 'year', [Query::equal('year', [2019]),]);
        $this->assertEquals(2019 + 2019, $sum);
        $sum = static::getDatabase()->sum('movies', 'year');
        $this->assertEquals(2013 + 2019 + 2011 + 2019 + 2025 + 2026, $sum);
        $sum = static::getDatabase()->sum('movies', 'price', [Query::equal('year', [2019]),]);
        $this->assertEquals(round(39.50 + 25.99, 2), round($sum, 2));
        $sum = static::getDatabase()->sum('movies', 'price', [Query::equal('year', [2019]),]);
        $this->assertEquals(round(39.50 + 25.99, 2), round($sum, 2));

        $sum = static::getDatabase()->sum('movies', 'year', [Query::equal('year', [2019])], 1);
        $this->assertEquals(2019, $sum);

        Authorization::unsetRole('user:x');
        Authorization::unsetRole('userx');
        $sum = static::getDatabase()->sum('movies', 'year', [Query::equal('year', [2019]),]);
        $this->assertEquals(2019 + 2019, $sum);
        $sum = static::getDatabase()->sum('movies', 'year');
        $this->assertEquals(2013 + 2019 + 2011 + 2019 + 2025, $sum);
        $sum = static::getDatabase()->sum('movies', 'price', [Query::equal('year', [2019]),]);
        $this->assertEquals(round(39.50 + 25.99, 2), round($sum, 2));
        $sum = static::getDatabase()->sum('movies', 'price', [Query::equal('year', [2019]),]);
        $this->assertEquals(round(39.50 + 25.99, 2), round($sum, 2));
    }

    public function testEncodeDecode()
    {
        $collection = new Document([
            '$collection' => ID::custom(Database::METADATA),
            '$id' => ID::custom('users'),
            'name' => 'Users',
            'attributes' => [
                [
                    '$id' => ID::custom('name'),
                    'type' => Database::VAR_STRING,
                    'format' => '',
                    'size' => 256,
                    'signed' => true,
                    'required' => false,
                    'array' => false,
                    'filters' => [],
                ],
                [
                    '$id' => ID::custom('email'),
                    'type' => Database::VAR_STRING,
                    'format' => '',
                    'size' => 1024,
                    'signed' => true,
                    'required' => false,
                    'array' => false,
                    'filters' => [],
                ],
                [
                    '$id' => ID::custom('status'),
                    'type' => Database::VAR_INTEGER,
                    'format' => '',
                    'size' => 0,
                    'signed' => true,
                    'required' => false,
                    'array' => false,
                    'filters' => [],
                ],
                [
                    '$id' => ID::custom('password'),
                    'type' => Database::VAR_STRING,
                    'format' => '',
                    'size' => 16384,
                    'signed' => true,
                    'required' => false,
                    'array' => false,
                    'filters' => [],
                ],
                [
                    '$id' => ID::custom('passwordUpdate'),
                    'type' => Database::VAR_DATETIME,
                    'format' => '',
                    'size' => 0,
                    'signed' => true,
                    'required' => false,
                    'array' => false,
                    'filters' => ['datetime'],
                ],
                [
                    '$id' => ID::custom('registration'),
                    'type' => Database::VAR_DATETIME,
                    'format' => '',
                    'size' => 0,
                    'signed' => true,
                    'required' => false,
                    'array' => false,
                    'filters' => ['datetime'],
                ],
                [
                    '$id' => ID::custom('emailVerification'),
                    'type' => Database::VAR_BOOLEAN,
                    'format' => '',
                    'size' => 0,
                    'signed' => true,
                    'required' => false,
                    'array' => false,
                    'filters' => [],
                ],
                [
                    '$id' => ID::custom('reset'),
                    'type' => Database::VAR_BOOLEAN,
                    'format' => '',
                    'size' => 0,
                    'signed' => true,
                    'required' => false,
                    'array' => false,
                    'filters' => [],
                ],
                [
                    '$id' => ID::custom('prefs'),
                    'type' => Database::VAR_STRING,
                    'format' => '',
                    'size' => 16384,
                    'signed' => true,
                    'required' => false,
                    'array' => false,
                    'filters' => ['json']
                ],
                [
                    '$id' => ID::custom('sessions'),
                    'type' => Database::VAR_STRING,
                    'format' => '',
                    'size' => 16384,
                    'signed' => true,
                    'required' => false,
                    'array' => false,
                    'filters' => ['json'],
                ],
                [
                    '$id' => ID::custom('tokens'),
                    'type' => Database::VAR_STRING,
                    'format' => '',
                    'size' => 16384,
                    'signed' => true,
                    'required' => false,
                    'array' => false,
                    'filters' => ['json'],
                ],
                [
                    '$id' => ID::custom('memberships'),
                    'type' => Database::VAR_STRING,
                    'format' => '',
                    'size' => 16384,
                    'signed' => true,
                    'required' => false,
                    'array' => false,
                    'filters' => ['json'],
                ],
                [
                    '$id' => ID::custom('roles'),
                    'type' => Database::VAR_STRING,
                    'format' => '',
                    'size' => 128,
                    'signed' => true,
                    'required' => false,
                    'array' => true,
                    'filters' => [],
                ],
                [
                    '$id' => ID::custom('tags'),
                    'type' => Database::VAR_STRING,
                    'format' => '',
                    'size' => 128,
                    'signed' => true,
                    'required' => false,
                    'array' => true,
                    'filters' => ['json'],
                ],
            ],
            'indexes' => [
                [
                    '$id' => ID::custom('_key_email'),
                    'type' => Database::INDEX_UNIQUE,
                    'attributes' => ['email'],
                    'lengths' => [1024],
                    'orders' => [Database::ORDER_ASC],
                ]
            ],
        ]);

        $document = new Document([
            '$id' => ID::custom('608fdbe51361a'),
            '$permissions' => [
                Permission::read(Role::any()),
                Permission::create(Role::user('608fdbe51361a')),
                Permission::update(Role::user('608fdbe51361a')),
                Permission::delete(Role::user('608fdbe51361a')),
            ],
            'email' => 'test@example.com',
            'emailVerification' => false,
            'status' => 1,
            'password' => 'randomhash',
            'passwordUpdate' => '2000-06-12 14:12:55',
            'registration' => '1975-06-12 14:12:55+01:00',
            'reset' => false,
            'name' => 'My Name',
            'prefs' => new \stdClass,
            'sessions' => [],
            'tokens' => [],
            'memberships' => [],
            'roles' => [
                'admin',
                'developer',
                'tester',
            ],
            'tags' => [
                ['$id' => '1', 'label' => 'x'],
                ['$id' => '2', 'label' => 'y'],
                ['$id' => '3', 'label' => 'z'],
            ],
        ]);

        $result = static::getDatabase()->encode($collection, $document);

        $this->assertEquals('608fdbe51361a', $result->getAttribute('$id'));
        $this->assertContains('read("any")', $result->getAttribute('$permissions'));
        $this->assertContains('read("any")', $result->getPermissions());
        $this->assertContains('any', $result->getRead());
        $this->assertContains(Permission::create(Role::user(ID::custom('608fdbe51361a'))), $result->getPermissions());
        $this->assertContains('user:608fdbe51361a', $result->getCreate());
        $this->assertContains('user:608fdbe51361a', $result->getWrite());
        $this->assertEquals('test@example.com', $result->getAttribute('email'));
        $this->assertEquals(false, $result->getAttribute('emailVerification'));
        $this->assertEquals(1, $result->getAttribute('status'));
        $this->assertEquals('randomhash', $result->getAttribute('password'));
        $this->assertEquals('2000-06-12 14:12:55.000', $result->getAttribute('passwordUpdate'));
        $this->assertEquals('1975-06-12 13:12:55.000', $result->getAttribute('registration'));
        $this->assertEquals(false, $result->getAttribute('reset'));
        $this->assertEquals('My Name', $result->getAttribute('name'));
        $this->assertEquals('{}', $result->getAttribute('prefs'));
        $this->assertEquals('[]', $result->getAttribute('sessions'));
        $this->assertEquals('[]', $result->getAttribute('tokens'));
        $this->assertEquals('[]', $result->getAttribute('memberships'));
        $this->assertEquals(['admin', 'developer', 'tester',], $result->getAttribute('roles'));
        $this->assertEquals(['{"$id":"1","label":"x"}', '{"$id":"2","label":"y"}', '{"$id":"3","label":"z"}',], $result->getAttribute('tags'));

        $result = static::getDatabase()->decode($collection, $document);

        $this->assertEquals('608fdbe51361a', $result->getAttribute('$id'));
        $this->assertContains('read("any")', $result->getAttribute('$permissions'));
        $this->assertContains('read("any")', $result->getPermissions());
        $this->assertContains('any', $result->getRead());
        $this->assertContains(Permission::create(Role::user('608fdbe51361a')), $result->getPermissions());
        $this->assertContains('user:608fdbe51361a', $result->getCreate());
        $this->assertContains('user:608fdbe51361a', $result->getWrite());
        $this->assertEquals('test@example.com', $result->getAttribute('email'));
        $this->assertEquals(false, $result->getAttribute('emailVerification'));
        $this->assertEquals(1, $result->getAttribute('status'));
        $this->assertEquals('randomhash', $result->getAttribute('password'));
        $this->assertEquals('2000-06-12T14:12:55.000+00:00', $result->getAttribute('passwordUpdate'));
        $this->assertEquals('1975-06-12T13:12:55.000+00:00', $result->getAttribute('registration'));
        $this->assertEquals(false, $result->getAttribute('reset'));
        $this->assertEquals('My Name', $result->getAttribute('name'));
        $this->assertEquals([], $result->getAttribute('prefs'));
        $this->assertEquals([], $result->getAttribute('sessions'));
        $this->assertEquals([], $result->getAttribute('tokens'));
        $this->assertEquals([], $result->getAttribute('memberships'));
        $this->assertEquals(['admin', 'developer', 'tester',], $result->getAttribute('roles'));
        $this->assertEquals([
            new Document(['$id' => '1', 'label' => 'x']),
            new Document(['$id' => '2', 'label' => 'y']),
            new Document(['$id' => '3', 'label' => 'z']),
        ], $result->getAttribute('tags'));
    }

    /**
     * @depends testCreateDocument
     */
    public function testReadPermissionsSuccess(Document $document)
    {
        Authorization::cleanRoles();
        Authorization::setRole(Role::any()->toString());

        $document = static::getDatabase()->createDocument('documents', new Document([
            '$permissions' => [
                Permission::read(Role::any()),
                Permission::create(Role::any()),
                Permission::update(Role::any()),
                Permission::delete(Role::any()),
            ],
            'string' => 'text📝',
            'integer' => 5,
            'bigint' => 8589934592, // 2^33
            'float' => 5.55,
            'boolean' => true,
            'colors' => ['pink', 'green', 'blue'],
        ]));

        $this->assertEquals(false, $document->isEmpty());

        Authorization::cleanRoles();

        $document = static::getDatabase()->getDocument($document->getCollection(), $document->getId());
        $this->assertEquals(true, $document->isEmpty());

        Authorization::setRole(Role::any()->toString());

        return $document;
    }

    public function testReadPermissionsFailure()
    {
        Authorization::cleanRoles();
        Authorization::setRole(Role::any()->toString());

        $document = static::getDatabase()->createDocument('documents', new Document([
            '$permissions' => [
                Permission::read(Role::user('1')),
                Permission::create(Role::user('1')),
                Permission::update(Role::user('1')),
                Permission::delete(Role::user('1')),
            ],
            'string' => 'text📝',
            'integer' => 5,
            'bigint' => 8589934592, // 2^33
            'float' => 5.55,
            'boolean' => true,
            'colors' => ['pink', 'green', 'blue'],
        ]));

        Authorization::cleanRoles();

        $document = static::getDatabase()->getDocument($document->getCollection(), $document->getId());

        $this->assertEquals(true, $document->isEmpty());

        Authorization::setRole(Role::any()->toString());

        return $document;
    }

    /**
     * @depends testCreateDocument
     */
    public function testWritePermissionsSuccess(Document $document)
    {
        Authorization::cleanRoles();

        $document = static::getDatabase()->createDocument('documents', new Document([
            '$permissions' => [
                Permission::read(Role::any()),
                Permission::create(Role::any()),
                Permission::update(Role::any()),
                Permission::delete(Role::any()),
            ],
            'string' => 'text📝',
            'integer' => 5,
            'bigint' => 8589934592, // 2^33
            'float' => 5.55,
            'boolean' => true,
            'colors' => ['pink', 'green', 'blue'],
        ]));

        $this->assertEquals(false, $document->isEmpty());

        Authorization::setRole(Role::any()->toString());

        return $document;
    }

    /**
     * @depends testCreateDocument
     */
    public function testWritePermissionsUpdateFailure(Document $document)
    {
        $this->expectException(ExceptionAuthorization::class);

        Authorization::cleanRoles();
        Authorization::setRole(Role::any()->toString());

        $document = static::getDatabase()->createDocument('documents', new Document([
            '$permissions' => [
                Permission::read(Role::any()),
                Permission::create(Role::any()),
                Permission::update(Role::any()),
                Permission::delete(Role::any()),
            ],
            'string' => 'text📝',
            'integer' => 5,
            'bigint' => 8589934592, // 2^33
            'float' => 5.55,
            'boolean' => true,
            'colors' => ['pink', 'green', 'blue'],
        ]));

        Authorization::cleanRoles();

        $document = static::getDatabase()->updateDocument('documents', $document->getId(), new Document([
            '$id' => ID::custom($document->getId()),
            '$permissions' => [
                Permission::read(Role::any()),
                Permission::create(Role::any()),
                Permission::update(Role::any()),
                Permission::delete(Role::any()),
            ],
            'string' => 'text📝',
            'integer' => 5,
            'bigint' => 8589934592, // 2^33
            'float' => 5.55,
            'boolean' => true,
            'colors' => ['pink', 'green', 'blue'],
        ]));

        return $document;
    }

    public function testExceptionAttributeLimit()
    {
        if ($this->getDatabase()->getLimitForAttributes() > 0) {
            // load the collection up to the limit
            $attributes = [];
            for ($i = 0; $i < $this->getDatabase()->getLimitForAttributes(); $i++) {
                $attributes[] = new Document([
                    '$id' => ID::custom("test{$i}"),
                    'type' => Database::VAR_INTEGER,
                    'size' => 0,
                    'required' => false,
                    'default' => null,
                    'signed' => true,
                    'array' => false,
                    'filters' => [],
                ]);
            }
            $collection = static::getDatabase()->createCollection('attributeLimit', $attributes);

            $this->expectException(LimitException::class);
            $this->assertEquals(false, static::getDatabase()->createAttribute('attributeLimit', "breaking", Database::VAR_INTEGER, 0, true));
        }

        // Default assertion for other adapters
        $this->assertEquals(1, 1);
    }

    /**
     * @depends testExceptionAttributeLimit
     */
    public function testCheckAttributeCountLimit()
    {
        if ($this->getDatabase()->getLimitForAttributes() > 0) {
            $collection = static::getDatabase()->getCollection('attributeLimit');

            // create same attribute in testExceptionAttributeLimit
            $attribute = new Document([
                '$id' => ID::custom('breaking'),
                'type' => Database::VAR_INTEGER,
                'size' => 0,
                'required' => true,
                'default' => null,
                'signed' => true,
                'array' => false,
                'filters' => [],
            ]);

            $this->expectException(LimitException::class);
            $this->assertEquals(false, static::getDatabase()->checkAttribute($collection, $attribute));
        }

        // Default assertion for other adapters
        $this->assertEquals(1, 1);
    }

    /**
     * Using phpunit dataProviders to check that all these combinations of types/sizes throw exceptions
     * https://phpunit.de/manual/3.7/en/writing-tests-for-phpunit.html#writing-tests-for-phpunit.data-providers
     */
    public function rowWidthExceedsMaximum()
    {
        return [
            // These combinations of attributes gets exactly to the 64k limit
            // [$key, $stringSize, $stringCount, $intCount, $floatCount, $boolCount]
            // [0, 1024, 15, 0, 731, 3],
            // [1, 512, 31, 0, 0, 833],
            // [2, 256, 62, 128, 0, 305],
            // [3, 128, 125, 30, 24, 2],
            //
            // Taken 500 bytes off for tests
            [0, 1024, 15, 0, 304, 3],
            [1, 512, 31, 0, 0, 333],
            [2, 256, 62, 103, 0, 5],
            [3, 128, 124, 30, 12, 14],
        ];
    }

    /**
     * @dataProvider rowWidthExceedsMaximum
     */
    public function testExceptionWidthLimit($key, $stringSize, $stringCount, $intCount, $floatCount, $boolCount)
    {
        if (static::getDatabase()->getAdapter()::getDocumentSizeLimit() > 0) {
            $attributes = [];

            // Load the collection up to the limit
            // Strings
            for ($i = 0; $i < $stringCount; $i++) {
                $attributes[] = new Document([
                    '$id' => ID::custom("test_string{$i}"),
                    'type' => Database::VAR_STRING,
                    'size' => $stringSize,
                    'required' => false,
                    'default' => null,
                    'signed' => true,
                    'array' => false,
                    'filters' => [],
                ]);
            }

            // Integers
            for ($i = 0; $i < $intCount; $i++) {
                $attributes[] = new Document([
                    '$id' => ID::custom("test_int{$i}"),
                    'type' => Database::VAR_INTEGER,
                    'size' => 0,
                    'required' => false,
                    'default' => null,
                    'signed' => true,
                    'array' => false,
                    'filters' => [],
                ]);
            }

            // Floats
            for ($i = 0; $i < $floatCount; $i++) {
                $attributes[] = new Document([
                    '$id' => ID::custom("test_float{$i}"),
                    'type' => Database::VAR_FLOAT,
                    'size' => 0,
                    'required' => false,
                    'default' => null,
                    'signed' => true,
                    'array' => false,
                    'filters' => [],
                ]);
            }

            // Booleans
            for ($i = 0; $i < $boolCount; $i++) {
                $attributes[] = new Document([
                    '$id' => ID::custom("test_bool{$i}"),
                    'type' => Database::VAR_BOOLEAN,
                    'size' => 0,
                    'required' => false,
                    'default' => null,
                    'signed' => true,
                    'array' => false,
                    'filters' => [],
                ]);
            }

            $collection = static::getDatabase()->createCollection("widthLimit{$key}", $attributes);

            $this->expectException(LimitException::class);
            $this->assertEquals(false, static::getDatabase()->createAttribute("widthLimit{$key}", "breaking", Database::VAR_STRING, 100, true));
        }

        // Default assertion for other adapters
        $this->assertEquals(1, 1);
    }

    /**
     * @dataProvider rowWidthExceedsMaximum
     * @depends      testExceptionWidthLimit
     */
    public function testCheckAttributeWidthLimit($key, $stringSize, $stringCount, $intCount, $floatCount, $boolCount)
    {
        if (static::getDatabase()->getAdapter()::getDocumentSizeLimit()> 0) {
            $collection = static::getDatabase()->getCollection("widthLimit{$key}");

            // create same attribute in testExceptionWidthLimit
            $attribute = new Document([
                '$id' => ID::custom('breaking'),
                'type' => Database::VAR_STRING,
                'size' => 100,
                'required' => true,
                'default' => null,
                'signed' => true,
                'array' => false,
                'filters' => [],
            ]);

            $this->expectException(LimitException::class);
            $this->assertEquals(false, static::getDatabase()->checkAttribute($collection, $attribute));
        }

        // Default assertion for other adapters
        $this->assertEquals(1, 1);
    }

    public function testExceptionIndexLimit()
    {
        static::getDatabase()->createCollection('indexLimit');

        // add unique attributes for indexing
        for ($i = 0; $i < 64; $i++) {
            $this->assertEquals(true, static::getDatabase()->createAttribute('indexLimit', "test{$i}", Database::VAR_STRING, 16, true));
        }

        // Testing for indexLimit
        // Add up to the limit, then check if the next index throws IndexLimitException
        for ($i = 0; $i < ($this->getDatabase()->getLimitForIndexes()); $i++) {
            $this->assertEquals(true, static::getDatabase()->createIndex('indexLimit', "index{$i}", Database::INDEX_KEY, ["test{$i}"], [16]));
        }
        $this->expectException(LimitException::class);
        $this->assertEquals(false, static::getDatabase()->createIndex('indexLimit', "index64", Database::INDEX_KEY, ["test64"], [16]));

        static::getDatabase()->deleteCollection('indexLimit');
    }

    /**
     * @depends testGetDocument
     */
    public function testExceptionDuplicate(Document $document)
    {
        $document->setAttribute('$id', 'duplicated');
        static::getDatabase()->createDocument($document->getCollection(), $document);

        $this->expectException(DuplicateException::class);
        static::getDatabase()->createDocument($document->getCollection(), $document);
    }

    /**
     * @depends testGetDocument
     */
    public function testExceptionCaseInsensitiveDuplicate(Document $document)
    {
        $document->setAttribute('$id', 'caseSensitive');
        static::getDatabase()->createDocument($document->getCollection(), $document);

        $document->setAttribute('$id', 'CaseSensitive');

        $this->expectException(DuplicateException::class);
        static::getDatabase()->createDocument($document->getCollection(), $document);

        return $document;
    }

    /**
     * @depends testFind
     */
    public function testUniqueIndexDuplicate()
    {
        $this->expectException(DuplicateException::class);

        $this->assertEquals(true, static::getDatabase()->createIndex('movies', 'uniqueIndex', Database::INDEX_UNIQUE, ['name'], [128], [Database::ORDER_ASC]));

        static::getDatabase()->createDocument('movies', new Document([
            '$permissions' => [
                Permission::read(Role::any()),
                Permission::read(Role::user('1')),
                Permission::read(Role::user('2')),
                Permission::create(Role::any()),
                Permission::create(Role::user('1x')),
                Permission::create(Role::user('2x')),
                Permission::update(Role::any()),
                Permission::update(Role::user('1x')),
                Permission::update(Role::user('2x')),
                Permission::delete(Role::any()),
                Permission::delete(Role::user('1x')),
                Permission::delete(Role::user('2x')),
            ],
            'name' => 'Frozen',
            'director' => 'Chris Buck & Jennifer Lee',
            'year' => 2013,
            'price' => 39.50,
            'active' => true,
            'generes' => ['animation', 'kids'],
            'with-dash' => 'Works4'
        ]));
    }

    /**
     * @depends testUniqueIndexDuplicate
     */
    public function testUniqueIndexDuplicateUpdate()
    {
        // create document then update to conflict with index
        $document = static::getDatabase()->createDocument('movies', new Document([
            '$permissions' => [
                Permission::read(Role::any()),
                Permission::read(Role::user('1')),
                Permission::read(Role::user('2')),
                Permission::create(Role::any()),
                Permission::create(Role::user('1x')),
                Permission::create(Role::user('2x')),
                Permission::update(Role::any()),
                Permission::update(Role::user('1x')),
                Permission::update(Role::user('2x')),
                Permission::delete(Role::any()),
                Permission::delete(Role::user('1x')),
                Permission::delete(Role::user('2x')),
            ],
            'name' => 'Frozen 5',
            'director' => 'Chris Buck & Jennifer Lee',
            'year' => 2013,
            'price' => 39.50,
            'active' => true,
            'generes' => ['animation', 'kids'],
            'with-dash' => 'Works4'
        ]));

        $this->expectException(DuplicateException::class);

        static::getDatabase()->updateDocument('movies', $document->getId(), $document->setAttribute('name', 'Frozen'));
    }

    public function testGetAttributeLimit()
    {
        $this->assertIsInt($this->getDatabase()->getLimitForAttributes());
    }

    public function testGetIndexLimit()
    {
        $this->assertEquals(59, $this->getDatabase()->getLimitForIndexes());
    }

    public function testGetId()
    {
        $this->assertEquals(20, strlen(ID::unique()));
        $this->assertEquals(13, strlen(ID::unique(0)));
        $this->assertEquals(13, strlen(ID::unique(-1)));
        $this->assertEquals(23, strlen(ID::unique(10)));

        // ensure two sequential calls to getId do not give the same result
        $this->assertNotEquals(ID::unique(10), ID::unique(10));
    }

    public function testRenameIndex()
    {
        $database = static::getDatabase();

        $numbers = $database->createCollection('numbers');
        $database->createAttribute('numbers', 'verbose', Database::VAR_STRING, 128, true);
        $database->createAttribute('numbers', 'symbol', Database::VAR_INTEGER, 0, true);

        $database->createIndex('numbers', 'index1', Database::INDEX_KEY, ['verbose'], [128], [Database::ORDER_ASC]);
        $database->createIndex('numbers', 'index2', Database::INDEX_KEY, ['symbol'], [0], [Database::ORDER_ASC]);

        $index = $database->renameIndex('numbers', 'index1', 'index3');

        $this->assertTrue($index);

        $numbers = $database->getCollection('numbers');

        $this->assertEquals('index2', $numbers->getAttribute('indexes')[1]['$id']);
        $this->assertEquals('index3', $numbers->getAttribute('indexes')[0]['$id']);
        $this->assertCount(2, $numbers->getAttribute('indexes'));
    }

    /**
     * @depends testRenameIndex
     * @expectedException Exception
     */
    public function testRenameIndexMissing()
    {
        $database = static::getDatabase();
        $this->expectExceptionMessage('Index not found');
        $index = $database->renameIndex('numbers', 'index1', 'index4');
    }

    /**
     * @depends testRenameIndex
     * @expectedException Exception
     */
    public function testRenameIndexExisting()
    {
        $database = static::getDatabase();
        $this->expectExceptionMessage('Index name already used');
        $index = $database->renameIndex('numbers', 'index3', 'index2');
    }

    public function testRenameAttribute()
    {
        $database = static::getDatabase();

        $colors = $database->createCollection('colors');
        $database->createAttribute('colors', 'name', Database::VAR_STRING, 128, true);
        $database->createAttribute('colors', 'hex', Database::VAR_STRING, 128, true);

        $database->createIndex('colors', 'index1', Database::INDEX_KEY, ['name'], [128], [Database::ORDER_ASC]);

        $database->createDocument('colors', new Document([
            '$permissions' => [
                Permission::read(Role::any()),
                Permission::create(Role::any()),
                Permission::update(Role::any()),
                Permission::delete(Role::any()),
            ],
            'name' => 'black',
            'hex' => '#000000'
        ]));

        $attribute = $database->renameAttribute('colors', 'name', 'verbose');

        $this->assertTrue($attribute);

        $colors = $database->getCollection('colors');
        $this->assertEquals('hex', $colors->getAttribute('attributes')[1]['$id']);
        $this->assertEquals('verbose', $colors->getAttribute('attributes')[0]['$id']);
        $this->assertCount(2, $colors->getAttribute('attributes'));

        // Attribute in index is renamed automatically on adapter-level. What we need to check is if metadata is properly updated
        $this->assertEquals('verbose', $colors->getAttribute('indexes')[0]->getAttribute("attributes")[0]);
        $this->assertCount(1, $colors->getAttribute('indexes'));

        // Document should be there if adapter migrated properly
        $document = $database->findOne('colors', []);
        $this->assertEquals('black', $document->getAttribute('verbose'));
        $this->assertEquals('#000000', $document->getAttribute('hex'));
        $this->assertEquals(null, $document->getAttribute('name'));
    }

    /**
     * @depends testRenameAttribute
     * @expectedException Exception
     */
    public function textRenameAttributeMissing()
    {
        $database = static::getDatabase();
        $this->expectExceptionMessage('Attribute not found');
        $database->renameAttribute('colors', 'name2', 'name3');
    }

    /**
     * @depends testRenameAttribute
     * @expectedException Exception
     */
    public function testRenameAttributeExisting()
    {
        $database = static::getDatabase();
        $this->expectExceptionMessage('Attribute name already used');
        $database->renameAttribute('colors', 'verbose', 'hex');
    }

    public function testUpdateAttributeDefault()
    {
        $database = static::getDatabase();

        $flowers = $database->createCollection('flowers');
        $database->createAttribute('flowers', 'name', Database::VAR_STRING, 128, true);
        $database->createAttribute('flowers', 'inStock', Database::VAR_INTEGER, 0, false);
        $database->createAttribute('flowers', 'date', Database::VAR_STRING, 128, false);

        $database->createDocument('flowers', new Document([
            '$id' => 'flowerWithDate',
            '$permissions' => [
                Permission::read(Role::any()),
                Permission::create(Role::any()),
                Permission::update(Role::any()),
                Permission::delete(Role::any()),
            ],
            'name' => 'Violet',
            'inStock' => 51,
            'date' => '2000-06-12 14:12:55.000'
        ]));

        $doc = $database->createDocument('flowers', new Document([
            '$permissions' => [
                Permission::read(Role::any()),
                Permission::create(Role::any()),
                Permission::update(Role::any()),
                Permission::delete(Role::any()),
            ],
            'name' => 'Lily'
        ]));

        $this->assertNull($doc->getAttribute('inStock'));

        $database->updateAttributeDefault('flowers', 'inStock', 100);

        $doc = $database->createDocument('flowers', new Document([
            '$permissions' => [
                Permission::read(Role::any()),
                Permission::create(Role::any()),
                Permission::update(Role::any()),
                Permission::delete(Role::any()),
            ],
            'name' => 'Iris'
        ]));

        $this->assertIsNumeric($doc->getAttribute('inStock'));
        $this->assertEquals(100, $doc->getAttribute('inStock'));

        $database->updateAttributeDefault('flowers', 'inStock', null);
    }

    /**
     * @depends testUpdateAttributeDefault
     */
    public function testUpdateAttributeRequired()
    {
        $database = static::getDatabase();

        $database->updateAttributeRequired('flowers', 'inStock', true);

        $this->expectExceptionMessage('Invalid document structure: Missing required attribute "inStock"');

        $doc = $database->createDocument('flowers', new Document([
            '$permissions' => [
                Permission::read(Role::any()),
                Permission::create(Role::any()),
                Permission::update(Role::any()),
                Permission::delete(Role::any()),
            ],
            'name' => 'Lily With Missing Stocks'
        ]));
    }

    /**
     * @depends testUpdateAttributeDefault
     */
    public function testUpdateAttributeFilter()
    {
        $database = static::getDatabase();

        $database->createAttribute('flowers', 'cartModel', Database::VAR_STRING, 2000, false);

        $doc = $database->createDocument('flowers', new Document([
            '$permissions' => [
                Permission::read(Role::any()),
                Permission::create(Role::any()),
                Permission::update(Role::any()),
                Permission::delete(Role::any()),
            ],
            'name' => 'Lily With CartData',
            'inStock' => 50,
            'cartModel' => '{"color":"string","size":"number"}'
        ]));

        $this->assertIsString($doc->getAttribute('cartModel'));
        $this->assertEquals('{"color":"string","size":"number"}', $doc->getAttribute('cartModel'));

        $database->updateAttributeFilters('flowers', 'cartModel', ['json']);

        $doc = $database->getDocument('flowers', $doc->getId());
        $this->assertIsArray($doc->getAttribute('cartModel'));
        $this->assertCount(2, $doc->getAttribute('cartModel'));
        $this->assertEquals('string', $doc->getAttribute('cartModel')['color']);
        $this->assertEquals('number', $doc->getAttribute('cartModel')['size']);
    }

    /**
     * @depends testUpdateAttributeDefault
     */
    public function testUpdateAttributeFormat()
    {
        $database = static::getDatabase();

        $database->createAttribute('flowers', 'price', Database::VAR_INTEGER, 0, false);

        $doc = $database->createDocument('flowers', new Document([
            '$permissions' => [
                Permission::read(Role::any()),
                Permission::create(Role::any()),
                Permission::update(Role::any()),
                Permission::delete(Role::any()),
            ],
            '$id' => ID::custom('LiliPriced'),
            'name' => 'Lily Priced',
            'inStock' => 50,
            'cartModel' => '{}',
            'price' => 500
        ]));

        $this->assertIsNumeric($doc->getAttribute('price'));
        $this->assertEquals(500, $doc->getAttribute('price'));

        Structure::addFormat('priceRange', function ($attribute) {
            $min = $attribute['formatOptions']['min'];
            $max = $attribute['formatOptions']['max'];

            return new Range($min, $max);
        }, Database::VAR_INTEGER);

        $database->updateAttributeFormat('flowers', 'price', 'priceRange');
        $database->updateAttributeFormatOptions('flowers', 'price', ['min' => 1, 'max' => 10000]);

        $this->expectExceptionMessage('Invalid document structure: Attribute "price" has invalid format. Value must be a valid range between 1 and 10,000');

        $doc = $database->createDocument('flowers', new Document([
            '$permissions' => [
                Permission::read(Role::any()),
                Permission::create(Role::any()),
                Permission::update(Role::any()),
                Permission::delete(Role::any()),
            ],
            'name' => 'Lily Overpriced',
            'inStock' => 50,
            'cartModel' => '{}',
            'price' => 15000
        ]));
    }

    /**
     * @depends testUpdateAttributeDefault
     * @depends testUpdateAttributeFormat
     */
    public function testUpdateAttributeStructure()
    {
        // TODO: When this becomes relevant, add many more tests (from all types to all types, chaging size up&down, switchign between array/non-array...

        $database = static::getDatabase();

        $doc = $database->getDocument('flowers', 'LiliPriced');
        $this->assertIsNumeric($doc->getAttribute('price'));
        $this->assertEquals(500, $doc->getAttribute('price'));

        $database->updateAttribute('flowers', 'price', Database::VAR_STRING, 255, false, false);
        $database->updateAttribute('flowers', 'date', Database::VAR_DATETIME, 0, false, filters:['datetime']);

        // Delete cache to force read from database with new schema
        $database->deleteCachedDocument('flowers', 'LiliPriced');

        $doc = $database->getDocument('flowers', 'LiliPriced');

        $this->assertIsString($doc->getAttribute('price'));
        $this->assertEquals('500', $doc->getAttribute('price'));

        // String to Datetime
        $database->deleteCachedDocument('flowers', 'flowerWithDate');
        $doc = $database->getDocument('flowers', 'flowerWithDate');
        //TODO: Timestamps with trailing microsecond zeroes are truncated by postgres
        $this->assertEquals('2000-06-12T14:12:55.000+00:00', $doc->getAttribute('date'));
    }

    /**
     * @depends testCreatedAtUpdatedAt
     */
    public function testCreatedAtUpdatedAtAssert()
    {
        $document = static::getDatabase()->getDocument('created_at', 'uid123');
        $this->assertEquals(true, !$document->isEmpty());
        sleep(1);
        static::getDatabase()->updateDocument('created_at', 'uid123', $document);
        $document = static::getDatabase()->getDocument('created_at', 'uid123');

        $this->assertGreaterThan($document->getCreatedAt(), $document->getUpdatedAt());
        $this->expectException(DuplicateException::class);

        static::getDatabase()->createCollection('created_at');
    }

    public function testCreateDatetime()
    {
        static::getDatabase()->createCollection('datetime');

        $this->assertEquals(true, static::getDatabase()->createAttribute('datetime', 'date', Database::VAR_DATETIME, 0, true, null, true, false, null, [], ['datetime']));
        $this->assertEquals(true, static::getDatabase()->createAttribute('datetime', 'date2', Database::VAR_DATETIME, 0, false, null, true, false, null, [], ['datetime']));

        $doc = static::getDatabase()->createDocument('datetime', new Document([
            '$id' => ID::custom('id1234'),
            '$permissions' => [
                Permission::read(Role::any()),
                Permission::create(Role::any()),
                Permission::update(Role::any()),
                Permission::delete(Role::any()),
            ],
            'date' => DateTime::now(),
        ]));

        $this->assertEquals(29, strlen($doc->getCreatedAt()));
        $this->assertEquals(29, strlen($doc->getUpdatedAt()));
        $this->assertEquals('+00:00', substr($doc->getCreatedAt(), -6));
        $this->assertEquals('+00:00', substr($doc->getUpdatedAt(), -6));
        $this->assertGreaterThan('2020-08-16T19:30:08.363+00:00', $doc->getCreatedAt());
        $this->assertGreaterThan('2020-08-16T19:30:08.363+00:00', $doc->getUpdatedAt());

        $document = static::getDatabase()->getDocument('datetime', 'id1234');
        $dateValidator = new DatetimeValidator();
        $this->assertEquals(NULL, $document->getAttribute('date2'));
        $this->assertEquals(true, $dateValidator->isValid($document->getAttribute('date')));
        $this->assertEquals(false, $dateValidator->isValid($document->getAttribute('date2')));

        $documents = static::getDatabase()->find('datetime', [
            Query::greaterThan('date', '1975-12-06 10:00:00+01:00'),
            Query::lessThan('date', '2030-12-06 10:00:00-01:00'),
        ]);

        $this->assertEquals(1, count($documents));

        $this->expectException(StructureException::class);
        static::getDatabase()->createDocument('datetime', new Document([
            '$permissions' => [
                Permission::create(Role::any()),
                Permission::update(Role::any()),
                Permission::delete(Role::any()),
            ],
            'date' => "1975-12-06 00:00:61"
        ]));
    }

    public function testCreateDateTimeAttributeFailure()
    {
        static::getDatabase()->createCollection('datetime_fail');

        /** Test for FAILURE */
        $this->expectException(Exception::class);
        static::getDatabase()->createAttribute('datetime_fail', 'date_fail', Database::VAR_DATETIME, 0, false);
    }

    public function testKeywords()
    {
        $database = static::getDatabase();
        $keywords = $database->getKeywords();

        // Collection name tests
        $attributes = [
            new Document([
                '$id' => ID::custom('attribute1'),
                'type' => Database::VAR_STRING,
                'size' => 256,
                'required' => false,
                'signed' => true,
                'array' => false,
                'filters' => [],
            ]),
        ];

        $indexes = [
            new Document([
                '$id' => ID::custom('index1'),
                'type' => Database::INDEX_KEY,
                'attributes' => ['attribute1'],
                'lengths' => [256],
                'orders' => ['ASC'],
            ]),
        ];

        foreach ($keywords as $keyword) {
            $collection = $database->createCollection($keyword, $attributes, $indexes);
            $this->assertEquals($keyword, $collection->getId());

            $document = $database->createDocument($keyword, new Document([
                '$permissions' => [
                    Permission::read(Role::any()),
                    Permission::create(Role::any()),
                    Permission::update(Role::any()),
                    Permission::delete(Role::any()),
                ],
                '$id' => ID::custom('helloWorld'),
                'attribute1' => 'Hello World',
            ]));
            $this->assertEquals('helloWorld', $document->getId());

            $document = $database->getDocument($keyword, 'helloWorld');
            $this->assertEquals('helloWorld', $document->getId());

            $documents = $database->find($keyword);
            $this->assertCount(1, $documents);
            $this->assertEquals('helloWorld', $documents[0]->getId());

            $collection = $database->deleteCollection($keyword);
            $this->assertTrue($collection);
        }

        // TODO: updateCollection name tests

        // Attribute name tests
        foreach ($keywords as $keyword) {
            $collectionName = 'rk' . $keyword; // rk is short-hand for reserved-keyword. We do this sicne there are some limits (64 chars max)

            $collection = $database->createCollection($collectionName);
            $this->assertEquals($collectionName, $collection->getId());

            $attribute = static::getDatabase()->createAttribute($collectionName, $keyword, Database::VAR_STRING, 128, true);
            $this->assertEquals(true, $attribute);

            $document = new Document([
                '$permissions' => [
                    Permission::read(Role::any()),
                    Permission::create(Role::any()),
                    Permission::update(Role::any()),
                    Permission::delete(Role::any()),
                ],
                '$id' => 'reservedKeyDocument'
            ]);
            $document->setAttribute($keyword, 'Reserved:' . $keyword);

            $document = $database->createDocument($collectionName, $document);
            $this->assertEquals('reservedKeyDocument', $document->getId());
            $this->assertEquals('Reserved:' . $keyword, $document->getAttribute($keyword));

            $document = $database->getDocument($collectionName, 'reservedKeyDocument');
            $this->assertEquals('reservedKeyDocument', $document->getId());
            $this->assertEquals('Reserved:' . $keyword, $document->getAttribute($keyword));

            $documents = $database->find($collectionName);
            $this->assertCount(1, $documents);
            $this->assertEquals('reservedKeyDocument', $documents[0]->getId());
            $this->assertEquals('Reserved:' . $keyword, $documents[0]->getAttribute($keyword));

            $documents = $database->find($collectionName, [Query::equal($keyword, ["Reserved:${keyword}"])]);
            $this->assertCount(1, $documents);
            $this->assertEquals('reservedKeyDocument', $documents[0]->getId());

            $documents = $database->find($collectionName, [
                Query::orderDesc($keyword)
            ]);
            $this->assertCount(1, $documents);
            $this->assertEquals('reservedKeyDocument', $documents[0]->getId());


            $collection = $database->deleteCollection($collectionName);
            $this->assertTrue($collection);

            // TODO: updateAttribute name tests
        }

        // TODO: Index name tests
    }

    public function testWritePermissions()
    {
        $database = static::getDatabase();

        $database->createCollection('animals');

        $database->createAttribute('animals', 'type', Database::VAR_STRING, 128, true);

        $dog = $database->createDocument('animals', new Document([
            '$id' => 'dog',
            '$permissions' => [
                Permission::delete(Role::any()),
            ],
            'type' => 'Dog'
        ]));

        $cat = $database->createDocument('animals', new Document([
            '$id' => 'cat',
            '$permissions' => [
                Permission::update(Role::any()),
            ],
            'type' => 'Cat'
        ]));

        // No read permissions:

        $docs = $database->find('animals');
        $this->assertCount(0, $docs);

        $doc = $database->getDocument('animals', 'dog');
        $this->assertTrue($doc->isEmpty());

        $doc = $database->getDocument('animals', 'cat');
        $this->assertTrue($doc->isEmpty());

        // Cannot delete with update permission:
        $didFail = false;

        try {
            $database->deleteDocument('animals', 'cat');
        } catch (ExceptionAuthorization) {
            $didFail = true;
        }

        $this->assertTrue($didFail);

        // Cannot update with delete permission:
        $didFail = false;

        try {
            $newDog = $dog->setAttribute('type', 'newDog');
            $database->updateDocument('animals', 'dog', $newDog);
        } catch (ExceptionAuthorization) {
            $didFail = true;
        }

        $this->assertTrue($didFail);

        // Can delete:
        $database->deleteDocument('animals', 'dog');

        // Can update:
        $newCat = $cat->setAttribute('type', 'newCat');
        $database->updateDocument('animals', 'cat', $newCat);

        $docs = Authorization::skip(fn () => $database->find('animals'));
        $this->assertCount(1, $docs);
        $this->assertEquals('cat', $docs[0]['$id']);
        $this->assertEquals('newCat', $docs[0]['type']);
    }

    public function testEvents()
    {
        Authorization::skip(function () {
            $database = static::getDatabase();

            $events = [
                Database::EVENT_DATABASE_CREATE,
                Database::EVENT_DATABASE_LIST,
                Database::EVENT_COLLECTION_CREATE,
                Database::EVENT_COLLECTION_LIST,
                Database::EVENT_COLLECTION_READ,
                Database::EVENT_ATTRIBUTE_CREATE,
                Database::EVENT_ATTRIBUTE_UPDATE,
                Database::EVENT_INDEX_CREATE,
                Database::EVENT_DOCUMENT_CREATE,
                Database::EVENT_DOCUMENT_UPDATE,
                Database::EVENT_DOCUMENT_READ,
                Database::EVENT_DOCUMENT_FIND,
                Database::EVENT_DOCUMENT_FIND,
                Database::EVENT_DOCUMENT_COUNT,
                Database::EVENT_DOCUMENT_SUM,
                Database::EVENT_INDEX_DELETE,
                Database::EVENT_DOCUMENT_DELETE,
                Database::EVENT_ATTRIBUTE_DELETE,
                Database::EVENT_COLLECTION_DELETE,
                Database::EVENT_DATABASE_DELETE,
            ];

            $database->on(Database::EVENT_ALL, function ($event, $data) use (&$events) {
                $shifted = array_shift($events);

                $this->assertEquals($shifted, $event);
            });

            if ($this->getDatabase()->getAdapter()->getSupportForSchemas()) {
                $database->setDefaultDatabase('hellodb');
                $database->create();
            } else {
                array_shift($events);
            }

            $database->list();

            $database->setDefaultDatabase($this->testDatabase);

            $collectionId = ID::unique();
            $database->createCollection($collectionId);
            $database->listCollections();
            $database->getCollection($collectionId);
            $database->createAttribute($collectionId, 'attr1', Database::VAR_INTEGER, 2, false);
            $database->updateAttributeRequired($collectionId, 'attr1', true);
            $indexId1 = 'index2_' . uniqid();
            $database->createIndex($collectionId, $indexId1, Database::INDEX_KEY, ['attr1']);

            $document = $database->createDocument($collectionId, new Document([
                '$id' => 'doc1',
                'attr1' => 10,
                '$permissions' => [
                    Permission::delete(Role::any()),
                    Permission::update(Role::any()),
                    Permission::read(Role::any()),
                ],
            ]));

            $database->updateDocument($collectionId, 'doc1', $document->setAttribute('attr1', 15));
            $database->getDocument($collectionId, 'doc1');
            $database->find($collectionId);
            $database->findOne($collectionId);
            $database->count($collectionId);
            $database->sum($collectionId, 'attr1');

            $database->deleteIndex($collectionId, $indexId1);
            $database->deleteDocument($collectionId, 'doc1');
            $database->deleteAttribute($collectionId, 'attr1');
            $database->deleteCollection($collectionId);
            $database->delete('hellodb');
        });
    }
}<|MERGE_RESOLUTION|>--- conflicted
+++ resolved
@@ -2040,27 +2040,6 @@
         $this->assertEquals(1, count($documents));
     }
 
-<<<<<<< HEAD
-    public function testFindSelect()
-    {
-        $documents = static::getDatabase()->find('movies', [
-            Query::select(['name', 'year'])
-        ]);
-        foreach ($documents as $document) {
-            $this->assertArrayHasKey('$id', $document);
-            $this->assertArrayHasKey('$internalId', $document);
-            $this->assertArrayHasKey('$collection', $document);
-            $this->assertArrayHasKey('$createdAt', $document);
-            $this->assertArrayHasKey('$updatedAt', $document);
-            $this->assertArrayHasKey('$permissions', $document);
-
-            $this->assertArrayHasKey('name', $document);
-            $this->assertArrayHasKey('year', $document);
-            $this->assertArrayNotHasKey('director', $document);
-            $this->assertArrayNotHasKey('price', $document);
-            $this->assertArrayNotHasKey('active', $document);
-        }
-=======
     public function testFindStartsWith()
     {
         $documents = static::getDatabase()->find('movies', [
@@ -2098,7 +2077,27 @@
         ]);
 
         $this->assertEquals(1, count($documents));
->>>>>>> 0bcc932c
+    }
+
+    public function testFindSelect()
+    {
+        $documents = static::getDatabase()->find('movies', [
+            Query::select(['name', 'year'])
+        ]);
+        foreach ($documents as $document) {
+            $this->assertArrayHasKey('$id', $document);
+            $this->assertArrayHasKey('$internalId', $document);
+            $this->assertArrayHasKey('$collection', $document);
+            $this->assertArrayHasKey('$createdAt', $document);
+            $this->assertArrayHasKey('$updatedAt', $document);
+            $this->assertArrayHasKey('$permissions', $document);
+
+            $this->assertArrayHasKey('name', $document);
+            $this->assertArrayHasKey('year', $document);
+            $this->assertArrayNotHasKey('director', $document);
+            $this->assertArrayNotHasKey('price', $document);
+            $this->assertArrayNotHasKey('active', $document);
+        }
     }
 
     /**
