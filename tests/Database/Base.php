--- conflicted
+++ resolved
@@ -1997,7 +1997,24 @@
         $this->assertEquals(false, $document);
     }
 
-<<<<<<< HEAD
+    public function testFindNull()
+    {
+        $documents = static::getDatabase()->find('movies', [
+            Query::isNull('nullable'),
+        ]);
+
+        $this->assertEquals(5, count($documents));
+    }
+
+    public function testFindNotNull()
+    {
+        $documents = static::getDatabase()->find('movies', [
+            Query::isNotNull('nullable'),
+        ]);
+
+        $this->assertEquals(1, count($documents));
+    }
+
     public function testFindSelect()
     {
         $documents = static::getDatabase()->find('movies', [
@@ -2010,24 +2027,6 @@
             $this->assertArrayNotHasKey('price', $document->getAttributes());
             $this->assertArrayNotHasKey('active', $document->getAttributes());
         }
-=======
-    public function testFindNull()
-    {
-        $documents = static::getDatabase()->find('movies', [
-            Query::isNull('nullable'),
-        ]);
-
-        $this->assertEquals(5, count($documents));
-    }
-
-    public function testFindNotNull()
-    {
-        $documents = static::getDatabase()->find('movies', [
-            Query::isNotNull('nullable'),
-        ]);
-
-        $this->assertEquals(1, count($documents));
->>>>>>> d7f4abfc
     }
 
     /**
