--- conflicted
+++ resolved
@@ -931,7 +931,6 @@
     }
 
     /**
-<<<<<<< HEAD
      * Get the SQL projection given the selected attributes
      *
      * @param string[] $selections
@@ -964,7 +963,10 @@
         }
 
         return \implode(', ', $selections);
-=======
+
+    }
+
+    /*
      * Get SQL Condition
      *
      * @param Query $query
@@ -1004,7 +1006,6 @@
                 $condition = implode(' OR ', $conditions);
                 return empty($condition) ? '' : '(' . $condition . ')';
         }
->>>>>>> 0bcc932c
     }
 
     /**
