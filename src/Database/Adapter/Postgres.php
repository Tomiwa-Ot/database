<?php

<<<<<<< HEAD
// namespace Utopia\Database\Adapter;

// use PDO;
// use Exception;
// use phpDocumentor\Reflection\DocBlock\Tags\Var_;
// use Utopia\Database\Adapter;

// class Postgres extends Adapter
// {
//     /**
//      * @var PDO
//      */
//     protected $pdo;

//     /**
//      * Constructor.
//      *
//      * Set connection and settings
//      *
//      * @param PDO $pdo
//      */
//     public function __construct(PDO $pdo)
//     {
//         $this->pdo = $pdo;
//     }

//     /**
//      * Create Database
//      *
//      * @return bool
//      */
//     public function create(): bool
//     {
//         $name = $this->getNamespace();

//         return $this->getPDO()
//             ->prepare("CREATE SCHEMA {$name} /*!40100 DEFAULT CHARACTER SET utf8mb4 */;")
//             ->execute();
//     }

//     /**
//      * List Databases
//      *
//      * @return array
//      */
//     public function list(): array
//     {
//         $stmt = $this->getPDO()
//             ->prepare("SELECT datname FROM pg_database;");

//         $stmt->execute();

//         $list = [];

//         foreach ($stmt->fetchAll() as $key => $value) {
//             $list[] = $value['datname'] ?? '';
//         }

//         return $list;
//     }

//     /**
//      * Delete Database
//      *
//      * @return bool
//      */
//     public function delete(): bool
//     {
//         $name = $this->getNamespace();

//         return $this->getPDO()
//             ->prepare("DROP SCHEMA {$name};")
//             ->execute();
//     }

//     /**
//      * Create Collection
//      *
//      * @param string $id
//      * @return bool
//      */
//     public function createCollection(string $id): bool
//     {
//         $name = $this->filter($id).'_documents';

//         return $this->getPDO()
//             ->prepare("CREATE TABLE {$this->getNamespace()}.{$name}(
//                 _id     INT         PRIMARY KEY     NOT NULL,
//                 _uid    CHAR(13)                    NOT NULL
//              );")
//             ->execute();
//     }

//     /**
//      * List Collections
//      *
//      * @return array
//      */
//     public function listCollections(): array
//     {
//     }

//     /**
//      * Delete Collection
//      *
//      * @param string $id
//      * @return bool
//      */
//     public function deleteCollection(string $id): bool
//     {
//         $name = $this->filter($id).'_documents';

//         return $this->getPDO()
//             ->prepare("DROP TABLE {$this->getNamespace()}.{$name};")
//             ->execute();
//     }

//     /**
//      * @return PDO
//      *
//      * @throws Exception
//      */
//     protected function getPDO()
//     {
//         return $this->pdo;
//     }
// }
=======
namespace Utopia\Database\Adapter;

use Exception;
use PDO;
use PDOException;
use PDOStatement;
use Swoole\Database\PDOStatementProxy;
use Throwable;
use Utopia\Database\Database;
use Utopia\Database\Document;
use Utopia\Database\Exception\Duplicate;
use Utopia\Database\Query;
use Utopia\Database\Validator\Authorization;

class Postgres extends SQL
{
    /**
     * Differences between MariaDB and Postgres
     * 
     * 1. Need to use CASCADE to DROP schema
     * 2. Quotes are different ` vs "
     * 3. DATETIME is TIMESTAMP
     * 4. Full-text search is different - to_tsvector() and to_tsquery()
     */

    /**
     * Create Database
     *
     * @param string $name
     * 
     * @return bool
     */
    public function create(string $name): bool
    {
        $name = $this->filter($name);

        return $this->getPDO()
            ->prepare("CREATE SCHEMA IF NOT EXISTS \"{$name}\"")
            ->execute();
    }

    /**
     * Delete Database
     *
     * @param string $name
     * @return bool
     * @throws Exception
     * @throws PDOException
     */
    public function delete(string $name): bool
    {
        $name = $this->filter($name);
        return $this->getPDO()
            ->prepare("DROP SCHEMA \"{$name}\" CASCADE;")
            ->execute();
    }

    /**
     * Create Collection
     * 
     * @param string $name
     * @param Document[] $attributes (optional)
     * @param Document[] $indexes (optional)
     * @return bool
     */
    public function createCollection(string $name, array $attributes = [], array $indexes = []): bool
    {
        $database = $this->getDefaultDatabase();
        $namespace = $this->getNamespace();
        $id = $this->filter($name);

        $this->getPDO()->beginTransaction();

        foreach ($attributes as &$attribute) {
            $attrId = $this->filter($attribute->getId());
            $attrType = $this->getSQLType($attribute->getAttribute('type'), $attribute->getAttribute('size', 0), $attribute->getAttribute('signed', true));

            if ($attribute->getAttribute('array')) {
                $attrType = 'TEXT';
            }

            $attribute = "\"{$attrId}\" {$attrType}, ";
        }

        $stmt = $this->getPDO()
            ->prepare("CREATE TABLE IF NOT EXISTS {$this->getSQLTable($id)} (
                \"_id\" SERIAL NOT NULL,
                \"_uid\" VARCHAR(255) NOT NULL,
                \"_createdAt\" TIMESTAMP(3) DEFAULT NULL,
                \"_updatedAt\" TIMESTAMP(3) DEFAULT NULL,
                \"_permissions\" TEXT DEFAULT NULL,
                " . \implode(' ', $attributes) . "
                PRIMARY KEY (\"_id\")
                )");
        //,
        //INDEX (\"_createdAt\"),
        //INDEX (\"_updatedAt\")
        $stmtIndex = $this->getPDO()
            ->prepare("CREATE UNIQUE INDEX \"index_{$namespace}_{$id}_uid\" on {$this->getSQLTable($id)} (LOWER(_uid));");
        try {
            $stmt->execute();
            $stmtIndex->execute();

            $this->getPDO()
                ->prepare("CREATE TABLE IF NOT EXISTS {$this->getSQLTable($id . '_perms')} (
                        \"_id\" SERIAL NOT NULL,
                        \"_type\" VARCHAR(12) NOT NULL,
                        \"_permission\" VARCHAR(255) NOT NULL,
                        \"_document\" VARCHAR(255) NOT NULL,
                        PRIMARY KEY (\"_id\")
                    )")
                ->execute();

            foreach ($indexes as &$index) {
                $indexId = $this->filter($index->getId());
                $indexAttributes = $index->getAttribute('attributes');

                $this->createIndex($id, $indexId, $index->getAttribute('type'), $indexAttributes, [], $index->getAttribute("orders"));
            }
        } catch (Exception $e) {
            $this->getPDO()->rollBack();
            throw new Exception('Failed to create collection: ' . $e->getMessage());
        }

        if (!$this->getPDO()->commit()) {
            throw new Exception('Failed to commit transaction');
        }

        // Update $this->getIndexCount when adding another default index
        // return $this->createIndex($id, "_index2_{$namespace}_{$id}", Database::INDEX_FULLTEXT, ['_read'], [], []);

        return true;
    }

    /**
     * Delete Collection
     * 
     * @param string $id
     * @return bool
     */
    public function deleteCollection(string $id): bool
    {
        $id = $this->filter($id);

        return $this->getPDO()
            ->prepare("DROP TABLE {$this->getSQLTable($id)}, {$this->getSQLTable($id . '_perms')};")
            ->execute();
    }

    /**
     * Create Attribute
     * 
     * @param string $collection
     * @param string $id
     * @param string $type
     * @param int $size
     * @param bool $array
     * 
     * @return bool
     */
    public function createAttribute(string $collection, string $id, string $type, int $size, bool $signed = true, bool $array = false): bool
    {
        $name = $this->filter($collection);
        $id = $this->filter($id);
        $type = $this->getSQLType($type, $size, $signed);

        if ($array) {
            $type = 'TEXT';
        }

        return $this->getPDO()
            ->prepare("ALTER TABLE {$this->getSQLTable($name)}
                ADD COLUMN \"{$id}\" {$type};")
            ->execute();
    }

    /**
     * Delete Attribute
     * 
     * @param string $collection
     * @param string $id
     * @param bool $array
     * 
     * @return bool
     */
    public function deleteAttribute(string $collection, string $id, bool $array = false): bool
    {
        $name = $this->filter($collection);
        $id = $this->filter($id);

        return $this->getPDO()
            ->prepare("ALTER TABLE {$this->getSQLTable($name)}
                DROP COLUMN \"{$id}\";")
            ->execute();
    }

    /**
     * Rename Attribute
     *
     * @param string $collection
     * @param string $old
     * @param string $new
     * @return bool
     * @throws Exception
     * @throws PDOException
     */
    public function renameAttribute(string $collection, string $old, string $new): bool
    {
        $collection = $this->filter($collection);
        $old = $this->filter($old);
        $new = $this->filter($new);

        return $this->getPDO()
            ->prepare("ALTER TABLE {$this->getSQLTable($collection)} RENAME COLUMN
                \"{$old}\"
                TO
                \"{$new}\";")
            ->execute();
    }

    /**
     * Update Attribute
     *
     * @param string $collection
     * @param string $id
     * @param string $type
     * @param int $size
     * @param bool $signed
     * @param bool $array
     * @return bool
     * @throws Exception
     * @throws PDOException
     */
    public function updateAttribute(string $collection, string $id, string $type, int $size, bool $signed = true, bool $array = false): bool
    {
        $name = $this->filter($collection);
        $id = $this->filter($id);
        $type = $this->getSQLType($type, $size, $signed);

        if ($array) {
            $type = 'LONGTEXT';
        }

        if ($type == 'TIMESTAMP(3)') {
            $type = "TIMESTAMP(3) without time zone USING TO_TIMESTAMP(\"$id\", 'YYYY-MM-DD HH24:MI:SS.MS')";
        }

        return $this->getPDO()
            ->prepare("ALTER TABLE {$this->getSQLTable($name)}
                ALTER COLUMN \"{$id}\" TYPE {$type};")
            ->execute();
    }

    /**
     * Create Index
     * 
     * @param string $collection
     * @param string $id
     * @param string $type
     * @param array $attributes
     * @param array $lengths
     * @param array $orders
     * 
     * @return bool
     */
    public function createIndex(string $collection, string $id, string $type, array $attributes, array $lengths, array $orders): bool
    {
        $name = $this->filter($collection);
        $id = $this->filter($id);

        $attributes = \array_map(fn ($attribute) => match ($attribute) {
            '$id' => '_uid',
            '$createdAt' => '_createdAt',
            '$updatedAt' => '_updatedAt',
            default => $attribute
        }, $attributes);

        foreach ($attributes as $key => &$attribute) {
            $length = $lengths[$key] ?? '';
            $length = (empty($length)) ? '' : '(' . (int)$length . ')';
            $order = $orders[$key] ?? '';
            $attribute = $this->filter($attribute);

            if (Database::INDEX_FULLTEXT === $type) {
                $order = '';
            }

            if (Database::INDEX_UNIQUE === $type) {
                $attribute = "lower(\"{$attribute}\"::text) {$order}";
            } else {
                $attribute = "\"{$attribute}\" {$order}";
            }
        }

        return $this->getPDO()
            ->prepare($this->getSQLIndex($name, $id, $type, $attributes))
            ->execute();
    }

    /**
     * Delete Index
     * 
     * @param string $collection
     * @param string $id
     * 
     * @return bool
     */
    public function deleteIndex(string $collection, string $id): bool
    {
        $name = $this->filter($collection);
        $id = $this->filter($id);
        $schemaName = $this->getDefaultDatabase();

        return $this->getPDO()
            ->prepare("DROP INDEX IF EXISTS \"{$schemaName}\".{$id};")
            ->execute();
    }

    /**
     * Rename Index
     *
     * @param string $collection
     * @param string $old
     * @param string $new
     * @return bool
     * @throws Exception
     * @throws PDOException
     */
    public function renameIndex(string $collection, string $old, string $new): bool
    {
        $collection = $this->filter($collection);
        $namespace = $this->getNamespace();
        $old = $this->filter($old);
        $new = $this->filter($new);
        $oldIndexName = $collection . "_" . $old;
        $newIndexName = $namespace . $collection . "_" . $new;

        return $this->getPDO()
            ->prepare("ALTER INDEX {$this->getSQLTable($oldIndexName)} RENAME TO \"{$newIndexName}\";")
            ->execute();
    }

    /**
     * Create Document
     *
     * @param string $collection
     * @param Document $document
     *
     * @return Document
     */
    public function createDocument(string $collection, Document $document): Document
    {
        $attributes = $document->getAttributes();
        $attributes['_createdAt'] = $document->getCreatedAt();
        $attributes['_updatedAt'] = $document->getUpdatedAt();
        $attributes['_permissions'] = json_encode($document->getPermissions());

        $name = $this->filter($collection);
        $columns = '';
        $columnNames = '';

        $this->getPDO()->beginTransaction();

        /**
         * Insert Attributes
         */
        $bindIndex = 0;
        foreach ($attributes as $attribute => $value) { // Parse statement
            $column = $this->filter($attribute);
            $bindKey = 'key_' . $bindIndex;
            $columns .= "\"{$column}\", ";
            $columnNames .= ':' . $bindKey . ', ';
            $bindIndex++;
        }

        $stmt = $this->getPDO()
            ->prepare("INSERT INTO {$this->getSQLTable($name)}
                ({$columns}\"_uid\") VALUES ({$columnNames}:_uid) RETURNING _id;");

        $stmt->bindValue(':_uid', $document->getId(), PDO::PARAM_STR);

        $attributeIndex = 0;
        foreach ($attributes as $attribute => $value) {
            if (is_array($value)) { // arrays & objects should be saved as strings
                $value = json_encode($value);
            }

            $bindKey = 'key_' . $attributeIndex;
            $attribute = $this->filter($attribute);
            $value = (is_bool($value)) ? ($value == true ? "true" : "false") : $value;
            $stmt->bindValue(':' . $bindKey, $value, $this->getPDOType($value));
            $attributeIndex++;
        }

        $permissions = [];
        foreach (Database::PERMISSIONS as $type) {
            foreach ($document->getPermissionsByType($type) as $permission) {
                $permission = \str_replace('"', '', $permission);
                $permissions[] = "('{$type}', '{$permission}', '{$document->getId()}')";
            }
        }


        if (!empty($permissions)) {
            $queryPermissions = "INSERT INTO {$this->getSQLTable($name . '_perms')}
            (_type, _permission, _document) VALUES " . implode(', ', $permissions);
            $stmtPermissions = $this->getPDO()->prepare($queryPermissions);
        }

        try {
            $stmt->execute();

            $document['$internalId'] = $stmt->fetch()["_id"];

            if (isset($stmtPermissions)) {
                $stmtPermissions->execute();
            }
        } catch (Throwable $e) {
            switch ($e->getCode()) {
                case 23505:
                    $this->getPDO()->rollBack();
                    throw new Duplicate('Duplicated document: ' . $e->getMessage());
                    break;

                default:
                    throw $e;
                    break;
            }
        }

        if (!$this->getPDO()->commit()) {
            throw new Exception('Failed to commit transaction');
        }

        return $document;
    }

    /**
     * Update Document
     *
     * @param string $collection
     * @param Document $document
     *
     * @return Document
     */
    public function updateDocument(string $collection, Document $document): Document
    {
        $attributes = $document->getAttributes();
        $attributes['_createdAt'] = $document->getCreatedAt();
        $attributes['_updatedAt'] = $document->getUpdatedAt();
        $attributes['_permissions'] = json_encode($document->getPermissions());

        $name = $this->filter($collection);
        $columns = '';

        /**
         * Get current permissions from the database
         */
        $permissionsStmt = $this->getPDO()->prepare("
                SELECT _type, _permission
                FROM {$this->getSQLTable($name . '_perms')} p
                WHERE p._document = :_uid
        ");
        $permissionsStmt->bindValue(':_uid', $document->getId());
        $permissionsStmt->execute();
        $permissions = $permissionsStmt->fetchAll();

        $initial = [];
        foreach (Database::PERMISSIONS as $type) {
            $initial[$type] = [];
        }

        $permissions = array_reduce($permissions, function (array $carry, array $item) {
            $carry[$item['_type']][] = $item['_permission'];

            return $carry;
        }, $initial);

        $this->getPDO()->beginTransaction();

        /**
         * Get removed Permissions
         */
        $removals = [];
        foreach (Database::PERMISSIONS as $type) {
            $diff = \array_diff($permissions[$type], $document->getPermissionsByType($type));
            if (!empty($diff)) {
                $removals[$type] = $diff;
            }
        }

        /**
         * Get added Permissions
         */
        $additions = [];
        foreach (Database::PERMISSIONS as $type) {
            $diff = \array_diff($document->getPermissionsByType($type), $permissions[$type]);
            if (!empty($diff)) {
                $additions[$type] = $diff;
            }
        }

        /**
         * Query to remove permissions
         */
        $removeQuery = '';
        if (!empty($removals)) {
            $removeQuery = 'AND (';
            foreach ($removals as $type => $permissions) {
                $removeQuery .= "(
                    _type = '{$type}'
                    AND _permission IN (" . implode(', ', \array_map(fn (string $i) => ":_remove_{$type}_{$i}", \array_keys($permissions))) . ")
                )";
                if ($type !== \array_key_last($removals)) {
                    $removeQuery .= ' OR ';
                }
            }
        }
        if (!empty($removeQuery)) {
            $removeQuery .= ')';
            $stmtRemovePermissions = $this->getPDO()
                ->prepare("
                DELETE
                FROM {$this->getSQLTable($name . '_perms')}
                WHERE
                    _document = :_uid
                    {$removeQuery}
            ");
            $stmtRemovePermissions->bindValue(':_uid', $document->getId());

            foreach ($removals as $type => $permissions) {
                foreach ($permissions as $i => $permission) {
                    $stmtRemovePermissions->bindValue(":_remove_{$type}_{$i}", $permission);
                }
            }
        }

        /**
         * Query to add permissions
         */
        if (!empty($additions)) {
            $values = [];
            foreach ($additions as $type => $permissions) {
                foreach ($permissions as $i => $_) {
                    $values[] = "( :_uid, '{$type}', :_add_{$type}_{$i} )";
                }
            }

            $stmtAddPermissions = $this->getPDO()
                ->prepare(
                    "INSERT INTO {$this->getSQLTable($name . '_perms')}
                    (_document, _type, _permission) VALUES" . \implode(', ', $values)
                );

            $stmtAddPermissions->bindValue(":_uid", $document->getId());
            foreach ($additions as $type => $permissions) {
                foreach ($permissions as $i => $permission) {
                    $stmtAddPermissions->bindValue(":_add_{$type}_{$i}", $permission);
                }
            }
        }

        /**
         * Update Attributes
         */

        $bindIndex = 0;
        foreach ($attributes as $attribute => $value) {
            $column = $this->filter($attribute);
            $bindKey = 'key_' . $bindIndex;
            $columns .= "\"{$column}\"" . '=:' . $bindKey . ',';
            $bindIndex++;
        }

        $stmt = $this->getPDO()
            ->prepare("UPDATE {$this->getSQLTable($name)}
                SET {$columns} _uid = :_uid WHERE _uid = :_uid");

        $stmt->bindValue(':_uid', $document->getId());

        $attributeIndex = 0;
        foreach ($attributes as $attribute => $value) {
            if (is_array($value)) { // arrays & objects should be saved as strings
                $value = json_encode($value);
            }

            $bindKey = 'key_' . $attributeIndex;
            $attribute = $this->filter($attribute);
            $value = (is_bool($value)) ? ($value == true ? "true" : "false") : $value;
            $stmt->bindValue(':' . $bindKey, $value, $this->getPDOType($value));
            $attributeIndex++;
        }

        if (!empty($attributes)) {
            try {
                $stmt->execute();
                if (isset($stmtRemovePermissions)) {
                    $stmtRemovePermissions->execute();
                }
                if (isset($stmtAddPermissions)) {
                    $stmtAddPermissions->execute();
                }
            } catch (PDOException $e) {
                $this->getPDO()->rollBack();
                switch ($e->getCode()) {
                    case 1062:
                    case 23505:
                        throw new Duplicate('Duplicated document: ' . $e->getMessage());

                    default:
                        throw $e;
                }
            }
        }

        if (!$this->getPDO()->commit()) {
            throw new Exception('Failed to commit transaction');
        }

        return $document;
    }

    /**
     * Delete Document
     *
     * @param string $collection
     * @param string $id
     *
     * @return bool
     */
    public function deleteDocument(string $collection, string $id): bool
    {
        $name = $this->filter($collection);

        $this->getPDO()->beginTransaction();

        $stmt = $this->getPDO()
            ->prepare("DELETE FROM {$this->getSQLTable($name)} WHERE _uid = :_uid");

        $stmt->bindValue(':_uid', $id, PDO::PARAM_STR);

        $stmtPermissions = $this->getPDO()->prepare("DELETE FROM {$this->getSQLTable($name . '_perms')} WHERE _document = :_uid");
        $stmtPermissions->bindValue(':_uid', $id);

        try {
            $stmt->execute() || throw new Exception('Failed to delete document');
            $stmtPermissions->execute() || throw new Exception('Failed to clean permissions');
        } catch (\Throwable $th) {
            $this->getPDO()->rollBack();
            throw new Exception($th->getMessage());
        }

        if (!$this->getPDO()->commit()) {
            throw new Exception('Failed to commit transaction');
        }

        return true;
    }

    /**
     * Find Documents
     *
     * Find data sets using chosen queries
     *
     * @param string $collection
     * @param array $queries
     * @param int $limit
     * @param int $offset
     * @param array $orderAttributes
     * @param array $orderTypes
     * @param array $cursor
     * @param string $cursorDirection
     *
     * @return array 
     * @throws Exception 
     * @throws PDOException 
     */
    public function find(string $collection, array $queries = [], int $limit = 25, int $offset = 0, array $orderAttributes = [], array $orderTypes = [], array $cursor = [], string $cursorDirection = Database::CURSOR_AFTER): array
    {
        $name = $this->filter($collection);
        $roles = Authorization::getRoles();
        $where = [];
        $orders = [];

        $orderAttributes = \array_map(fn ($orderAttribute) => match ($orderAttribute) {
            '$id' => '_uid',
            '$createdAt' => '_createdAt',
            '$updatedAt' => '_updatedAt',
            default => $orderAttribute
        }, $orderAttributes);

        $hasIdAttribute = false;
        foreach ($orderAttributes as $i => $attribute) {
            if ($attribute === '_uid') {
                $hasIdAttribute = true;
            }

            $attribute = $this->filter($attribute);
            $orderType = $this->filter($orderTypes[$i] ?? Database::ORDER_ASC);

            // Get most dominant/first order attribute
            if ($i === 0 && !empty($cursor)) {
                $orderMethodInternalId = Query::TYPE_GREATER; // To preserve natural order
                $orderMethod = $orderType === Database::ORDER_DESC ? Query::TYPE_LESSER : Query::TYPE_GREATER;

                if ($cursorDirection === Database::CURSOR_BEFORE) {
                    $orderType = $orderType === Database::ORDER_ASC ? Database::ORDER_DESC : Database::ORDER_ASC;
                    $orderMethodInternalId = $orderType === Database::ORDER_ASC ? Query::TYPE_LESSER : Query::TYPE_GREATER;
                    $orderMethod = $orderType === Database::ORDER_DESC ? Query::TYPE_LESSER : Query::TYPE_GREATER;
                }

                $where[] = "(
                        table_main.\"{$attribute}\" {$this->getSQLOperator($orderMethod)} :cursor 
                        OR (
                            table_main.\"{$attribute}\" = :cursor 
                            AND
                            table_main._id {$this->getSQLOperator($orderMethodInternalId)} {$cursor['$internalId']}
                        )
                    )";
            } else if ($cursorDirection === Database::CURSOR_BEFORE) {
                $orderType = $orderType === Database::ORDER_ASC ? Database::ORDER_DESC : Database::ORDER_ASC;
            }

            $orders[] = '"' . $attribute . '" ' . $orderType;
        }

        // Allow after pagination without any order
        if (empty($orderAttributes) && !empty($cursor)) {
            $orderType = $orderTypes[0] ?? Database::ORDER_ASC;
            $orderMethod = $cursorDirection === Database::CURSOR_AFTER ? ($orderType === Database::ORDER_DESC ? Query::TYPE_LESSER : Query::TYPE_GREATER
            ) : ($orderType === Database::ORDER_DESC ? Query::TYPE_GREATER : Query::TYPE_LESSER
            );
            $where[] = "( table_main._id {$this->getSQLOperator($orderMethod)} {$cursor['$internalId']} )";
        }

        // Allow order type without any order attribute, fallback to the natural order (_id)
        if (!$hasIdAttribute) {
            if (empty($orderAttributes) && !empty($orderTypes)) {
                $order = $orderTypes[0] ?? Database::ORDER_ASC;
                if ($cursorDirection === Database::CURSOR_BEFORE) {
                    $order = $order === Database::ORDER_ASC ? Database::ORDER_DESC : Database::ORDER_ASC;
                }

                $orders[] = 'table_main._id ' . $this->filter($order);
            } else {
                $orders[] = 'table_main._id ' . ($cursorDirection === Database::CURSOR_AFTER ? Database::ORDER_ASC : Database::ORDER_DESC); // Enforce last ORDER by '_id'
            }
        }

        foreach ($queries as $query) {
            $where[] = $this->getSQLCondition($query);
        }

        $order = 'ORDER BY ' . implode(', ', $orders);

        if (Authorization::$status) {
            $where[] = $this->getSQLPermissionsCondition($name, $roles);
        }

        $sqlWhere = !empty($where) ? 'WHERE ' . implode(' AND ', $where) : '';

        $sql = "
            SELECT DISTINCT _uid, table_main.*
            FROM {$this->getSQLTable($name)} as table_main
            " . $sqlWhere . "
            {$order}
            LIMIT :limit OFFSET :offset;
        ";

        $stmt = $this->getPDO()->prepare($sql);
        foreach ($queries as $query) {
            $this->bindConditionValue($stmt, $query);
        }

        if (!empty($cursor) && !empty($orderAttributes) && array_key_exists(0, $orderAttributes)) {
            $attribute = $orderAttributes[0];

            $attribute = match ($attribute) {
                '_uid' => '$id',
                '_createdAt' => '$createdAt',
                '_updatedAt' => '$updatedAt',
                default => $attribute
            };

            if (is_null($cursor[$attribute] ?? null)) {
                throw new Exception("Order attribute '{$attribute}' is empty.");
            }
            $stmt->bindValue(':cursor', $cursor[$attribute], $this->getPDOType($cursor[$attribute]));
        }

        $stmt->bindValue(':limit', $limit, PDO::PARAM_INT);
        $stmt->bindValue(':offset', $offset, PDO::PARAM_INT);
        $stmt->execute();

        $results = $stmt->fetchAll();

        foreach ($results as $key => $value) {
            $results[$key]['$id'] = $value['_uid'];
            $results[$key]['$internalId'] = $value['_id'];
            $results[$key]['$createdAt'] = $value['_createdAt'];
            $results[$key]['$updatedAt'] = $value['_updatedAt'];
            $results[$key]['$permissions'] = json_decode($value['_permissions'] ?? '[]', true);

            unset($results[$key]['_uid']);
            unset($results[$key]['_id']);
            unset($results[$key]['_createdAt']);
            unset($results[$key]['_updatedAt']);
            unset($results[$key]['_permissions']);

            $results[$key] = new Document($results[$key]);
        }

        if ($cursorDirection === Database::CURSOR_BEFORE) {
            $results = array_reverse($results);
        }

        return $results;
    }

    /**
     * Count Documents
     *
     * Count data set size using chosen queries
     *
     * @param string $collection
     * @param array $queries
     * @param int $max
     *
     * @return int
     */
    public function count(string $collection, array $queries = [], int $max = 0): int
    {
        $name = $this->filter($collection);
        $roles = Authorization::getRoles();
        $where = [];
        $limit = ($max === 0) ? '' : 'LIMIT :max';

        foreach ($queries as $query) {
            $where[] = $this->getSQLCondition($query);
        }

        if (Authorization::$status) {
            $where[] = $this->getSQLPermissionsCondition($name, $roles);
        }

        $sqlWhere = !empty($where) ? 'WHERE ' . implode(' AND ', $where) : '';
        $sql = "SELECT COUNT(1) as sum
            FROM
                (
                    SELECT 1
                    FROM {$this->getSQLTable($name)} table_main
                    " . $sqlWhere . "
                    {$limit}
                ) table_count
        ";
        $stmt = $this->getPDO()->prepare($sql);
        foreach ($queries as $query) {
            $this->bindConditionValue($stmt, $query);
        }

        if ($max !== 0) {
            $stmt->bindValue(':max', $max, PDO::PARAM_INT);
        }

        $stmt->execute();

        /** @var array $result */
        $result = $stmt->fetch();

        return $result['sum'] ?? 0;
    }

    /**
     * Sum an Attribute
     *
     * Sum an attribute using chosen queries
     *
     * @param string $collection
     * @param string $attribute
     * @param Query[] $queries
     * @param int $max
     *
     * @return int|float
     */
    public function sum(string $collection, string $attribute, array $queries = [], int $max = 0): int|float
    {
        $name = $this->filter($collection);
        $roles = Authorization::getRoles();
        $where = [];
        $limit = ($max === 0) ? '' : 'LIMIT :max';

        $permissions = (Authorization::$status) ? $this->getSQLPermissionsCondition($collection, $roles) : '1=1'; // Disable join when no authorization required

        foreach ($queries as $query) {
            $where[] = $this->getSQLCondition($query);
        }

        if (Authorization::$status) {
            $where[] = $this->getSQLPermissionsCondition($name, $roles);
        }

        $stmt = $this->getPDO()->prepare("SELECT SUM({$attribute}) as sum
            FROM (
                SELECT {$attribute}
                FROM {$this->getSQLTable($name)} table_main
                WHERE {$permissions} AND " . implode(' AND ', $where) . "
                {$limit}
            ) table_count");

        foreach ($queries as $query) {
            $this->bindConditionValue($stmt, $query);
        }

        if ($max !== 0) {
            $stmt->bindValue(':max', $max, PDO::PARAM_INT);
        }

        $stmt->execute();

        /** @var array $result */
        $result = $stmt->fetch();

        return $result['sum'] ?? 0;
    }

    /**
     * Get SQL Type
     * 
     * @param string $type
     * @param int $size in chars
     * 
     * @return string
     */
    protected function getSQLType(string $type, int $size, bool $signed = true): string
    {
        switch ($type) {
            case Database::VAR_STRING:
                // $size = $size * 4; // Convert utf8mb4 size to bytes
                if ($size > 16383) {
                    return 'TEXT';
                }

                return "VARCHAR({$size})";
                break;

            case Database::VAR_INTEGER:  // We don't support zerofill: https://stackoverflow.com/a/5634147/2299554

                if ($size >= 8) { // INT = 4 bytes, BIGINT = 8 bytes
                    return 'BIGINT';
                }

                return 'INTEGER';
                break;

            case Database::VAR_FLOAT:
                return 'DOUBLE PRECISION';
                break;

            case Database::VAR_BOOLEAN:
                return 'BOOLEAN';
                break;

            case Database::VAR_DOCUMENT:
                return 'VARCHAR';
                break;

            case Database::VAR_DATETIME:
                return 'TIMESTAMP(3)';
                break;

            default:
                throw new Exception('Unknown Type: ' . $type);
                break;
        }
    }

    /**
     * Get SQL Index
     *
     * @param string $collection
     * @param string $id
     * @param string $type
     * @param array $attributes
     *
     * @return string
     * @throws Exception
     */
    protected function getSQLIndex(string $collection, string $id, string $type, array $attributes): string
    {
        $type = match ($type) {
            Database::INDEX_KEY, Database::INDEX_ARRAY, Database::INDEX_FULLTEXT => 'INDEX',
            Database::INDEX_UNIQUE => 'UNIQUE INDEX',
            default => throw new Exception('Unknown Index Type:' . $type),
        };

        return 'CREATE ' . $type . ' "' . $this->getNamespace() . '_' . $collection . '_' . $id . '" ON ' . $this->getSQLTable($collection) . ' ( ' . implode(', ', $attributes) . ' );';
    }

    /**
     * Get SQL schema
     *
     * @return string 
     */
    protected function getSQLSchema(): string
    {
        if (!$this->getSupportForSchemas()) {
            return '';
        }

        return "\"{$this->getDefaultDatabase()}\".";
    }

    /**
     * Get SQL table
     *
     * @param string $name 
     * @return string 
     */
    protected function getSQLTable(string $name): string
    {
        return "\"{$this->getDefaultDatabase()}\".\"{$this->getNamespace()}_{$name}\"";
    }

    /**
     * Get PDO Type
     *
     * @param mixed $value
     *
     * @return int
     * @throws Exception
     */
    protected function getPDOType($value): int
    {
        return match (gettype($value)) {
            'string', 'double' => PDO::PARAM_STR,
            'boolean' => PDO::PARAM_BOOL,
            'integer' => PDO::PARAM_INT,
            'NULL' => PDO::PARAM_NULL,
            default => throw new Exception('Unknown PDO Type for ' . gettype($value)),
        };
    }

    /**
     * Encode array
     * 
     * @param string $value
     * 
     * @return array
     */
    protected function encodeArray(string $value): array
    {
        $string = substr($value, 1, -1);
        if (empty($string)) {
            return [];
        } else {
            return explode(',', $string);
        }
    }

    /**
     * Decode array
     * 
     * @param array $value
     * 
     * @return string
     */
    protected function decodeArray(array $value): string
    {
        if (empty($value))
            return '{}';

        foreach ($value as &$item) {
            $item = '"' . str_replace(['"', '(', ')'], ['\"', '\(', '\)'], $item) . '"';
        }

        return '{' . implode(",", $value) . '}';
    }

    /**
     * Is fulltext Wildcard index supported?
     *
     * @return bool
     */
    // TODO: Fix full-text search logic for postgres and MariaDB
    public function getSupportForFulltextWildcardIndex(): bool
    {
        return false;
    }


    /**
     * Get SQL Condition
     *
     * @param Query $query
     * @return string
     * @throws Exception
     */
    protected function getSQLCondition(Query $query): string
    {
        $query->setAttribute(match ($query->getAttribute()) {
            '$id' => '_uid',
            '$createdAt' => '_createdAt',
            '$updatedAt' => '_updatedAt',
            default => $query->getAttribute()
        });

        $attribute = "\"{$query->getAttribute()}\"" ;
        $placeholder = $this->getSQLPlaceholder($query);

        switch ($query->getMethod()){
            case Query::TYPE_SEARCH:
                $value = trim(str_replace(['@', '+', '-', '*', '.'], '|', $query->getValues()[0]));
                $value = "'{$value}*'";
                return "to_tsvector(regexp_replace({$attribute}, '[^\w]+',' ','g')) @@ to_tsquery(trim(REGEXP_REPLACE({$value}, '\|+','|','g'),'|'))";

            case Query::TYPE_BETWEEN:
                return "table_main.{$attribute} BETWEEN :{$placeholder}_0 AND :{$placeholder}_1";

            case Query::TYPE_IS_NULL:
            case Query::TYPE_IS_NOT_NULL:
                return "table_main.{$attribute} {$this->getSQLOperator($query->getMethod())}";

            default:
                $conditions = [];
                foreach ($query->getValues() as $key => $value) {
                    $conditions[] = $attribute.' '.$this->getSQLOperator($query->getMethod()).':'.$placeholder.'_'.$key;
                }
                $condition = implode(' OR ', $conditions);
                return empty($condition) ? '' : '(' . $condition . ')';
        }
    }
}
>>>>>>> 3e48e346
<|MERGE_RESOLUTION|>--- conflicted
+++ resolved
@@ -1,134 +1,5 @@
 <?php
 
-<<<<<<< HEAD
-// namespace Utopia\Database\Adapter;
-
-// use PDO;
-// use Exception;
-// use phpDocumentor\Reflection\DocBlock\Tags\Var_;
-// use Utopia\Database\Adapter;
-
-// class Postgres extends Adapter
-// {
-//     /**
-//      * @var PDO
-//      */
-//     protected $pdo;
-
-//     /**
-//      * Constructor.
-//      *
-//      * Set connection and settings
-//      *
-//      * @param PDO $pdo
-//      */
-//     public function __construct(PDO $pdo)
-//     {
-//         $this->pdo = $pdo;
-//     }
-
-//     /**
-//      * Create Database
-//      *
-//      * @return bool
-//      */
-//     public function create(): bool
-//     {
-//         $name = $this->getNamespace();
-
-//         return $this->getPDO()
-//             ->prepare("CREATE SCHEMA {$name} /*!40100 DEFAULT CHARACTER SET utf8mb4 */;")
-//             ->execute();
-//     }
-
-//     /**
-//      * List Databases
-//      *
-//      * @return array
-//      */
-//     public function list(): array
-//     {
-//         $stmt = $this->getPDO()
-//             ->prepare("SELECT datname FROM pg_database;");
-
-//         $stmt->execute();
-
-//         $list = [];
-
-//         foreach ($stmt->fetchAll() as $key => $value) {
-//             $list[] = $value['datname'] ?? '';
-//         }
-
-//         return $list;
-//     }
-
-//     /**
-//      * Delete Database
-//      *
-//      * @return bool
-//      */
-//     public function delete(): bool
-//     {
-//         $name = $this->getNamespace();
-
-//         return $this->getPDO()
-//             ->prepare("DROP SCHEMA {$name};")
-//             ->execute();
-//     }
-
-//     /**
-//      * Create Collection
-//      *
-//      * @param string $id
-//      * @return bool
-//      */
-//     public function createCollection(string $id): bool
-//     {
-//         $name = $this->filter($id).'_documents';
-
-//         return $this->getPDO()
-//             ->prepare("CREATE TABLE {$this->getNamespace()}.{$name}(
-//                 _id     INT         PRIMARY KEY     NOT NULL,
-//                 _uid    CHAR(13)                    NOT NULL
-//              );")
-//             ->execute();
-//     }
-
-//     /**
-//      * List Collections
-//      *
-//      * @return array
-//      */
-//     public function listCollections(): array
-//     {
-//     }
-
-//     /**
-//      * Delete Collection
-//      *
-//      * @param string $id
-//      * @return bool
-//      */
-//     public function deleteCollection(string $id): bool
-//     {
-//         $name = $this->filter($id).'_documents';
-
-//         return $this->getPDO()
-//             ->prepare("DROP TABLE {$this->getNamespace()}.{$name};")
-//             ->execute();
-//     }
-
-//     /**
-//      * @return PDO
-//      *
-//      * @throws Exception
-//      */
-//     protected function getPDO()
-//     {
-//         return $this->pdo;
-//     }
-// }
-=======
 namespace Utopia\Database\Adapter;
 
 use Exception;
@@ -1260,5 +1131,4 @@
                 return empty($condition) ? '' : '(' . $condition . ')';
         }
     }
-}
->>>>>>> 3e48e346
+}