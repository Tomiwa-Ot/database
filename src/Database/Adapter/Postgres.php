--- conflicted
+++ resolved
@@ -1121,50 +1121,4 @@
     {
         return false;
     }
-<<<<<<< HEAD
-
-
-    /**
-     * Get SQL Condition
-     *
-     * @param Query $query
-     * @return string
-     * @throws Exception
-     */
-    protected function getSQLCondition(Query $query): string
-    {
-        $query->setAttribute(match ($query->getAttribute()) {
-            '$id' => '_uid',
-            '$createdAt' => '_createdAt',
-            '$updatedAt' => '_updatedAt',
-            default => $query->getAttribute()
-        });
-
-        $attribute = "\"{$query->getAttribute()}\"" ;
-        $placeholder = $this->getSQLPlaceholder($query);
-
-        switch ($query->getMethod()) {
-            case Query::TYPE_SEARCH:
-                $value = trim(str_replace(['@', '+', '-', '*', '.'], '|', $query->getValues()[0]));
-                $value = "'{$value}*'";
-                return "to_tsvector(regexp_replace({$attribute}, '[^\w]+',' ','g')) @@ to_tsquery(trim(REGEXP_REPLACE({$value}, '\|+','|','g'),'|'))";
-
-            case Query::TYPE_BETWEEN:
-                return "table_main.{$attribute} BETWEEN :{$placeholder}_0 AND :{$placeholder}_1";
-
-            case Query::TYPE_IS_NULL:
-            case Query::TYPE_IS_NOT_NULL:
-                return "table_main.{$attribute} {$this->getSQLOperator($query->getMethod())}";
-
-            default:
-                $conditions = [];
-                foreach ($query->getValues() as $key => $value) {
-                    $conditions[] = $attribute.' '.$this->getSQLOperator($query->getMethod()).':'.$placeholder.'_'.$key;
-                }
-                $condition = implode(' OR ', $conditions);
-                return empty($condition) ? '' : '(' . $condition . ')';
-        }
-    }
-=======
->>>>>>> 0bcc932c
 }