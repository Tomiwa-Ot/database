--- conflicted
+++ resolved
@@ -699,16 +699,12 @@
      * @param array<string> $orderTypes
      * @param array<string, mixed> $cursor
      * @param string $cursorDirection
-<<<<<<< HEAD
+     * @param int|null $timeout
      *
      * @return array<Document>
      * @throws Exception
      * @throws PDOException
-=======
-     * @param int|null $timeout
-     * @return array
      * @throws Timeout
->>>>>>> 02bf43df
      */
     public function find(string $collection, array $queries = [], int $limit = 25, int $offset = 0, array $orderAttributes = [], array $orderTypes = [], array $cursor = [], string $cursorDirection = Database::CURSOR_AFTER, ?int $timeout = null): array
     {
@@ -809,7 +805,7 @@
             LIMIT :limit OFFSET :offset;
         ";
 
-        if($timeout){
+        if ($timeout) {
             $sql = $this->setTimeout($sql, $timeout);
         }
 
@@ -838,7 +834,7 @@
         $stmt->bindValue(':offset', $offset, PDO::PARAM_INT);
         try {
             $stmt->execute();
-        } catch (PDOException $e){
+        } catch (PDOException $e) {
             $this->processException($e);
         }
 
@@ -1235,16 +1231,15 @@
     protected function processException(PDOException $e): void
     {
         // Regular PDO
-        if($e->getCode() === '57014' && isset($e->errorInfo[1]) && $e->errorInfo[1] === 7){
-            Throw new Timeout($e->getMessage());
+        if ($e->getCode() === '57014' && isset($e->errorInfo[1]) && $e->errorInfo[1] === 7) {
+            throw new Timeout($e->getMessage());
         }
 
         // PDOProxy switches errorInfo PDOProxy.php line 64
-        if($e->getCode() === 7 && isset($e->errorInfo[0]) && $e->errorInfo[0] === '57014'){
-            Throw new Timeout($e->getMessage());
+        if ($e->getCode() === 7 && isset($e->errorInfo[0]) && $e->errorInfo[0] === '57014') {
+            throw new Timeout($e->getMessage());
         }
 
         throw $e;
     }
-
 }