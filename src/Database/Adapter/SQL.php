--- conflicted
+++ resolved
@@ -6,11 +6,8 @@
 use PDO;
 use PDOException;
 use PDOStatement;
-<<<<<<< HEAD
+use Swoole\Database\PDOStatementProxy;
 use Swoole\Database\PDOProxy;
-=======
-use Swoole\Database\PDOStatementProxy;
->>>>>>> 1cea72c1
 use Utopia\Database\Adapter;
 use Utopia\Database\Database;
 use Utopia\Database\Document;
@@ -680,28 +677,11 @@
     }
 
     /**
-<<<<<<< HEAD
-     * @param Query $query
-     * @return string
-     */
-    protected function getSQLPlaceholder(Query $query): string
-    {
-        return md5(json_encode([$query->getAttribute(), $query->getMethod(), $query->getValues()]));
-    }
-
-    /**
-     * @param $stmt
-     * @param Query $query
-     * @return void
-     */
-    public function bindConditionValue($stmt, Query $query): void
-=======
      * @param PDOStatement|PDOStatementProxy $stmt
      * @param Query $query
      * @return void
      */
     protected function bindConditionValue(PDOStatement|PDOStatementProxy $stmt, Query $query): void
->>>>>>> 1cea72c1
     {
         /** @var PDOStatement $stmt */
         if (in_array($query->getMethod(), [Query::TYPE_SEARCH, Query::TYPE_SELECT, Query::TYPE_SLEEP])){
@@ -859,9 +839,4 @@
             PDO::ATTR_STRINGIFY_FETCHES => true // Returns all fetched data as Strings
         ];
     }
-
-<<<<<<< HEAD
-
-=======
->>>>>>> 1cea72c1
 }