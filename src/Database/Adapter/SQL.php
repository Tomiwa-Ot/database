<?php

namespace Utopia\Database\Adapter;

use Exception;
use PDO;
use PDOException;
use PDOStatement;
use Utopia\Database\Adapter;
use Utopia\Database\Database;
use Utopia\Database\Document;
use Utopia\Database\Query;

abstract class SQL extends Adapter
{
    /**
     * @var PDO
     */
    protected PDO $pdo;

    /**
     * Constructor.
     *
     * Set connection and settings
     *
     * @param PDO $pdo
     */
    public function __construct($pdo)
    {
        $this->pdo = $pdo;
    }

    /**
     * Ping Database
     *
     * @return bool
     * @throws Exception
     * @throws PDOException
     */
    public function ping(): bool
    {
        return $this->getPDO()
            ->prepare("SELECT 1;")
            ->execute();
    }

    /**
     * Check if Database exists
     * Optionally check if collection exists in Database
     *
     * @param string $database
     * @param string|null $collection
     * @return bool
     * @throws Exception
     */
    public function exists(string $database, ?string $collection): bool
    {
        $database = $this->filter($database);

        if (!\is_null($collection)) {
            $collection = $this->filter($collection);

            $select = 'TABLE_NAME';
            $from = 'INFORMATION_SCHEMA.TABLES';
            $where = 'TABLE_SCHEMA = :schema AND TABLE_NAME = :table';
            $match = "{$this->getNamespace()}_{$collection}";
        } else {
            $select = 'SCHEMA_NAME';
            $from = 'INFORMATION_SCHEMA.SCHEMATA';
            $where = 'SCHEMA_NAME = :schema';
            $match = $database;
        }

        $stmt = $this->getPDO()
            ->prepare("SELECT {$select}
                FROM {$from}
                WHERE {$where};");

        $stmt->bindValue(':schema', $database, PDO::PARAM_STR);

        if (!\is_null($collection)) {
            $stmt->bindValue(':table', "{$this->getNamespace()}_{$collection}", PDO::PARAM_STR);
        }

        $stmt->execute();

        $document = $stmt->fetch();

        return (($document[$select] ?? '') === $match) || // case insensitive check
            (($document[strtolower($select)] ?? '') === $match);
    }

    /**
     * List Databases
     *
     * @return array<Document>
     */
    public function list(): array
    {
        return [];
    }

    /**
     * Get Document
     *
     * @param string $collection
     * @param string $id
     * @return Document
     * @throws Exception
     * @throws PDOException
     */
    public function getDocument(string $collection, string $id): Document
    {
        $name = $this->filter($collection);

        $stmt = $this->getPDO()->prepare("
            SELECT * 
            FROM {$this->getSQLTable($name)}
            WHERE _uid = :_uid;
        ");

        $stmt->bindValue(':_uid', $id);
        $stmt->execute();

        $document = $stmt->fetch();

        if (empty($document)) {
            return new Document([]);
        }

        $document['$id'] = $document['_uid'];
        $document['$internalId'] = $document['_id'];
        $document['$createdAt'] = $document['_createdAt'];
        $document['$updatedAt'] = $document['_updatedAt'];
        $document['$permissions'] = json_decode($document['_permissions'] ?? '[]', true);

        unset($document['_id']);
        unset($document['_uid']);
        unset($document['_createdAt']);
        unset($document['_updatedAt']);
        unset($document['_permissions']);

        return new Document($document);
    }

    /**
     * Get max STRING limit
     *
     * @return int
     */
    public function getLimitForString(): int
    {
        return 4294967295;
    }

    /**
     * Get max INT limit
     *
     * @return int
     */
    public function getLimitForInt(): int
    {
        return 4294967295;
    }

    /**
     * Get maximum column limit.
     * https://mariadb.com/kb/en/innodb-limitations/#limitations-on-schema
     * Can be inherited by MySQL since we utilize the InnoDB engine
     *
     * @return int
     */
    public function getLimitForAttributes(): int
    {
        return 1017;
    }

    /**
     * Get maximum index limit.
     * https://mariadb.com/kb/en/innodb-limitations/#limitations-on-schema
     *
     * @return int
     */
    public function getLimitForIndexes(): int
    {
        return 64;
    }

    /**
     * Is schemas supported?
     *
     * @return bool
     */
    public function getSupportForSchemas(): bool
    {
        return true;
    }

    /**
     * Is index supported?
     *
     * @return bool
     */
    public function getSupportForIndex(): bool
    {
        return true;
    }

    /**
     * Is unique index supported?
     *
     * @return bool
     */
    public function getSupportForUniqueIndex(): bool
    {
        return true;
    }

    /**
     * Is fulltext index supported?
     *
     * @return bool
     */
    public function getSupportForFulltextIndex(): bool
    {
        return true;
    }

    /**
     * Get current attribute count from collection document
     *
     * @param Document $collection
     * @return int
     */
    public function getCountOfAttributes(Document $collection): int
    {
        $attributes = \count($collection->getAttribute('attributes') ?? []);

        // +1 ==> virtual columns count as total, so add as buffer
        return $attributes + static::getCountOfDefaultAttributes() + 1;
    }

    /**
     * Get current index count from collection document
     *
     * @param Document $collection
     * @return int
     */
    public function getCountOfIndexes(Document $collection): int
    {
        $indexes = \count($collection->getAttribute('indexes') ?? []);
        return $indexes + static::getCountOfDefaultIndexes();
    }

    /**
     * Returns number of attributes used by default.
     *
     * @return int
     */
    public static function getCountOfDefaultAttributes(): int
    {
        return 4;
    }

    /**
     * Returns number of indexes used by default.
     *
     * @return int
     */
    public static function getCountOfDefaultIndexes(): int
    {
        return 5;
    }

    /**
     * Get maximum width, in bytes, allowed for a SQL row
     * Return 0 when no restrictions apply
     *
     * @return int
     */
    public static function getDocumentSizeLimit(): int
    {
        return 65535;
    }

    /**
     * Estimate maximum number of bytes required to store a document in $collection.
     * Byte requirement varies based on column type and size.
     * Needed to satisfy MariaDB/MySQL row width limit.
     *
     * @param Document $collection
     * @return int
     */
    public function getAttributeWidth(Document $collection): int
    {
        // Default collection has:
        // `_id` int(11) => 4 bytes
        // `_uid` char(255) => 1020 (255 bytes * 4 for utf8mb4)
        // but this number seems to vary, so we give a +500 byte buffer
        $total = 1500;

        $attributes = $collection->getAttributes()['attributes'];

        foreach ($attributes as $attribute) {
            switch ($attribute['type']) {
                case Database::VAR_STRING:
                    switch (true) {
                        case ($attribute['size'] > 16777215):
                            // 8 bytes length + 4 bytes for LONGTEXT
                            $total += 12;
                            break;

                        case ($attribute['size'] > 65535):
                            // 8 bytes length + 3 bytes for MEDIUMTEXT
                            $total += 11;
                            break;

                        case ($attribute['size'] > 16383):
                            // 8 bytes length + 2 bytes for TEXT
                            $total += 10;
                            break;

                        case ($attribute['size'] > 255):
                            // $size = $size * 4; // utf8mb4 up to 4 bytes per char
                            // 8 bytes length + 2 bytes for VARCHAR(>255)
                            $total += ($attribute['size'] * 4) + 2;
                            break;

                        default:
                            // $size = $size * 4; // utf8mb4 up to 4 bytes per char
                            // 8 bytes length + 1 bytes for VARCHAR(<=255)
                            $total += ($attribute['size'] * 4) + 1;
                            break;
                    }
                    break;

                case Database::VAR_INTEGER:
                    if ($attribute['size'] >= 8) {
                        $total += 8; // BIGINT takes 8 bytes
                    } else {
                        $total += 4; // INT takes 4 bytes
                    }
                    break;
                case Database::VAR_FLOAT:
                    // DOUBLE takes 8 bytes
                    $total += 8;
                    break;

                case Database::VAR_BOOLEAN:
                    // TINYINT(1) takes one byte
                    $total += 1;
                    break;

                case Database::VAR_DOCUMENT:
                    // CHAR(255)
                    $total += 255;
                    break;

                case Database::VAR_DATETIME:
                    $total += 19; // 2022-06-26 14:46:24
                    break;
                default:
                    throw new Exception('Unknown Type');
            }
        }

        return $total;
    }

    /**
     * Get list of keywords that cannot be used
     *  Refference: https://mariadb.com/kb/en/reserved-words/
     *
     * @return array<string>
     */
    public function getKeywords(): array
    {
        return [
            'ACCESSIBLE',
            'ADD',
            'ALL',
            'ALTER',
            'ANALYZE',
            'AND',
            'AS',
            'ASC',
            'ASENSITIVE',
            'BEFORE',
            'BETWEEN',
            'BIGINT',
            'BINARY',
            'BLOB',
            'BOTH',
            'BY',
            'CALL',
            'CASCADE',
            'CASE',
            'CHANGE',
            'CHAR',
            'CHARACTER',
            'CHECK',
            'COLLATE',
            'COLUMN',
            'CONDITION',
            'CONSTRAINT',
            'CONTINUE',
            'CONVERT',
            'CREATE',
            'CROSS',
            'CURRENT_DATE',
            'CURRENT_ROLE',
            'CURRENT_TIME',
            'CURRENT_TIMESTAMP',
            'CURRENT_USER',
            'CURSOR',
            'DATABASE',
            'DATABASES',
            'DAY_HOUR',
            'DAY_MICROSECOND',
            'DAY_MINUTE',
            'DAY_SECOND',
            'DEC',
            'DECIMAL',
            'DECLARE',
            'DEFAULT',
            'DELAYED',
            'DELETE',
            'DELETE_DOMAIN_ID',
            'DESC',
            'DESCRIBE',
            'DETERMINISTIC',
            'DISTINCT',
            'DISTINCTROW',
            'DIV',
            'DO_DOMAIN_IDS',
            'DOUBLE',
            'DROP',
            'DUAL',
            'EACH',
            'ELSE',
            'ELSEIF',
            'ENCLOSED',
            'ESCAPED',
            'EXCEPT',
            'EXISTS',
            'EXIT',
            'EXPLAIN',
            'FALSE',
            'FETCH',
            'FLOAT',
            'FLOAT4',
            'FLOAT8',
            'FOR',
            'FORCE',
            'FOREIGN',
            'FROM',
            'FULLTEXT',
            'GENERAL',
            'GRANT',
            'GROUP',
            'HAVING',
            'HIGH_PRIORITY',
            'HOUR_MICROSECOND',
            'HOUR_MINUTE',
            'HOUR_SECOND',
            'IF',
            'IGNORE',
            'IGNORE_DOMAIN_IDS',
            'IGNORE_SERVER_IDS',
            'IN',
            'INDEX',
            'INFILE',
            'INNER',
            'INOUT',
            'INSENSITIVE',
            'INSERT',
            'INT',
            'INT1',
            'INT2',
            'INT3',
            'INT4',
            'INT8',
            'INTEGER',
            'INTERSECT',
            'INTERVAL',
            'INTO',
            'IS',
            'ITERATE',
            'JOIN',
            'KEY',
            'KEYS',
            'KILL',
            'LEADING',
            'LEAVE',
            'LEFT',
            'LIKE',
            'LIMIT',
            'LINEAR',
            'LINES',
            'LOAD',
            'LOCALTIME',
            'LOCALTIMESTAMP',
            'LOCK',
            'LONG',
            'LONGBLOB',
            'LONGTEXT',
            'LOOP',
            'LOW_PRIORITY',
            'MASTER_HEARTBEAT_PERIOD',
            'MASTER_SSL_VERIFY_SERVER_CERT',
            'MATCH',
            'MAXVALUE',
            'MEDIUMBLOB',
            'MEDIUMINT',
            'MEDIUMTEXT',
            'MIDDLEINT',
            'MINUTE_MICROSECOND',
            'MINUTE_SECOND',
            'MOD',
            'MODIFIES',
            'NATURAL',
            'NOT',
            'NO_WRITE_TO_BINLOG',
            'NULL',
            'NUMERIC',
            'OFFSET',
            'ON',
            'OPTIMIZE',
            'OPTION',
            'OPTIONALLY',
            'OR',
            'ORDER',
            'OUT',
            'OUTER',
            'OUTFILE',
            'OVER',
            'PAGE_CHECKSUM',
            'PARSE_VCOL_EXPR',
            'PARTITION',
            'POSITION',
            'PRECISION',
            'PRIMARY',
            'PROCEDURE',
            'PURGE',
            'RANGE',
            'READ',
            'READS',
            'READ_WRITE',
            'REAL',
            'RECURSIVE',
            'REF_SYSTEM_ID',
            'REFERENCES',
            'REGEXP',
            'RELEASE',
            'RENAME',
            'REPEAT',
            'REPLACE',
            'REQUIRE',
            'RESIGNAL',
            'RESTRICT',
            'RETURN',
            'RETURNING',
            'REVOKE',
            'RIGHT',
            'RLIKE',
            'ROWS',
            'SCHEMA',
            'SCHEMAS',
            'SECOND_MICROSECOND',
            'SELECT',
            'SENSITIVE',
            'SEPARATOR',
            'SET',
            'SHOW',
            'SIGNAL',
            'SLOW',
            'SMALLINT',
            'SPATIAL',
            'SPECIFIC',
            'SQL',
            'SQLEXCEPTION',
            'SQLSTATE',
            'SQLWARNING',
            'SQL_BIG_RESULT',
            'SQL_CALC_FOUND_ROWS',
            'SQL_SMALL_RESULT',
            'SSL',
            'STARTING',
            'STATS_AUTO_RECALC',
            'STATS_PERSISTENT',
            'STATS_SAMPLE_PAGES',
            'STRAIGHT_JOIN',
            'TABLE',
            'TERMINATED',
            'THEN',
            'TINYBLOB',
            'TINYINT',
            'TINYTEXT',
            'TO',
            'TRAILING',
            'TRIGGER',
            'TRUE',
            'UNDO',
            'UNION',
            'UNIQUE',
            'UNLOCK',
            'UNSIGNED',
            'UPDATE',
            'USAGE',
            'USE',
            'USING',
            'UTC_DATE',
            'UTC_TIME',
            'UTC_TIMESTAMP',
            'VALUES',
            'VARBINARY',
            'VARCHAR',
            'VARCHARACTER',
            'VARYING',
            'WHEN',
            'WHERE',
            'WHILE',
            'WINDOW',
            'WITH',
            'WRITE',
            'XOR',
            'YEAR_MONTH',
            'ZEROFILL',
            'ACTION',
            'BIT',
            'DATE',
            'ENUM',
            'NO',
            'TEXT',
            'TIME',
            'TIMESTAMP',
            'BODY',
            'ELSIF',
            'GOTO',
            'HISTORY',
            'MINUS',
            'OTHERS',
            'PACKAGE',
            'PERIOD',
            'RAISE',
            'ROWNUM',
            'ROWTYPE',
            'SYSDATE',
            'SYSTEM',
            'SYSTEM_TIME',
            'VERSIONING',
            'WITHOUT'
        ];
    }

    /**
     * Does the adapter handle casting?
     *
     * @return bool
     */
    public function getSupportForCasting(): bool
    {
        return false;
    }

    /**
     * Does the adapter handle Query Array Contains?
     *
     * @return bool
     */
    public function getSupportForQueryContains(): bool
    {
        return false;
    }

    /**
     * @param PDOStatement $stmt
     * @param Query $query
     * @return void
     */
    protected function bindConditionValue(PDOStatement $stmt, Query $query): void
    {
        if ($query->getMethod() === Query::TYPE_SEARCH) {
            return;
        }
        foreach ($query->getValues() as $key => $value) {
            $placeholder = $this->getSQLPlaceholder($query).'_'.$key;
            $value = $this->getSQLValue($query->getMethod(), $value);
            $stmt->bindValue($placeholder, $value, $this->getPDOType($value));
        }
    }

    /**
     * Get SQL Operator
     *
     * @param string $method
     * @return string
     * @throws Exception
     */
    protected function getSQLOperator(string $method): string
    {
        switch ($method) {
            case Query::TYPE_EQUAL:
                return '=';
            case Query::TYPE_NOTEQUAL:
                return '!=';
            case Query::TYPE_LESSER:
                return '<';
            case Query::TYPE_LESSEREQUAL:
                return '<=';
            case Query::TYPE_GREATER:
                return '>';
            case Query::TYPE_GREATEREQUAL:
                return '>=';
            case Query::TYPE_IS_NULL:
                return 'IS NULL';
            case Query::TYPE_IS_NOT_NULL:
                return 'IS NOT NULL';
            case Query::TYPE_STARTS_WITH:
            case Query::TYPE_ENDS_WITH:
                return 'LIKE';
            default:
                throw new Exception('Unknown method:' . $method);
        }
    }

    /**
     * @param Query $query
     * @return string
     */
    protected function getSQLPlaceholder(Query $query): string
    {
        return md5(json_encode([$query->getAttribute(), $query->getMethod(), $query->getValues()]));
    }

    protected function getSQLValue(string $method, mixed $value)
    {
        switch ($method) {
            case Query::TYPE_STARTS_WITH:
                $value = $this->escapeWildcards($value);
                return "$value%";
            case Query::TYPE_ENDS_WITH:
                $value = $this->escapeWildcards($value);
                return "%$value";
            case Query::TYPE_SEARCH:
                $value = $this->escapeWildcards($value);
                return "'$value*'";
            default:
                return $value;
        }
    }

    /**
     * Get SQL Index Type
     *
     * @param string $type
     * @return string
     * @throws Exception
     */
    protected function getSQLIndexType(string $type): string
    {
        switch ($type) {
            case Database::INDEX_KEY:
            case Database::INDEX_ARRAY:
                return 'INDEX';

            case Database::INDEX_UNIQUE:
                return 'UNIQUE INDEX';

            case Database::INDEX_FULLTEXT:
                return 'FULLTEXT INDEX';

            default:
                throw new Exception('Unknown Index Type:' . $type);
        }
    }

    /**
     * Get SQL condition for permissions
     *
     * @param string $collection
     * @param array<string> $roles
     * @return string
     * @throws Exception
     */
    protected function getSQLPermissionsCondition(string $collection, array $roles): string
    {
        $roles = array_map(fn (string $role) => $this->getPDO()->quote($role), $roles);
        return "table_main._uid IN (
                    SELECT distinct(_document)
                    FROM {$this->getSQLTable($collection . '_perms')}
                    WHERE _permission IN (" . implode(', ', $roles) . ")
                    AND _type = 'read'
                )";
    }

    /**
     * Get SQL schema
     *
     * @return string
     */
    protected function getSQLSchema(): string
    {
        if (!$this->getSupportForSchemas()) {
            return '';
        }

        return "`{$this->getDefaultDatabase()}`.";
    }

    /**
     * Get SQL table
     *
     * @param string $name
     * @return string
     */
    protected function getSQLTable(string $name): string
    {
        return "{$this->getSQLSchema()}`{$this->getNamespace()}_{$name}`";
    }

    /**
     * Returns the current PDO object
     * @return PDO
     */
    protected function getPDO(): PDO
    {
        return $this->pdo;
    }

    /**
     * Get PDO Type
     *
     * @param mixed $value
     * @return int
     * @throws Exception
     */
    protected abstract function getPDOType(mixed $value): int;

    /**
     * Returns default PDO configuration
     *
     * @return array<int, mixed>
     */
    public static function getPDOAttributes(): array
    {
        return [
            PDO::ATTR_TIMEOUT => 3, // Specifies the timeout duration in seconds. Takes a value of type int.
            PDO::ATTR_PERSISTENT => true, // Create a persistent connection
            PDO::ATTR_DEFAULT_FETCH_MODE => PDO::FETCH_ASSOC, // Fetch a result row as an associative array.
            PDO::ATTR_ERRMODE => PDO::ERRMODE_EXCEPTION, // PDO will throw a PDOException on srrors
            PDO::ATTR_EMULATE_PREPARES => true, // Emulate prepared statements
            PDO::ATTR_STRINGIFY_FETCHES => true // Returns all fetched data as Strings
        ];
    }
<<<<<<< HEAD


    /**
     * @param Query $query
     * @return string
     * @throws Exception
     */
    protected function getSQLPlaceholder(Query $query): string
    {
        $encoded = \json_encode([
            $query->getAttribute(),
            $query->getMethod(),
            $query->getValues()
        ]);

        if ($encoded === false) {
            throw new Exception('Failed to encode query');
        }

        return \md5($encoded);
    }

    /**
     * @param PDOStatement $stmt
     * @param Query $query
     * @return void
     * @throws Exception
     */
    public function bindConditionValue(PDOStatement $stmt, Query $query): void
    {
        /** @var PDOStatement $stmt */
        if ($query->getMethod() === Query::TYPE_SEARCH) {
            return;
        }
        foreach ($query->getValues() as $key => $value) {
            $placeholder = $this->getSQLPlaceholder($query).'_'.$key;
            $stmt->bindValue($placeholder, $value, $this->getPDOType($value));
        }
    }
=======
>>>>>>> 0bcc932c
}<|MERGE_RESOLUTION|>--- conflicted
+++ resolved
@@ -853,46 +853,4 @@
             PDO::ATTR_STRINGIFY_FETCHES => true // Returns all fetched data as Strings
         ];
     }
-<<<<<<< HEAD
-
-
-    /**
-     * @param Query $query
-     * @return string
-     * @throws Exception
-     */
-    protected function getSQLPlaceholder(Query $query): string
-    {
-        $encoded = \json_encode([
-            $query->getAttribute(),
-            $query->getMethod(),
-            $query->getValues()
-        ]);
-
-        if ($encoded === false) {
-            throw new Exception('Failed to encode query');
-        }
-
-        return \md5($encoded);
-    }
-
-    /**
-     * @param PDOStatement $stmt
-     * @param Query $query
-     * @return void
-     * @throws Exception
-     */
-    public function bindConditionValue(PDOStatement $stmt, Query $query): void
-    {
-        /** @var PDOStatement $stmt */
-        if ($query->getMethod() === Query::TYPE_SEARCH) {
-            return;
-        }
-        foreach ($query->getValues() as $key => $value) {
-            $placeholder = $this->getSQLPlaceholder($query).'_'.$key;
-            $stmt->bindValue($placeholder, $value, $this->getPDOType($value));
-        }
-    }
-=======
->>>>>>> 0bcc932c
 }