--- conflicted
+++ resolved
@@ -924,7 +924,6 @@
     }
 
     /**
-<<<<<<< HEAD
      * Get the SQL projection given the selected attributes
      *
      * @param string[] $selections
@@ -960,7 +959,6 @@
     }
 
     /*
-=======
      * Get SQL Condition
      *
      * @param Query $query
@@ -1009,7 +1007,6 @@
     }
 
     /**
->>>>>>> 0bcc932c
      * Get SQL Type
      *
      * @param string $type
