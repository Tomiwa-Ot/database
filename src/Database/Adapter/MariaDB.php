--- conflicted
+++ resolved
@@ -5,8 +5,6 @@
 use Exception;
 use PDO;
 use PDOException;
-use Swoole\Database\PDOProxy;
-use Utopia\Database\Adapter;
 use Utopia\Database\Database;
 use Utopia\Database\Document;
 use Utopia\Database\Exception\Duplicate;
@@ -692,27 +690,17 @@
      * Find Documents
      *
      * @param string $collection
-<<<<<<< HEAD
      * @param array<Query> $queries
-=======
-     * @param Query[] $queries
->>>>>>> 02bf43df
      * @param int $limit
      * @param int $offset
      * @param array<string> $orderAttributes
      * @param array<string> $orderTypes
      * @param array<string, mixed> $cursor
      * @param string $cursorDirection
-<<<<<<< HEAD
      *
      * @return array<Document>
      * @throws Exception
      * @throws PDOException
-=======
-     * @param int|null $timeout
-     * @return Document[]
-     * @throws Timeout
->>>>>>> 02bf43df
      */
     public function find(string $collection, array $queries = [], int $limit = 25, int $offset = 0, array $orderAttributes = [], array $orderTypes = [], array $cursor = [], string $cursorDirection = Database::CURSOR_AFTER, ?int $timeout = null): array
     {
@@ -820,7 +808,7 @@
             LIMIT :offset, :limit;
         ";
 
-        if($timeout){
+        if ($timeout) {
             $sql = $this->setTimeout($sql, $timeout);
         }
 
@@ -850,7 +838,7 @@
 
         try {
             $stmt->execute();
-        } catch (PDOException $e){
+        } catch (PDOException $e) {
             $this->processException($e);
         }
 
@@ -1188,7 +1176,7 @@
      */
     protected function setTimeout(string $sql, int $milliseconds): string
     {
-        if(!$this->getSupportForTimeouts()){
+        if (!$this->getSupportForTimeouts()) {
             return $sql;
         }
 
@@ -1203,16 +1191,15 @@
     protected function processException(PDOException $e): void
     {
         // Regular PDO
-        if($e->getCode() === '70100' && isset($e->errorInfo[1]) && $e->errorInfo[1] === 1969){
+        if ($e->getCode() === '70100' && isset($e->errorInfo[1]) && $e->errorInfo[1] === 1969) {
             throw new Timeout($e->getMessage());
         }
 
         // PDOProxy switches errorInfo PDOProxy.php line 64
-        if($e->getCode() === 1969 && isset($e->errorInfo[0]) && $e->errorInfo[0] === '70100'){
+        if ($e->getCode() === 1969 && isset($e->errorInfo[0]) && $e->errorInfo[0] === '70100') {
             throw new Timeout($e->getMessage());
         }
 
         throw $e;
     }
-
 }