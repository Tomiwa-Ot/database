<?php

namespace Utopia\Database\Adapter;

use Exception;
use PDO;
use PDOException;
use Utopia\Database\Database;
use Utopia\Database\Document;
use Utopia\Database\Exception\Duplicate;
use Utopia\Database\Query;
use Utopia\Database\Validator\Authorization;

class MariaDB extends SQL
{
    /**
     * Create Database
     *
     * @param string $name
     * @return bool
     * @throws Exception
     * @throws PDOException
     */
    public function create(string $name): bool
    {
        $name = $this->filter($name);

        return $this->getPDO()
            ->prepare("CREATE DATABASE IF NOT EXISTS `{$name}` /*!40100 DEFAULT CHARACTER SET utf8mb4 */;")
            ->execute();
    }

    /**
     * Delete Database
     *
     * @param string $name
     * @return bool
     * @throws Exception
     * @throws PDOException
     */
    public function delete(string $name): bool
    {
        $name = $this->filter($name);

        return $this->getPDO()
            ->prepare("DROP DATABASE `{$name}`;")
            ->execute();
    }

    /**
     * Create Collection
     *
     * @param string $name
     * @param array<Document> $attributes
     * @param array<Document> $indexes
     * @return bool
     * @throws Exception
     * @throws PDOException
     */
    public function createCollection(string $name, array $attributes = [], array $indexes = []): bool
    {
        $database = $this->getDefaultDatabase();
        $namespace = $this->getNamespace();
        $id = $this->filter($name);

        /** @var array<string> $attributeStrings */
        $attributeStrings = [];

        /** @var array<string> $indexStrings */
        $indexStrings = [];

        foreach ($attributes as $key => $attribute) {
            $attrId = $this->filter($attribute->getId());
            $attrType = $this->getSQLType($attribute->getAttribute('type'), $attribute->getAttribute('size', 0), $attribute->getAttribute('signed', true));

            if ($attribute->getAttribute('array')) {
                $attrType = 'LONGTEXT';
            }

            $attributeStrings[$key] = "`{$attrId}` {$attrType}, ";
        }

        foreach ($indexes as $key => $index) {
            $indexId = $this->filter($index->getId());
            $indexType = $index->getAttribute('type');

            $indexAttributes = $index->getAttribute('attributes');
            foreach ($indexAttributes as $nested => $attribute) {
                $indexLength = $index->getAttribute('lengths')[$nested] ?? '';
                $indexLength = (empty($indexLength)) ? '' : '(' . (int)$indexLength . ')';
                $indexOrder = $index->getAttribute('orders')[$nested] ?? '';
                $indexAttribute = $this->filter($attribute);

                if ($indexType === Database::INDEX_FULLTEXT) {
                    $indexOrder = '';
                }

                $indexAttributes[$nested] = "`{$indexAttribute}`{$indexLength} {$indexOrder}";
            }

            $indexStrings[$key] = "{$indexType} `{$indexId}` (" . \implode(", ", $indexAttributes) . " ),";
        }

        try {
            $this->getPDO()
                ->prepare("CREATE TABLE IF NOT EXISTS `{$database}`.`{$namespace}_{$id}` (
                        `_id` int(11) unsigned NOT NULL AUTO_INCREMENT,
                        `_uid` CHAR(255) NOT NULL,
                        `_createdAt` datetime(3) DEFAULT NULL,
                        `_updatedAt` datetime(3) DEFAULT NULL,
                        `_permissions` MEDIUMTEXT DEFAULT NULL,
                        " . \implode(' ', $attributeStrings) . "
                        PRIMARY KEY (`_id`),
                        " . \implode(' ', $indexStrings) . "
                        UNIQUE KEY `_uid` (`_uid`),
                        KEY `_created_at` (`_createdAt`),
                        KEY `_updated_at` (`_updatedAt`)
                    )")
                ->execute();

            $this->getPDO()
                ->prepare("CREATE TABLE IF NOT EXISTS `{$database}`.`{$namespace}_{$id}_perms` (
                        `_id` int(11) unsigned NOT NULL AUTO_INCREMENT,
                        `_type` VARCHAR(12) NOT NULL,
                        `_permission` VARCHAR(255) NOT NULL,
                        `_document` VARCHAR(255) NOT NULL,
                        PRIMARY KEY (`_id`),
                        UNIQUE INDEX `_index1` (`_document`,`_type`,`_permission`),
                        INDEX `_permission` (`_permission`)
                    )")
                ->execute();
        } catch (\Exception $th) {
            $this->getPDO()
                ->prepare("DROP TABLE IF EXISTS {$this->getSQLTable($id)}, {$this->getSQLTable($id . '_perms')};")
                ->execute();
            throw $th;
        }

        // Update $this->getCountOfIndexes when adding another default index
        return true;
    }

    /**
     * Delete Collection
     * @param string $id
     * @return bool
     * @throws Exception
     * @throws PDOException
     */
    public function deleteCollection(string $id): bool
    {
        $id = $this->filter($id);

        return $this->getPDO()
            ->prepare("DROP TABLE {$this->getSQLTable($id)}, {$this->getSQLTable($id . '_perms')};")
            ->execute();
    }

    /**
     * Create Attribute
     *
     * @param string $collection
     * @param string $id
     * @param string $type
     * @param int $size
     * @param bool $signed
     * @param bool $array
     * @return bool
     * @throws Exception
     * @throws PDOException
     */
    public function createAttribute(string $collection, string $id, string $type, int $size, bool $signed = true, bool $array = false): bool
    {
        $name = $this->filter($collection);
        $id = $this->filter($id);
        $type = $this->getSQLType($type, $size, $signed);

        if ($array) {
            $type = 'LONGTEXT';
        }

        return $this->getPDO()
            ->prepare("ALTER TABLE {$this->getSQLTable($name)}
                ADD COLUMN `{$id}` {$type};")
            ->execute();
    }

    /**
     * Rename Attribute
     *
     * @param string $collection
     * @param string $old
     * @param string $new
     * @return bool
     * @throws Exception
     * @throws PDOException
     */
    public function renameAttribute(string $collection, string $old, string $new): bool
    {
        $collection = $this->filter($collection);
        $old = $this->filter($old);
        $new = $this->filter($new);

        return $this->getPDO()
            ->prepare("ALTER TABLE {$this->getSQLTable($collection)} RENAME COLUMN `{$old}` TO `{$new}`;")
            ->execute();
    }

    /**
     * Update Attribute
     *
     * @param string $collection
     * @param string $id
     * @param string $type
     * @param int $size
     * @param bool $signed
     * @param bool $array
     * @return bool
     * @throws Exception
     * @throws PDOException
     */
    public function updateAttribute(string $collection, string $id, string $type, int $size, bool $signed = true, bool $array = false): bool
    {
        $name = $this->filter($collection);
        $id = $this->filter($id);
        $type = $this->getSQLType($type, $size, $signed);

        if ($array) {
            $type = 'LONGTEXT';
        }

        return $this->getPDO()
            ->prepare("ALTER TABLE {$this->getSQLTable($name)}
                MODIFY `{$id}` {$type};")
            ->execute();
    }

    /**
     * Rename Index
     *
     * @param string $collection
     * @param string $old
     * @param string $new
     * @return bool
     * @throws Exception
     * @throws PDOException
     */
    public function renameIndex(string $collection, string $old, string $new): bool
    {
        $collection = $this->filter($collection);
        $old = $this->filter($old);
        $new = $this->filter($new);

        return $this->getPDO()
            ->prepare("ALTER TABLE {$this->getSQLTable($collection)} RENAME INDEX `{$old}` TO `{$new}`;")
            ->execute();
    }

    /**
     * Delete Attribute
     *
     * @param string $collection
     * @param string $id
     * @param bool $array
     * @return bool
     * @throws Exception
     * @throws PDOException
     */
    public function deleteAttribute(string $collection, string $id, bool $array = false): bool
    {
        $name = $this->filter($collection);
        $id = $this->filter($id);

        return $this->getPDO()
            ->prepare("ALTER TABLE {$this->getSQLTable($name)}
                DROP COLUMN `{$id}`;")
            ->execute();
    }

    /**
     * Create Index
     *
     * @param string $collection
     * @param string $id
     * @param string $type
     * @param array<string> $attributes
     * @param array<int> $lengths
     * @param array<string> $orders
     * @return bool
     * @throws Exception
     * @throws PDOException
     */
    public function createIndex(string $collection, string $id, string $type, array $attributes, array $lengths, array $orders): bool
    {
        $name = $this->filter($collection);
        $id = $this->filter($id);

        $attributes = \array_map(fn ($attribute) => match ($attribute) {
            '$id' => '_uid',
            '$createdAt' => '_createdAt',
            '$updatedAt' => '_updatedAt',
            default => $attribute
        }, $attributes);

        foreach ($attributes as $key => $attribute) {
            $length = $lengths[$key] ?? '';
            $length = (empty($length)) ? '' : '(' . (int)$length . ')';
            $order = $orders[$key] ?? '';
            $attribute = $this->filter($attribute);

            if (Database::INDEX_FULLTEXT === $type) {
                $order = '';
            }

            $attributes[$key] = "`{$attribute}`{$length} {$order}";
        }

        return $this->getPDO()
            ->prepare($this->getSQLIndex($name, $id, $type, $attributes))
            ->execute();
    }

    /**
     * Delete Index
     *
     * @param string $collection
     * @param string $id
     * @return bool
     * @throws Exception
     * @throws PDOException
     */
    public function deleteIndex(string $collection, string $id): bool
    {
        $name = $this->filter($collection);
        $id = $this->filter($id);

        return $this->getPDO()
            ->prepare("ALTER TABLE {$this->getSQLTable($name)}
                DROP INDEX `{$id}`;")
            ->execute();
    }

    /**
     * Create Document
     *
     * @param string $collection
     * @param Document $document
     * @return Document
     * @throws Exception
     * @throws PDOException
     * @throws Duplicate
     */
    public function createDocument(string $collection, Document $document): Document
    {
        $attributes = $document->getAttributes();
        $attributes['_createdAt'] = $document->getCreatedAt();
        $attributes['_updatedAt'] = $document->getUpdatedAt();
        $attributes['_permissions'] = json_encode($document->getPermissions());

        $name = $this->filter($collection);
        $columns = '';
        $columnNames = '';

        $this->getPDO()->beginTransaction();

        /**
         * Insert Attributes
         */
        $bindIndex = 0;
        foreach ($attributes as $attribute => $value) { // Parse statement
            $column = $this->filter($attribute);
            $bindKey = 'key_' . $bindIndex;
            $columns .= "`{$column}`, ";
            $columnNames .= ':' . $bindKey . ', ';
            $bindIndex++;
        }

        $stmt = $this->getPDO()
            ->prepare("INSERT INTO {$this->getSQLTable($name)}
                ({$columns}_uid) VALUES ({$columnNames}:_uid)");

        $stmt->bindValue(':_uid', $document->getId(), PDO::PARAM_STR);

        $attributeIndex = 0;
        foreach ($attributes as $attribute => $value) {
            if (is_array($value)) { // arrays & objects should be saved as strings
                $value = json_encode($value);
            }

            $bindKey = 'key_' . $attributeIndex;
            $attribute = $this->filter($attribute);
            $value = (is_bool($value)) ? (int)$value : $value;
            $stmt->bindValue(':' . $bindKey, $value, $this->getPDOType($value));
            $attributeIndex++;
        }

        $permissions = [];
        foreach (Database::PERMISSIONS as $type) {
            foreach ($document->getPermissionsByType($type) as $permission) {
                $permission = \str_replace('"', '', $permission);
                $permissions[] = "('{$type}', '{$permission}', '{$document->getId()}')";
            }
        }

        if (!empty($permissions)) {
            $queryPermissions = "INSERT INTO {$this->getSQLTable($name . '_perms')} (_type, _permission, _document) VALUES " . implode(', ', $permissions);
            $stmtPermissions = $this->getPDO()->prepare($queryPermissions);
        }

        try {
            $stmt->execute();

            $document['$internalId'] = $this->getDocument($collection, $document->getId())->getInternalId();

            if (isset($stmtPermissions)) {
                $stmtPermissions->execute();
            }
        } catch (PDOException $e) {
            $this->getPDO()->rollBack();
            switch ($e->getCode()) {
                case 1062:
                case 23000:
                    throw new Duplicate('Duplicated document: ' . $e->getMessage());

                default:
                    throw $e;
            }
        }

        if (!$this->getPDO()->commit()) {
            throw new Exception('Failed to commit transaction');
        }

        return $document;
    }

    /**
     * Update Document
     *
     * @param string $collection
     * @param Document $document
     * @return Document
     * @throws Exception
     * @throws PDOException
     * @throws Duplicate
     */
    public function updateDocument(string $collection, Document $document): Document
    {
        $attributes = $document->getAttributes();
        $attributes['_createdAt'] = $document->getCreatedAt();
        $attributes['_updatedAt'] = $document->getUpdatedAt();
        $attributes['_permissions'] = json_encode($document->getPermissions());

        $name = $this->filter($collection);
        $columns = '';

        /**
         * Get current permissions from the database
         */
        $permissionsStmt = $this->getPDO()->prepare("
                SELECT _type, _permission
                FROM {$this->getSQLTable($name . '_perms')} p
                WHERE p._document = :_uid
        ");
        $permissionsStmt->bindValue(':_uid', $document->getId());
        $permissionsStmt->execute();
        $permissions = $permissionsStmt->fetchAll();

        $initial = [];
        foreach (Database::PERMISSIONS as $type) {
            $initial[$type] = [];
        }

        $permissions = array_reduce($permissions, function (array $carry, array $item) {
            $carry[$item['_type']][] = $item['_permission'];

            return $carry;
        }, $initial);

        $this->getPDO()->beginTransaction();

        /**
         * Get removed Permissions
         */
        $removals = [];
        foreach (Database::PERMISSIONS as $type) {
            $diff = \array_diff($permissions[$type], $document->getPermissionsByType($type));
            if (!empty($diff)) {
                $removals[$type] = $diff;
            }
        }

        /**
         * Get added Permissions
         */
        $additions = [];
        foreach (Database::PERMISSIONS as $type) {
            $diff = \array_diff($document->getPermissionsByType($type), $permissions[$type]);
            if (!empty($diff)) {
                $additions[$type] = $diff;
            }
        }

        /**
         * Query to remove permissions
         */
        $removeQuery = '';
        if (!empty($removals)) {
            $removeQuery = 'AND (';
            foreach ($removals as $type => $permissions) {
                $removeQuery .= "(
                    _type = '{$type}'
                    AND _permission IN (" . implode(', ', \array_map(fn (string $i) => ":_remove_{$type}_{$i}", \array_keys($permissions))) . ")
                )";
                if ($type !== \array_key_last($removals)) {
                    $removeQuery .= ' OR ';
                }
            }
        }
        if (!empty($removeQuery)) {
            $removeQuery .= ')';
            $stmtRemovePermissions = $this->getPDO()
                ->prepare("
                DELETE
                FROM {$this->getSQLTable($name . '_perms')}
                WHERE
                    _document = :_uid
                    {$removeQuery}
            ");
            $stmtRemovePermissions->bindValue(':_uid', $document->getId());

            foreach ($removals as $type => $permissions) {
                foreach ($permissions as $i => $permission) {
                    $stmtRemovePermissions->bindValue(":_remove_{$type}_{$i}", $permission);
                }
            }
        }

        /**
         * Query to add permissions
         */
        if (!empty($additions)) {
            $values = [];
            foreach ($additions as $type => $permissions) {
                foreach ($permissions as $i => $_) {
                    $values[] = "( :_uid, '{$type}', :_add_{$type}_{$i} )";
                }
            }

            $stmtAddPermissions = $this->getPDO()
                ->prepare(
                    "
                    INSERT INTO {$this->getSQLTable($name . '_perms')}
                    (_document, _type, _permission) VALUES " . \implode(', ', $values)
                );

            $stmtAddPermissions->bindValue(":_uid", $document->getId());
            foreach ($additions as $type => $permissions) {
                foreach ($permissions as $i => $permission) {
                    $stmtAddPermissions->bindValue(":_add_{$type}_{$i}", $permission);
                }
            }
        }

        /**
         * Update Attributes
         */

        $bindIndex = 0;
        foreach ($attributes as $attribute => $value) {
            $column = $this->filter($attribute);
            $bindKey = 'key_' . $bindIndex;
            $columns .= "`{$column}`" . '=:' . $bindKey . ',';
            $bindIndex++;
        }

        $stmt = $this->getPDO()
            ->prepare("UPDATE {$this->getSQLTable($name)}
                SET {$columns} _uid = :_uid WHERE _uid = :_uid");

        $stmt->bindValue(':_uid', $document->getId());

        $attributeIndex = 0;
        foreach ($attributes as $attribute => $value) {
            if (is_array($value)) { // arrays & objects should be saved as strings
                $value = json_encode($value);
            }

            $bindKey = 'key_' . $attributeIndex;
            $attribute = $this->filter($attribute);
            $value = (is_bool($value)) ? (int)$value : $value;
            $stmt->bindValue(':' . $bindKey, $value, $this->getPDOType($value));
            $attributeIndex++;
        }

        try {
            $stmt->execute();
            if (isset($stmtRemovePermissions)) {
                $stmtRemovePermissions->execute();
            }
            if (isset($stmtAddPermissions)) {
                $stmtAddPermissions->execute();
            }
        } catch (PDOException $e) {
            $this->getPDO()->rollBack();
            switch ($e->getCode()) {
                case 1062:
                case 23000:
                    throw new Duplicate('Duplicated document: ' . $e->getMessage());

                default:
                    throw $e;
            }
        }

        if (!$this->getPDO()->commit()) {
            throw new Exception('Failed to commit transaction');
        }

        return $document;
    }

    /**
     * Delete Document
     *
     * @param string $collection
     * @param string $id
     * @return bool
     * @throws Exception
     * @throws PDOException
     */
    public function deleteDocument(string $collection, string $id): bool
    {
        $name = $this->filter($collection);

        $this->getPDO()->beginTransaction();

        $stmt = $this->getPDO()->prepare("DELETE FROM {$this->getSQLTable($name)} WHERE _uid = :_uid");
        $stmt->bindValue(':_uid', $id);

        $stmtPermissions = $this->getPDO()->prepare("DELETE FROM {$this->getSQLTable($name . '_perms')} WHERE _document = :_uid");
        $stmtPermissions->bindValue(':_uid', $id);

        try {
            $stmt->execute() || throw new Exception('Failed to delete document');
            $stmtPermissions->execute() || throw new Exception('Failed to clean permissions');
        } catch (\Throwable $th) {
            $this->getPDO()->rollBack();
            throw new Exception($th->getMessage());
        }

        if (!$this->getPDO()->commit()) {
            throw new Exception('Failed to commit transaction');
        }

        return true;
    }

    /**
     * Find Documents
     *
     * @param string $collection
<<<<<<< HEAD
     * @param array<Query> $queries
=======
     * @param Query[] $queries
     * @param string[] $selections
>>>>>>> 9db79f74
     * @param int $limit
     * @param int $offset
     * @param array<string> $orderAttributes
     * @param array<string> $orderTypes
     * @param array<string, mixed> $cursor
     * @param string $cursorDirection
     *
     * @return array<Document>
     * @throws Exception
     * @throws PDOException
     */
    public function find(string $collection, array $queries = [], int $limit = 25, int $offset = 0, array $orderAttributes = [], array $orderTypes = [], array $cursor = [], string $cursorDirection = Database::CURSOR_AFTER): array
    {
        $name = $this->filter($collection);
        $roles = Authorization::getRoles();
        $where = [];
        $orders = [];

        $orderAttributes = \array_map(fn ($orderAttribute) => match ($orderAttribute) {
            '$id' => '_uid',
            '$createdAt' => '_createdAt',
            '$updatedAt' => '_updatedAt',
            default => $orderAttribute
        }, $orderAttributes);

        $hasIdAttribute = false;
        foreach ($orderAttributes as $i => $attribute) {
            if ($attribute === '_uid') {
                $hasIdAttribute = true;
            }

            $attribute = $this->filter($attribute);
            $orderType = $this->filter($orderTypes[$i] ?? Database::ORDER_ASC);

            // Get most dominant/first order attribute
            if ($i === 0 && !empty($cursor)) {
                $orderMethodInternalId = Query::TYPE_GREATER; // To preserve natural order
                $orderMethod = $orderType === Database::ORDER_DESC ? Query::TYPE_LESSER : Query::TYPE_GREATER;

                if ($cursorDirection === Database::CURSOR_BEFORE) {
                    $orderType = $orderType === Database::ORDER_ASC ? Database::ORDER_DESC : Database::ORDER_ASC;
                    $orderMethodInternalId = $orderType === Database::ORDER_ASC ? Query::TYPE_LESSER : Query::TYPE_GREATER;
                    $orderMethod = $orderType === Database::ORDER_DESC ? Query::TYPE_LESSER : Query::TYPE_GREATER;
                }

                $where[] = "(
                        table_main.`{$attribute}` {$this->getSQLOperator($orderMethod)} :cursor 
                        OR (
                            table_main.`{$attribute}` = :cursor 
                            AND
                            table_main._id {$this->getSQLOperator($orderMethodInternalId)} {$cursor['$internalId']}
                        )
                    )";
            } elseif ($cursorDirection === Database::CURSOR_BEFORE) {
                $orderType = $orderType === Database::ORDER_ASC ? Database::ORDER_DESC : Database::ORDER_ASC;
            }

            $orders[] = "`${attribute}` ${orderType}";
        }

        // Allow after pagination without any order
        if (empty($orderAttributes) && !empty($cursor)) {
            $orderType = $orderTypes[0] ?? Database::ORDER_ASC;

            if ($cursorDirection === Database::CURSOR_AFTER) {
                $orderMethod = $orderType === Database::ORDER_DESC
                    ? Query::TYPE_LESSER
                    : Query::TYPE_GREATER;
            } else {
                $orderMethod = $orderType === Database::ORDER_DESC
                    ? Query::TYPE_GREATER
                    : Query::TYPE_LESSER;
            }

            $where[] = "( table_main._id {$this->getSQLOperator($orderMethod)} {$cursor['$internalId']} )";
        }

        // Allow order type without any order attribute, fallback to the natural order (_id)
        if (!$hasIdAttribute) {
            if (empty($orderAttributes) && !empty($orderTypes)) {
                $order = $orderTypes[0] ?? Database::ORDER_ASC;
                if ($cursorDirection === Database::CURSOR_BEFORE) {
                    $order = $order === Database::ORDER_ASC ? Database::ORDER_DESC : Database::ORDER_ASC;
                }

                $orders[] = 'table_main._id ' . $this->filter($order);
            } else {
                $orders[] = 'table_main._id ' . ($cursorDirection === Database::CURSOR_AFTER ? Database::ORDER_ASC : Database::ORDER_DESC); // Enforce last ORDER by '_id'
            }
        }

        foreach ($queries as $query) {
            if ($query->getMethod() === Query::TYPE_SELECT) {
                continue;
            }
            $where[] = $this->getSQLCondition($query);
        }

        $order = 'ORDER BY ' . implode(', ', $orders);

        if (Authorization::$status) {
            $where[] = $this->getSQLPermissionsCondition($name, $roles);
        }

        $sqlWhere = !empty($where) ? 'WHERE ' . implode(' AND ', $where) : '';

        $selections = $this->getAttributeSelections($queries);

        $sql = "
            SELECT {$this->getAttributeProjection($selections, 'table_main')}
            FROM {$this->getSQLTable($name)} as table_main
            {$sqlWhere}
            GROUP BY _uid
            {$order}
            LIMIT :offset, :limit;
        ";

        $stmt = $this->getPDO()->prepare($sql);
        foreach ($queries as $query) {
            $this->bindConditionValue($stmt, $query);
        }

        if (!empty($cursor) && !empty($orderAttributes) && array_key_exists(0, $orderAttributes)) {
            $attribute = $orderAttributes[0];

            $attribute = match ($attribute) {
                '_uid' => '$id',
                '_createdAt' => '$createdAt',
                '_updatedAt' => '$updatedAt',
                default => $attribute
            };

            if (is_null($cursor[$attribute] ?? null)) {
                throw new Exception("Order attribute '{$attribute}' is empty.");
            }
            $stmt->bindValue(':cursor', $cursor[$attribute], $this->getPDOType($cursor[$attribute]));
        }

        $stmt->bindValue(':limit', $limit, PDO::PARAM_INT);
        $stmt->bindValue(':offset', $offset, PDO::PARAM_INT);
        $stmt->execute();

        $results = $stmt->fetchAll();

        foreach ($results as $key => $value) {
            $results[$key]['$id'] = $value['_uid'];
            $results[$key]['$internalId'] = $value['_id'];
            $results[$key]['$createdAt'] = $value['_createdAt'];
            $results[$key]['$updatedAt'] = $value['_updatedAt'];
            $results[$key]['$permissions'] = json_decode($value['_permissions'] ?? '[]', true);

            unset($results[$key]['_uid']);
            unset($results[$key]['_id']);
            unset($results[$key]['_createdAt']);
            unset($results[$key]['_updatedAt']);
            unset($results[$key]['_permissions']);

            $results[$key] = new Document($results[$key]);
        }

        if ($cursorDirection === Database::CURSOR_BEFORE) {
            $results = array_reverse($results);
        }

        return $results;
    }

    /**
     * Count Documents
     *
     * @param string $collection
     * @param array<Query> $queries
     * @param int $max
     * @return int
     * @throws Exception
     * @throws PDOException
     */
    public function count(string $collection, array $queries = [], int $max = 0): int
    {
        $name = $this->filter($collection);
        $roles = Authorization::getRoles();
        $where = [];
        $limit = ($max === 0) ? '' : 'LIMIT :max';

        foreach ($queries as $query) {
            $where[] = $this->getSQLCondition($query);
        }

        if (Authorization::$status) {
            $where[] = $this->getSQLPermissionsCondition($name, $roles);
        }

        $sqlWhere = !empty($where) ? 'WHERE ' . implode(' AND ', $where) : '';
        $sql = "SELECT COUNT(1) as sum
            FROM
                (
                    SELECT 1
                    FROM {$this->getSQLTable($name)} table_main
                    " . $sqlWhere . "
                    {$limit}
                ) table_count
        ";
        $stmt = $this->getPDO()->prepare($sql);
        foreach ($queries as $query) {
            $this->bindConditionValue($stmt, $query);
        }

        if ($max !== 0) {
            $stmt->bindValue(':max', $max, PDO::PARAM_INT);
        }

        $stmt->execute();

        $result = $stmt->fetch();

        return $result['sum'] ?? 0;
    }

    /**
     * Sum an Attribute
     *
     * @param string $collection
     * @param string $attribute
     * @param array<Query> $queries
     * @param int $max
     * @return int|float
     * @throws Exception
     * @throws PDOException
     */
    public function sum(string $collection, string $attribute, array $queries = [], int $max = 0): int|float
    {
        $name = $this->filter($collection);
        $roles = Authorization::getRoles();
        $where = [];
        $limit = ($max === 0) ? '' : 'LIMIT :max';

        foreach ($queries as $query) {
            $where[] = $this->getSQLCondition($query);
        }

        if (Authorization::$status) {
            $where[] = $this->getSQLPermissionsCondition($name, $roles);
        }

        $sqlWhere = !empty($where) ? 'where ' . implode(' AND ', $where) : '';

        $stmt = $this->getPDO()->prepare("
            SELECT SUM({$attribute}) as sum
            FROM (
                SELECT {$attribute}
                FROM {$this->getSQLTable($name)} table_main
                 " . $sqlWhere . "
                {$limit}
            ) table_count
        ");

        foreach ($queries as $query) {
            $this->bindConditionValue($stmt, $query);
        }

        if ($max !== 0) {
            $stmt->bindValue(':max', $max, PDO::PARAM_INT);
        }

        $stmt->execute();

        $result = $stmt->fetch();

        return $result['sum'] ?? 0;
    }

    /**
     * Get the SQL projection given the selected attributes
     *
     * @param string[] $selections
     * @param string $prefix
     * @return string
     */
    protected function getAttributeProjection(array $selections, string $prefix = ''): string
    {
        if (empty($selections)) {
            if (!empty($prefix)) {
                return "`{$prefix}`.*";
            }
            return '*';
        }

        $selections[] = '_uid';
        $selections[] = '_id';
        $selections[] = '_createdAt';
        $selections[] = '_updatedAt';
        $selections[] = '_permissions';

        if (!empty($prefix)) {
            foreach ($selections as &$selection) {
                $selection = "`{$prefix}`.`{$selection}`";
            }
        } else {
            foreach ($selections as &$selection) {
                $selection = "`{$selection}`";
            }
        }

        return \implode(', ', $selections);
    }

    /*
     * Get SQL Condition
     *
     * @param Query $query
     * @return string
     * @throws Exception
     */
    protected function getSQLCondition(Query $query): string
    {
        $query->setAttribute(match ($query->getAttribute()) {
            '$id' => '_uid',
            '$createdAt' => '_createdAt',
            '$updatedAt' => '_updatedAt',
            default => $query->getAttribute()
        });

        $attribute = "`{$query->getAttribute()}`" ;
        $placeholder = $this->getSQLPlaceholder($query);

        switch ($query->getMethod()){
            case Query::TYPE_SEARCH:
                /**
                 * Replace reserved chars with space.
                 */
                $value = trim(str_replace(['@', '+', '-', '*'], ' ', $query->getValues()[0]));
                /**
                 * Prepend wildcard by default on the back.
                 */
                $value = $this->getSQLValue($query->getMethod(), $value);
                return 'MATCH('.$attribute.') AGAINST ('.$this->getPDO()->quote($value).' IN BOOLEAN MODE)';

            case Query::TYPE_BETWEEN:
                return "table_main.{$attribute} BETWEEN :{$placeholder}_0 AND :{$placeholder}_1";

            case Query::TYPE_IS_NULL:
            case Query::TYPE_IS_NOT_NULL:
                return "table_main.{$attribute} {$this->getSQLOperator($query->getMethod())}";

            default:
                $conditions = [];
                foreach ($query->getValues() as $key => $value) {
                    $conditions[] = $attribute.' '.$this->getSQLOperator($query->getMethod()).' '.':'.$placeholder.'_'.$key;
                }
                $condition = implode(' OR ', $conditions);
                return empty($condition) ? '' : '(' . $condition . ')';
        }
    }

    /**
     * Get SQL Type
     *
     * @param string $type
     * @param int $size
     * @param bool $signed
     * @return string
     * @throws Exception
     */
    protected function getSQLType(string $type, int $size, bool $signed = true): string
    {
        switch ($type) {
            case Database::VAR_STRING:
                // $size = $size * 4; // Convert utf8mb4 size to bytes
                if ($size > 16777215) {
                    return 'LONGTEXT';
                }

                if ($size > 65535) {
                    return 'MEDIUMTEXT';
                }

                if ($size > 16383) {
                    return 'TEXT';
                }

                return "VARCHAR({$size})";

            case Database::VAR_INTEGER:  // We don't support zerofill: https://stackoverflow.com/a/5634147/2299554
                $signed = ($signed) ? '' : ' UNSIGNED';

                if ($size >= 8) { // INT = 4 bytes, BIGINT = 8 bytes
                    return 'BIGINT' . $signed;
                }

                return 'INT' . $signed;

            case Database::VAR_FLOAT:
                $signed = ($signed) ? '' : ' UNSIGNED';
                return 'DOUBLE' . $signed;

            case Database::VAR_BOOLEAN:
                return 'TINYINT(1)';

            case Database::VAR_DOCUMENT:
                return 'CHAR(255)';

            case Database::VAR_DATETIME:
                return 'DATETIME(3)';

            default:
                throw new Exception('Unknown Type');
        }
    }

    /**
     * Get SQL Index
     *
     * @param string $collection
     * @param string $id
     * @param string $type
     * @param array<string> $attributes
     * @return string
     * @throws Exception
     */
    protected function getSQLIndex(string $collection, string $id, string $type, array $attributes): string
    {
        $type = match ($type) {
            Database::INDEX_KEY, Database::INDEX_ARRAY => 'INDEX',
            Database::INDEX_UNIQUE => 'UNIQUE INDEX',
            Database::INDEX_FULLTEXT => 'FULLTEXT INDEX',
            default => throw new Exception('Unknown Index Type:' . $type),
        };

        return "CREATE {$type} `{$id}` ON {$this->getSQLTable($collection)} ( " . implode(', ', $attributes) . " )";
    }

    /**
     * Get PDO Type
     *
     * @param mixed $value
     * @return int
     * @throws Exception
     */
    protected function getPDOType(mixed $value): int
    {
        return match (gettype($value)) {
            'double', 'string' => PDO::PARAM_STR,
            'integer', 'boolean' => PDO::PARAM_INT,
            'NULL' => PDO::PARAM_NULL,
            default => throw new Exception('Unknown PDO Type for ' . gettype($value)),
        };
    }

    /**
     * Is fulltext Wildcard index supported?
     *
     * @return bool
     */
    public function getSupportForFulltextWildcardIndex(): bool
    {
        return true;
    }
}<|MERGE_RESOLUTION|>--- conflicted
+++ resolved
@@ -660,12 +660,7 @@
      * Find Documents
      *
      * @param string $collection
-<<<<<<< HEAD
      * @param array<Query> $queries
-=======
-     * @param Query[] $queries
-     * @param string[] $selections
->>>>>>> 9db79f74
      * @param int $limit
      * @param int $offset
      * @param array<string> $orderAttributes
@@ -940,11 +935,11 @@
     /**
      * Get the SQL projection given the selected attributes
      *
-     * @param string[] $selections
+     * @param array<string> $selections
      * @param string $prefix
-     * @return string
-     */
-    protected function getAttributeProjection(array $selections, string $prefix = ''): string
+     * @return mixed
+     */
+    protected function getAttributeProjection(array $selections, string $prefix = ''): mixed
     {
         if (empty($selections)) {
             if (!empty($prefix)) {
@@ -991,7 +986,7 @@
         $attribute = "`{$query->getAttribute()}`" ;
         $placeholder = $this->getSQLPlaceholder($query);
 
-        switch ($query->getMethod()){
+        switch ($query->getMethod()) {
             case Query::TYPE_SEARCH:
                 /**
                  * Replace reserved chars with space.
