--- conflicted
+++ resolved
@@ -690,32 +690,19 @@
      * Find Documents
      *
      * @param string $collection
-<<<<<<< HEAD
-     * @param Query[] $queries
+     * @param array<Query> $queries
      * @param int|null $limit
      * @param int|null $offset
-     * @param array $orderAttributes
-     * @param array $orderTypes
-     * @param array $cursor
-=======
-     * @param array<Query> $queries
-     * @param int $limit
-     * @param int $offset
      * @param array<string> $orderAttributes
      * @param array<string> $orderTypes
      * @param array<string, mixed> $cursor
->>>>>>> 0f1dbf77
      * @param string $cursorDirection
      *
      * @return array<Document>
      * @throws Exception
      * @throws PDOException
      */
-<<<<<<< HEAD
-    public function find(string $collection, array $queries = [], ?int $limit = 25, ?int $offset = null, array $orderAttributes = [], array $orderTypes = [], array $cursor = [], string $cursorDirection = Database::CURSOR_AFTER): array
-=======
-    public function find(string $collection, array $queries = [], int $limit = 25, int $offset = 0, array $orderAttributes = [], array $orderTypes = [], array $cursor = [], string $cursorDirection = Database::CURSOR_AFTER, ?int $timeout = null): array
->>>>>>> 0f1dbf77
+    public function find(string $collection, array $queries = [], ?int $limit = 25, ?int $offset = null, array $orderAttributes = [], array $orderTypes = [], array $cursor = [], string $cursorDirection = Database::CURSOR_AFTER, ?int $timeout = null): array
     {
         $name = $this->filter($collection);
         $roles = Authorization::getRoles();
@@ -818,14 +805,8 @@
             SELECT {$this->getAttributeProjection($selections, 'table_main')}
             FROM {$this->getSQLTable($name)} as table_main
             {$sqlWhere}
-<<<<<<< HEAD
-            GROUP BY _uid
             {$sqlOrder}
             {$sqlLimit};
-=======
-            {$order}
-            LIMIT :offset, :limit;
->>>>>>> 0f1dbf77
         ";
 
         if ($timeout) {
@@ -853,25 +834,18 @@
             $stmt->bindValue(':cursor', $cursor[$attribute], $this->getPDOType($cursor[$attribute]));
         }
 
-<<<<<<< HEAD
         if (!\is_null($limit)) {
             $stmt->bindValue(':limit', $limit, PDO::PARAM_INT);
         }
         if (!\is_null($offset)) {
             $stmt->bindValue(':offset', $offset, PDO::PARAM_INT);
         }
-
-        $stmt->execute();
-=======
-        $stmt->bindValue(':limit', $limit, PDO::PARAM_INT);
-        $stmt->bindValue(':offset', $offset, PDO::PARAM_INT);
 
         try {
             $stmt->execute();
         } catch (PDOException $e) {
             $this->processException($e);
         }
->>>>>>> 0f1dbf77
 
         $results = $stmt->fetchAll();
 
@@ -902,13 +876,8 @@
      * Count Documents
      *
      * @param string $collection
-<<<<<<< HEAD
-     * @param Query[] $queries
+     * @param array<Query> $queries
      * @param int|null $max
-=======
-     * @param array<Query> $queries
-     * @param int $max
->>>>>>> 0f1dbf77
      * @return int
      * @throws Exception
      * @throws PDOException
@@ -959,13 +928,8 @@
      *
      * @param string $collection
      * @param string $attribute
-<<<<<<< HEAD
-     * @param Query[] $queries
+     * @param array<Query> $queries
      * @param int|null $max
-=======
-     * @param array<Query> $queries
-     * @param int $max
->>>>>>> 0f1dbf77
      * @return int|float
      * @throws Exception
      * @throws PDOException
