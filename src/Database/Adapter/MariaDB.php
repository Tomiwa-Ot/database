<?php

namespace Utopia\Database\Adapter;

use PDO;
use Exception;
use PDOException;
use Utopia\Database\Adapter;
use Utopia\Database\Database;
use Utopia\Database\Document;
use Utopia\Database\Exception\Duplicate;
use Utopia\Database\Query;
use Utopia\Database\Validator\Authorization;

class MariaDB extends Adapter
{
    /**
     * @var PDO
     */
    protected $pdo;

    /**
     * Constructor.
     *
     * Set connection and settings
     *
     * @param PDO $pdo
     */
    public function __construct($pdo)
    {
        $this->pdo = $pdo;
    }

    /**
     * Create Database
     *
     * @param string $name
     * @return bool
     * @throws Exception
     * @throws PDOException
     */
    public function create(string $name): bool
    {
        $name = $this->filter($name);

        return $this->getPDO()
            ->prepare("CREATE DATABASE IF NOT EXISTS `{$name}` /*!40100 DEFAULT CHARACTER SET utf8mb4 */;")
            ->execute();
    }

    /**
     * Check if Database exists
     * Optionally check if collection exists in Database
     *
     * @param string $database
     * @param string $collection
     * @return bool
     * @throws Exception
     * @throws PDOException
     */
    public function exists(string $database, ?string $collection): bool
    {
        $database = $this->filter($database);

        if (!\is_null($collection)) {
            $collection = $this->filter($collection);

            $select = 'TABLE_NAME';
            $from = 'INFORMATION_SCHEMA.TABLES';
            $where = 'TABLE_SCHEMA = :schema AND TABLE_NAME = :table';
            $match = "{$this->getNamespace()}_{$collection}";
        } else {
            $select = 'SCHEMA_NAME';
            $from = 'INFORMATION_SCHEMA.SCHEMATA';
            $where = 'SCHEMA_NAME = :schema';
            $match = $database;
        }

        $stmt = $this->getPDO()->prepare("SELECT {$select} FROM {$from} WHERE {$where}");

        $stmt->bindValue(':schema', $database, PDO::PARAM_STR);

        if (!\is_null($collection)) {
            $stmt->bindValue(':table', "{$this->getNamespace()}_{$collection}", PDO::PARAM_STR);
        }

        $stmt->execute();

        $document = $stmt->fetch();

        return (($document[$select] ?? '') === $match);
    }

    /**
     * List Databases
     * 
     * @return array
     */
    public function list(): array
    {
        return [];
    }

    /**
     * Delete Database
     *
     * @param string $name
     * @return bool
     * @throws Exception
     * @throws PDOException
     */
    public function delete(string $name): bool
    {
        $name = $this->filter($name);

        return $this->getPDO()
            ->prepare("DROP DATABASE `{$name}`;")
            ->execute();
    }

    /**
     * Create Collection
     * 
     * @param string $name
     * @param Document[] $attributes
     * @param Document[] $indexes
     * @return bool
     * @throws Exception
     * @throws PDOException
     */
    public function createCollection(string $name, array $attributes = [], array $indexes = [], array $permissions = ['read(any)', 'write(any)'], bool $documentSecurity = false): bool
    {
        $database = $this->getDefaultDatabase();
        $namespace = $this->getNamespace();
        $id = $this->filter($name);

        foreach ($attributes as $key => $attribute) {
            $attrId = $this->filter($attribute->getId());
            $attrType = $this->getSQLType($attribute->getAttribute('type'), $attribute->getAttribute('size', 0), $attribute->getAttribute('signed', true));

            if ($attribute->getAttribute('array')) {
                $attrType = 'LONGTEXT';
            }

            $attributes[$key] = "`{$attrId}` {$attrType}, ";
        }

        foreach ($indexes as $key => $index) {
            $indexId = $this->filter($index->getId());
            $indexType = $index->getAttribute('type');

            $indexAttributes = $index->getAttribute('attributes');
            foreach ($indexAttributes as $nested => $attribute) {
                $indexLength = $index->getAttribute('lengths')[$key] ?? '';
                $indexLength = (empty($indexLength)) ? '' : '('.(int)$indexLength.')';
                $indexOrder = $index->getAttribute('orders')[$key] ?? '';
                $indexAttribute = $this->filter($attribute);

                if ($indexType === Database::INDEX_FULLTEXT) {
                    $indexOrder = '';
                }

                $indexAttributes[$nested] = "`{$indexAttribute}`{$indexLength} {$indexOrder}";
            }

            $indexes[$key] = "{$indexType} `{$indexId}` (" . \implode(", ", $indexAttributes) . " ),";
        }

        try {
            $this->getPDO()
                ->prepare("CREATE TABLE IF NOT EXISTS `{$database}`.`{$namespace}_{$id}` (
                        `_id` int(11) unsigned NOT NULL AUTO_INCREMENT,
                        `_uid` CHAR(255) NOT NULL,
                        `_createdAt` datetime(3) DEFAULT NULL,
                        `_updatedAt` datetime(3) DEFAULT NULL,
                        " . \implode(' ', $attributes) . "
                        PRIMARY KEY (`_id`),
                        " . \implode(' ', $indexes) . "
                        UNIQUE KEY `_index1` (`_uid`),
                        KEY `_created_at` (`_createdAt`),
                        KEY `_updated_at` (`_updatedAt`)
                    )")
                ->execute();

            $this->getPDO()
                ->prepare("CREATE TABLE IF NOT EXISTS `{$database}`.`{$namespace}_{$id}_perms` (
                        `_id` int(11) unsigned NOT NULL AUTO_INCREMENT,
                        `_type` VARCHAR(12) NOT NULL,
                        `_permission` VARCHAR(255) NOT NULL,
                        `_document` VARCHAR(255) NOT NULL,
                        PRIMARY KEY (`_id`),
                        UNIQUE INDEX `_index1` (`_document`,`_type`,`_permission`),
                        INDEX `_index2` (`_permission`)
                    )")
                ->execute();
        } catch (\Exception $th) {
            $this->getPDO()
                ->prepare("DROP TABLE IF EXISTS `{$this->getDefaultDatabase()}`.`{$this->getNamespace()}_{$id}`, `{$this->getDefaultDatabase()}`.`{$this->getNamespace()}_{$id}_perms`;")
                ->execute();
            throw $th;
        }

        // Update $this->getIndexCount when adding another default index
        return true;
    }

    /**
     * Delete Collection
     * @param string $id
     * @return bool
     * @throws Exception
     * @throws PDOException
     */
    public function deleteCollection(string $id): bool
    {
        $id = $this->filter($id);

        return $this->getPDO()
            ->prepare("DROP TABLE `{$this->getDefaultDatabase()}`.`{$this->getNamespace()}_{$id}`, `{$this->getDefaultDatabase()}`.`{$this->getNamespace()}_{$id}_perms`;")
            ->execute();
    }

    /**
     * Create Attribute
     *
     * @param string $collection
     * @param string $id
     * @param string $type
     * @param int $size
     * @param bool $signed
     * @param bool $array
     * @return bool
     * @throws Exception
     * @throws PDOException
     */
    public function createAttribute(string $collection, string $id, string $type, int $size, bool $signed = true, bool $array = false): bool
    {
        $name = $this->filter($collection);
        $id = $this->filter($id);
        $type = $this->getSQLType($type, $size, $signed);

        if ($array) {
            $type = 'LONGTEXT';
        }

        return $this->getPDO()
            ->prepare("ALTER TABLE `{$this->getDefaultDatabase()}`.`{$this->getNamespace()}_{$name}`
                ADD COLUMN `{$id}` {$type};")
            ->execute();
    }

    /**
     * Update Attribute
     *
     * @param string $collection
     * @param string $id
     * @param string $type
     * @param int $size
     * @param bool $signed
     * @param bool $array
     * @return bool
     * @throws Exception
     * @throws PDOException
     */
    public function updateAttribute(string $collection, string $id, string $type, int $size, bool $signed = true, bool $array = false): bool
    {
        $name = $this->filter($collection);
        $id = $this->filter($id);
        $type = $this->getSQLType($type, $size, $signed);

        if ($array) {
            $type = 'LONGTEXT';
        }

        return $this->getPDO()
            ->prepare("ALTER TABLE `{$this->getDefaultDatabase()}`.`{$this->getNamespace()}_{$name}`
                MODIFY `{$id}` {$type};")
            ->execute();
    }

    /**
     * Rename Attribute
     *
     * @param string $collection
     * @param string $old
     * @param string $new
     * @return bool
     * @throws Exception
     * @throws PDOException
     */
    public function renameAttribute(string $collection, string $old, string $new): bool
    {
        $collection = $this->filter($collection);
        $old = $this->filter($old);
        $new = $this->filter($new);

        return $this->getPDO()
            ->prepare("ALTER TABLE `{$this->getDefaultDatabase()}`.`{$this->getNamespace()}_{$collection}` RENAME COLUMN `{$old}` TO `{$new}`;")
            ->execute();
    }

    /**
     * Rename Index
     *
     * @param string $collection
     * @param string $old
     * @param string $new
     * @return bool
     * @throws Exception
     * @throws PDOException
     */
    public function renameIndex(string $collection, string $old, string $new): bool
    {
        $collection = $this->filter($collection);
        $old = $this->filter($old);
        $new = $this->filter($new);

        return $this->getPDO()
            ->prepare("ALTER TABLE `{$this->getDefaultDatabase()}`.`{$this->getNamespace()}_{$collection}` RENAME INDEX `{$old}` TO `{$new}`;")
            ->execute();
    }

    /**
     * Delete Attribute
     *
     * @param string $collection
     * @param string $id
     * @param bool $array
     * @return bool
     * @throws Exception
     * @throws PDOException
     */
    public function deleteAttribute(string $collection, string $id, bool $array = false): bool
    {
        $name = $this->filter($collection);
        $id = $this->filter($id);

        return $this->getPDO()
            ->prepare("ALTER TABLE `{$this->getDefaultDatabase()}`.`{$this->getNamespace()}_{$name}`
                DROP COLUMN `{$id}`;")
            ->execute();
    }

    /**
     * Create Index
     *
     * @param string $collection
     * @param string $id
     * @param string $type
     * @param array $attributes
     * @param array $lengths
     * @param array $orders
     * @return bool
     * @throws Exception
     * @throws PDOException
     */
    public function createIndex(string $collection, string $id, string $type, array $attributes, array $lengths, array $orders): bool
    {
        $name = $this->filter($collection);
        $id = $this->filter($id);

        $attributes = \array_map(fn ($attribute) => match ($attribute) {
            '$id' => '_uid',
            '$createdAt' => '_createdAt',
            '$updatedAt' => '_updatedAt',
            default => $attribute
        }, $attributes);

        foreach ($attributes as $key => $attribute) {
            $length = $lengths[$key] ?? '';
            $length = (empty($length)) ? '' : '(' . (int)$length . ')';
            $order = $orders[$key] ?? '';
            $attribute = $this->filter($attribute);

            if (Database::INDEX_FULLTEXT === $type) {
                $order = '';
            }

            $attributes[$key] = "`{$attribute}`{$length} {$order}";
        }

        return $this->getPDO()
            ->prepare($this->getSQLIndex($name, $id, $type, $attributes))
            ->execute();
    }

    /**
     * Delete Index
     *
     * @param string $collection
     * @param string $id
     * @return bool
     * @throws Exception
     * @throws PDOException
     */
    public function deleteIndex(string $collection, string $id): bool
    {
        $name = $this->filter($collection);
        $id = $this->filter($id);

        return $this->getPDO()
            ->prepare("ALTER TABLE `{$this->getDefaultDatabase()}`.`{$this->getNamespace()}_{$name}`
                DROP INDEX `{$id}`;")
            ->execute();
    }

    /**
     * Get Document
     *
     * @param string $collection
     * @param string $id
     * @return Document
     * @throws Exception
     * @throws PDOException
     */
    public function getDocument(string $collection, string $id): Document
    {
        $name = $this->filter($collection);

        $permissions = '';
        foreach (Database::PERMISSIONS as $i => $type) {
            $permissions .= $this->getSQLPermissionsQuery($name, $type, '_' . $type);
            if ($i !== \count(Database::PERMISSIONS) - 1) {
                $permissions .= ",\n";
            }
        }

        $stmt = $this->getPDO()->prepare("
            SELECT 
                table_main.*,
                {$permissions}
            FROM `{$this->getDefaultDatabase()}`.`{$this->getNamespace()}_{$name}` table_main
            WHERE _uid = :_uid
            LIMIT 1;
        ");

        $stmt->bindValue(':_uid', $id);

        $stmt->execute();

        /** @var array $document */
        $document = $stmt->fetch();
        if (empty($document)) {
            return new Document([]);
        }

        $document['$id'] = $document['_uid'];
        $document['$internalId'] = $document['_id'];
<<<<<<< HEAD
        $document['$createdAt'] = (int)$document['_createdAt'];
        $document['$updatedAt'] = (int)$document['_updatedAt'];
        $document['$permissions'] = [];

        foreach (Database::PERMISSIONS as $type) {
            $key = '_' . $type;
            if (!empty($document[$key] ?? '')) {
                $permissions = \implode(',', \json_decode($document[$key]));
                $document['$permissions'][] = "{$type}({$permissions})";
            }
            unset($document[$key]);
        }
=======
        $document['$createdAt'] = $document['_createdAt'];
        $document['$updatedAt'] = $document['_updatedAt'];
        $document['$read'] = json_decode($document['$read'], true) ?? [];
        $document['$write'] = json_decode($document['$write'], true) ?? [];
>>>>>>> 207d9f26

        unset($document['_id']);
        unset($document['_uid']);
        unset($document['_createdAt']);
        unset($document['_updatedAt']);

        return new Document($document);
    }

    /**
     * Create Document
     *
     * @param string $collection
     * @param Document $document
     * @return Document
     * @throws Exception
     * @throws PDOException
     * @throws Duplicate
     */
    public function createDocument(string $collection, Document $document): Document
    {
        $attributes = $document->getAttributes();
        $attributes['_createdAt'] = $document->getCreatedAt();
        $attributes['_updatedAt'] = $document->getUpdatedAt();
        $name = $this->filter($collection);
        $columns = '';

        $this->getPDO()->beginTransaction();

        /**
         * Insert Attributes
         */
        $bindIndex = 0;
        foreach ($attributes as $attribute => $value) { // Parse statement
            $column = $this->filter($attribute);
            $bindKey = 'key_' . $bindIndex;
            $columns .= "`{$column}`" . '=:' . $bindKey . ',';
            $bindIndex++;
        }

        $stmt = $this->getPDO()
            ->prepare("INSERT INTO `{$this->getDefaultDatabase()}`.`{$this->getNamespace()}_{$name}`
                SET {$columns} _uid = :_uid");

        $stmt->bindValue(':_uid', $document->getId(), PDO::PARAM_STR);

        $attributeIndex = 0;
        foreach ($attributes as $attribute => $value) {
            if (is_array($value)) { // arrays & objects should be saved as strings
                $value = json_encode($value);
            }

            $bindKey = 'key_' . $attributeIndex;
            $attribute = $this->filter($attribute);
            $value = (is_bool($value)) ? (int)$value : $value;
            $stmt->bindValue(':' . $bindKey, $value, $this->getPDOType($value));
            $attributeIndex++;
        }

        $permissions = [];
        foreach (Database::PERMISSIONS as $type) {
            foreach ([$document, 'get' . \ucfirst($type)]() as $permission) {
                $permissions[] = "('{$type}', '{$permission}', '{$document->getId()}')";
            }
        }

        if (!empty($permissions)) {
            $queryPermissions = "INSERT INTO `{$this->getDefaultDatabase()}`.`{$this->getNamespace()}_{$name}_perms` (_type, _permission, _document) VALUES " . implode(', ', $permissions);
            $stmtPermissions = $this->getPDO()->prepare($queryPermissions);
        }

        try {
            $stmt->execute();

            $statment = $this->getPDO()->prepare("select last_insert_id() as id");
            $statment->execute();
            $last = $statment->fetch();
            $document['$internalId'] = $last['id'];

            if (isset($stmtPermissions)) {
                $stmtPermissions->execute();
            }
        } catch (PDOException $e) {
            $this->getPDO()->rollBack();
            switch ($e->getCode()) {
                case 1062:
                case 23000:
                    throw new Duplicate('Duplicated document: ' . $e->getMessage());
                    break;

                default:
                    throw $e;
                    break;
            }
        }

        if (!$this->getPDO()->commit()) {
            throw new Exception('Failed to commit transaction');
        }

        return $document;
    }

    /**
     * Update Document
     *
     * @param string $collection
     * @param Document $document
     * @return Document
     * @throws Exception
     * @throws PDOException
     * @throws Duplicate
     */
    public function updateDocument(string $collection, Document $document): Document
    {
        $attributes = $document->getAttributes();
        $attributes['_createdAt'] = $document->getCreatedAt();
        $attributes['_updatedAt'] = $document->getUpdatedAt();

        $name = $this->filter($collection);
        $columns = '';

        /**
         * Get current permissions from the database
         */
        $permissionsStmt = $this->getPDO()->prepare("
                SELECT _type, _permission
                FROM `{$this->getDefaultDatabase()}`.`{$this->getNamespace()}_{$name}_perms` p
                WHERE p._document = :_uid
        ");
        $permissionsStmt->bindValue(':_uid', $document->getId());
        $permissionsStmt->execute();
        $permissions = $permissionsStmt->fetchAll();

        $initial = [];
        foreach (Database::PERMISSIONS as $type) {
            $initial[$type] = [];
        }

        $permissions = array_reduce($permissions, function (array $carry, array $item) {
            $carry[$item['_type']][] = $item['_permission'];

            return $carry;
        }, $initial);

        $this->getPDO()->beginTransaction();

        /**
         * Get removed Permissions
         */
        $removals = [];
        foreach(Database::PERMISSIONS as $type) {
            $diff = \array_diff($permissions[$type], [$document, 'get' . \ucfirst($type)]());
            if (!empty($diff)) {
                $removals[$type] = $diff;
            }
        }

        /**
         * Get added Permissions
         */
        $additions = [];
        foreach(Database::PERMISSIONS as $type) {
            $diff = \array_diff([$document, 'get' . \ucfirst($type)](), $permissions[$type]);
            if (!empty($diff)) {
                $additions[$type] = $diff;
            }
        }

        /**
         * Query to remove permissions
         */
        $removeQuery = '';
        if (!empty($removals)) {
            foreach ($removals as $type => $permissions) {
                if (empty($removeQuery)) {
                    $removeQuery = 'AND (';
                }
                $removeQuery .= "(
                    _type = '{$type}'
                    AND _permission IN (" . implode(', ', array_map(fn(string $i) => ":_remove_{$type}_{$i}", array_keys($permissions))) . ")
                )";
                if ($type !== \array_key_last($removals)) {
                    $removeQuery .= ' OR ';
                }
            }
        }
        if (!empty($removeQuery)) {
            $removeQuery .= ')';

            $stmtRemovePermissions = $this->getPDO()
                ->prepare("
                DELETE
                FROM `{$this->getDefaultDatabase()}`.`{$this->getNamespace()}_{$name}_perms`
                WHERE
                    _document = :_uid
                    {$removeQuery}
            ");
            $stmtRemovePermissions->bindValue(':_uid', $document->getId());

            foreach ($removals as $type => $permissions) {
                foreach ($permissions as $i => $permission) {
                    $stmtRemovePermissions->bindValue(":_remove_{$type}_{$i}", $permission);
                }
            }
        }

        /**
         * Query to add permissions
         */
        if (!empty($additions)) {
            $values = [];
            foreach ($additions as $type => $permissions) {
                $values[] = \array_map(fn(string $i) => "( :_uid, '{$type}', :_add_{$type}_{$i} )", \array_keys($permissions));
            }
            $values = \array_merge(...$values);

            $stmtAddPermissions = $this->getPDO()
                ->prepare(
                    "
                    INSERT INTO `{$this->getDefaultDatabase()}`.`{$this->getNamespace()}_{$name}_perms`
                    (_document, _type, _permission) VALUES " . implode(', ', $values)
                );

            $stmtAddPermissions->bindValue(":_uid", $document->getId());
            foreach ($additions as $type => $permissions) {
                foreach ($permissions as $i => $permission) {
                    $stmtAddPermissions->bindValue(":_add_{$type}_{$i}", $permission);
                }
            }
        }

        /**
         * Update Attributes
         */

        $bindIndex = 0;
        foreach ($attributes as $attribute => $value) {
            $column = $this->filter($attribute);
            $bindKey = 'key_' . $bindIndex;
            $columns .= "`{$column}`" . '=:' . $bindKey . ',';
            $bindIndex++;
        }

        $stmt = $this->getPDO()
            ->prepare("UPDATE `{$this->getDefaultDatabase()}`.`{$this->getNamespace()}_{$name}`
                SET {$columns} _uid = :_uid WHERE _uid = :_uid");

        $stmt->bindValue(':_uid', $document->getId());

        $attributeIndex = 0;
        foreach ($attributes as $attribute => $value) {
            if (is_array($value)) { // arrays & objects should be saved as strings
                $value = json_encode($value);
            }

            $bindKey = 'key_' . $attributeIndex;
            $attribute = $this->filter($attribute);
            $value = (is_bool($value)) ? (int)$value : $value;
            $stmt->bindValue(':' . $bindKey, $value, $this->getPDOType($value));
            $attributeIndex++;
        }

        if (!empty($attributes)) {
            try {
                $stmt->execute();
                if (isset($stmtRemovePermissions)) {
                    $stmtRemovePermissions->execute();
                }
                if (isset($stmtAddPermissions)) {
                    $stmtAddPermissions->execute();
                }
            } catch (PDOException $e) {
                $this->getPDO()->rollBack();
                switch ($e->getCode()) {
                    case 1062:
                    case 23000:
                        throw new Duplicate('Duplicated document: ' . $e->getMessage());
                        break;

                    default:
                        throw $e;
                        break;
                }
            }
        }

        if (!$this->getPDO()->commit()) {
            throw new Exception('Failed to commit transaction');
        }

        return $document;
    }

    /**
     * Delete Document
     *
     * @param string $collection
     * @param string $id
     * @return bool
     * @throws Exception
     * @throws PDOException
     */
    public function deleteDocument(string $collection, string $id): bool
    {
        $name = $this->filter($collection);

        $this->getPDO()->beginTransaction();

        $stmt = $this->getPDO()->prepare("DELETE FROM `{$this->getDefaultDatabase()}`.`{$this->getNamespace()}_{$name}` WHERE _uid = :_uid LIMIT 1");
        $stmt->bindValue(':_uid', $id);

        $stmtPermissions = $this->getPDO()->prepare("DELETE FROM `{$this->getDefaultDatabase()}`.`{$this->getNamespace()}_{$name}_perms` WHERE _document = :_uid");
        $stmtPermissions->bindValue(':_uid', $id);

        try {
            $stmt->execute() || throw new Exception('Failed to delete document');
            $stmtPermissions->execute() || throw new Exception('Failed to clean permissions');
        } catch (\Throwable $th) {
            $this->getPDO()->rollBack();
            throw new Exception($th->getMessage());
        }

        if (!$this->getPDO()->commit()) {
            throw new Exception('Failed to commit transaction');
        }

        return true;
    }

    /**
     * Find Documents
     *
     * @param string $collection
     * @param Query[] $queries
     * @param int $limit
     * @param int $offset
     * @param array $orderAttributes
     * @param array $orderTypes
     * @param array $cursor
     * @param string $cursorDirection
     * @return Document[]
     * @throws Exception 
     * @throws PDOException 
     */
    public function find(string $collection, array $queries = [], int $limit = 25, int $offset = 0, array $orderAttributes = [], array $orderTypes = [], array $cursor = [], string $cursorDirection = Database::CURSOR_AFTER): array
    {
        $name = $this->filter($collection);
        $roles = Authorization::getRoles();
        $where = ['1=1'];
        $orders = [];

        $orderAttributes = \array_map(fn ($orderAttribute) => match ($orderAttribute) {
            '$id' => '_uid',
            '$createdAt' => '_createdAt',
            '$updatedAt' => '_updatedAt',
            default => $orderAttribute
        }, $orderAttributes);

        $hasIdAttribute = false;
        foreach($orderAttributes as $i => $attribute) {
            if($attribute === '_uid') {
                $hasIdAttribute = true;
            }

            $attribute = $this->filter($attribute);
            $orderType = $this->filter($orderTypes[$i] ?? Database::ORDER_ASC);

            // Get most dominant/first order attribute
            if ($i === 0 && !empty($cursor)) {
                $orderOperatorInternalId = Query::TYPE_GREATER; // To preserve natural order
                $orderOperator = $orderType === Database::ORDER_DESC ? Query::TYPE_LESSER : Query::TYPE_GREATER;

                if ($cursorDirection === Database::CURSOR_BEFORE) {
                    $orderType = $orderType === Database::ORDER_ASC ? Database::ORDER_DESC : Database::ORDER_ASC;
                    $orderOperatorInternalId = $orderType === Database::ORDER_ASC ? Query::TYPE_LESSER : Query::TYPE_GREATER;
                    $orderOperator = $orderType === Database::ORDER_DESC ? Query::TYPE_LESSER : Query::TYPE_GREATER;
                }

                $where[] = "(
                        table_main.{$attribute} {$this->getSQLOperator($orderOperator)} :cursor 
                        OR (
                            table_main.{$attribute} = :cursor 
                            AND
                            table_main._id {$this->getSQLOperator($orderOperatorInternalId)} {$cursor['$internalId']}
                        )
                    )";
            } else if ($cursorDirection === Database::CURSOR_BEFORE) {
                $orderType = $orderType === Database::ORDER_ASC ? Database::ORDER_DESC : Database::ORDER_ASC;
            }

            $orders[] = "`${attribute}` ${orderType}";
        }

        // Allow after pagination without any order
        if (empty($orderAttributes) && !empty($cursor)) {
            $orderType = $orderTypes[0] ?? Database::ORDER_ASC;
            $orderOperator = $cursorDirection === Database::CURSOR_AFTER ? ($orderType === Database::ORDER_DESC ? Query::TYPE_LESSER : Query::TYPE_GREATER
            ) : ($orderType === Database::ORDER_DESC ? Query::TYPE_GREATER : Query::TYPE_LESSER
            );
            $where[] = "( table_main._id {$this->getSQLOperator($orderOperator)} {$cursor['$internalId']} )";
        }

        // Allow order type without any order attribute, fallback to the natural order (_id)
        if(!$hasIdAttribute) {
            if (empty($orderAttributes) && !empty($orderTypes)) {
                $order = $orderTypes[0] ?? Database::ORDER_ASC;
                if ($cursorDirection === Database::CURSOR_BEFORE) {
                    $order = $order === Database::ORDER_ASC ? Database::ORDER_DESC : Database::ORDER_ASC;
                }
    
                $orders[] = 'table_main._id ' . $this->filter($order);
            } else {
                $orders[] = 'table_main._id ' . ($cursorDirection === Database::CURSOR_AFTER ? Database::ORDER_ASC : Database::ORDER_DESC); // Enforce last ORDER by '_id'
            }
        }

        foreach ($queries as $i => $query) {
            $query->setAttribute(match ($query->getAttribute()) {
                '$id' => '_uid',
                '$createdAt' => '_createdAt',
                '$updatedAt' => '_updatedAt',
                default => $query->getAttribute()
            });

            $conditions = [];
            foreach ($query->getValues() as $key => $value) {
                $conditions[] = $this->getSQLCondition('table_main.' . $query->getAttribute(), $query->getOperator(), ':attribute_' . $i . '_' . $key . '_' . $query->getAttribute(), $value);
            }
            $condition = implode(' OR ', $conditions);
            $where[] = empty($condition) ? '' : '(' . $condition . ')';
        }

        $order = 'ORDER BY ' . implode(', ', $orders);

        if (Authorization::$status) {
            $where[] = $this->getSQLPermissionsCondition($name, $roles);
        }

        $permissions = '';
        foreach (Database::PERMISSIONS as $i => $type) {
            $permissions .= $this->getSQLPermissionsQuery($name, $type, '_' . $type);
            if ($i !== \count(Database::PERMISSIONS) - 1) {
                $permissions .= ",\n";
            }
        }

        $stmt = $this->getPDO()->prepare("
            SELECT
                table_main.*,
                {$permissions}
            FROM 
                `{$this->getDefaultDatabase()}`.`{$this->getNamespace()}_{$name}` table_main
            WHERE " . implode(' AND ', $where) . "
            GROUP BY table_main._uid
            {$order}
            LIMIT :offset, :limit;
        ");

        foreach ($queries as $i => $query) {
            if ($query->getOperator() === Query::TYPE_SEARCH) continue;
            foreach ($query->getValues() as $key => $value) {
                $stmt->bindValue(':attribute_' . $i . '_' . $key . '_' . $query->getAttribute(), $value, $this->getPDOType($value));
            }
        }

        if (!empty($cursor) && !empty($orderAttributes) && array_key_exists(0, $orderAttributes)) {
            $attribute = $orderAttributes[0];

            $attribute = match ($attribute) {
                '_uid' => '$id',
                '_createdAt' => '$createdAt',
                '_updatedAt' => '$updatedAt',
                default => $attribute
            };

            if (is_null($cursor[$attribute] ?? null)) {
                throw new Exception("Order attribute '{$attribute}' is empty.");
            }
            $stmt->bindValue(':cursor', $cursor[$attribute], $this->getPDOType($cursor[$attribute]));
        }

        $stmt->bindValue(':limit', $limit, PDO::PARAM_INT);
        $stmt->bindValue(':offset', $offset, PDO::PARAM_INT);
        $stmt->execute();

        $results = $stmt->fetchAll();

        foreach ($results as $key => $value) {
            $results[$key]['$id'] = $value['_uid'];
            $results[$key]['$internalId'] = $value['_id'];
<<<<<<< HEAD
            $results[$key]['$createdAt'] = (int)$value['_createdAt'];
            $results[$key]['$updatedAt'] = (int)$value['_updatedAt'];
            $results[$key]['$permissions'] = [];

            foreach (Database::PERMISSIONS as $type) {
                $typeKey = '_' . $type;
                if (!empty($results[$key][$typeKey] ?? '')) {
                    $permissions = \implode(',', \json_decode($results[$key][$typeKey]));
                    $results[$key]['$permissions'][] = "{$type}({$permissions})";
                }
                unset($results[$key][$typeKey]);
            }
=======
            $results[$key]['$createdAt'] = $value['_createdAt'];
            $results[$key]['$updatedAt'] = $value['_updatedAt'];
            $results[$key]['$read'] = json_decode($value['_read'], true) ?? [];
            $results[$key]['$write'] = json_decode($value['_write'], true) ?? [];
>>>>>>> 207d9f26

            unset($results[$key]['_uid']);
            unset($results[$key]['_id']);
            unset($results[$key]['_createdAt']);
            unset($results[$key]['_updatedAt']);

            $results[$key] = new Document($results[$key]);
        }

        if ($cursorDirection === Database::CURSOR_BEFORE) {
            $results = array_reverse($results);
        }

        return $results;
    }

    /**
     * Count Documents
     *
     * @param string $collection
     * @param Query[] $queries
     * @param int $max
     * @return int
     * @throws Exception
     * @throws PDOException
     */
    public function count(string $collection, array $queries = [], int $max = 0): int
    {
        $name = $this->filter($collection);
        $roles = Authorization::getRoles();
        $where = ['1=1'];
        $limit = ($max === 0) ? '' : 'LIMIT :max';

        foreach ($queries as $i => $query) {
            $query->setAttribute(match ($query->getAttribute()) {
                '$id' => '_uid',
                '$createdAt' => '_createdAt',
                '$updatedAt' => '_updatedAt',
                default => $query->getAttribute()
            });

            $conditions = [];
            foreach ($query->getValues() as $key => $value) {
                $conditions[] = $this->getSQLCondition('table_main.' . $query->getAttribute(), $query->getOperator(), ':attribute_' . $i . '_' . $key . '_' . $query->getAttribute(), $value);
            }

            $condition = implode(' OR ', $conditions);
            $where[] = empty($condition) ? '' : '(' . $condition . ')';
        }

        if (Authorization::$status) {
            $where[] = $this->getSQLPermissionsCondition($name, $roles);
        }

        $stmt = $this->getPDO()->prepare("
            SELECT COUNT(1) as sum
            FROM
                (
                    SELECT 1
                    FROM `{$this->getDefaultDatabase()}`.`{$this->getNamespace()}_{$name}` table_main
                    WHERE " . implode(' AND ', $where) . "
                    {$limit}
                ) table_count
        ");

        foreach ($queries as $i => $query) {
            if ($query->getOperator() === Query::TYPE_SEARCH) continue;
            foreach ($query->getValues() as $key => $value) {
                $stmt->bindValue(':attribute_' . $i . '_' . $key . '_' . $query->getAttribute(), $value, $this->getPDOType($value));
            }
        }

        if ($max !== 0) {
            $stmt->bindValue(':max', $max, PDO::PARAM_INT);
        }

        $stmt->execute();

        /** @var array $result */
        $result = $stmt->fetch();

        return $result['sum'] ?? 0;
    }

    /**
     * Sum an Attribute
     *
     * @param string $collection
     * @param string $attribute
     * @param Query[] $queries
     * @param int $max
     * @return int|float
     * @throws Exception
     * @throws PDOException
     */
    public function sum(string $collection, string $attribute, array $queries = [], int $max = 0): int|float
    {
        $name = $this->filter($collection);
        $roles = Authorization::getRoles();
        $where = ['1=1'];
        $limit = ($max === 0) ? '' : 'LIMIT :max';

        foreach ($queries as $i => $query) {
            $query->setAttribute(match ($query->getAttribute()) {
                '$id' => '_uid',
                '$createdAt' => '_createdAt',
                '$updatedAt' => '_updatedAt',
                default => $query->getAttribute()
            });

            $conditions = [];
            foreach ($query->getValues() as $key => $value) {
                $conditions[] = $this->getSQLCondition('table_main.' . $query->getAttribute(), $query->getOperator(), ':attribute_' . $i . '_' . $key . '_' . $query->getAttribute(), $value);
            }

            $where[] = implode(' OR ', $conditions);
        }

        if (Authorization::$status) {
            $where[] = $this->getSQLPermissionsCondition($name, $roles);
        }

        $stmt = $this->getPDO()->prepare("
            SELECT SUM({$attribute}) as sum
            FROM (
                SELECT {$attribute}
                FROM `{$this->getDefaultDatabase()}`.`{$this->getNamespace()}_{$name}` table_main
                WHERE " . implode(' AND ', $where) . "
                {$limit}
            ) table_count
        ");

        foreach ($queries as $i => $query) {
            if ($query->getOperator() === Query::TYPE_SEARCH) continue;
            foreach ($query->getValues() as $key => $value) {
                $stmt->bindValue(':attribute_' . $i . '_' . $key . '_' . $query->getAttribute(), $value, $this->getPDOType($value));
            }
        }

        if ($max !== 0) {
            $stmt->bindValue(':max', $max, PDO::PARAM_INT);
        }

        $stmt->execute();

        /** @var array $result */
        $result = $stmt->fetch();

        return $result['sum'] ?? 0;
    }

    /**
     * Get max STRING limit
     *
     * @return int
     */
    public function getStringLimit(): int
    {
        return 4294967295;
    }

    /**
     * Get max INT limit
     *
     * @return int
     */
    public function getIntLimit(): int
    {
        return 4294967295;
    }

    /**
     * Is index supported?
     *
     * @return bool
     */
    public function getSupportForIndex(): bool
    {
        return true;
    }

    /**
     * Is unique index supported?
     *
     * @return bool
     */
    public function getSupportForUniqueIndex(): bool
    {
        return true;
    }

    /**
     * Is fulltext index supported?
     *
     * @return bool
     */
    public function getSupportForFulltextIndex(): bool
    {
        return true;
    }

    /**
     * Get current index count from collection document
     *
     * @param Document $collection
     * @return int
     */
    public function getIndexCount(Document $collection): int
    {
        $indexes = \count($collection->getAttribute('indexes') ?? []);
        return $indexes + static::getNumberOfDefaultIndexes();
    }

    /**
     * Get maximum index limit.
     * https://mariadb.com/kb/en/innodb-limitations/#limitations-on-schema
     *
     * @return int
     */
    public function getIndexLimit(): int
    {
        return 64;
    }

    /**
     * Get current attribute count from collection document
     *
     * @param Document $collection
     * @return int
     */
    public function getAttributeCount(Document $collection): int
    {
        $attributes = \count($collection->getAttribute('attributes') ?? []);

        // +1 ==> virtual columns count as total, so add as buffer
        return $attributes + static::getNumberOfDefaultAttributes() + 1;
    }

    /**
     * Get maximum column limit.
     * https://mariadb.com/kb/en/innodb-limitations/#limitations-on-schema
     * Can be inherited by MySQL since we utilize the InnoDB engine
     *
     * @return int
     */
    public function getAttributeLimit(): int
    {
        return 1017;
    }

    /**
     * Get maximum width, in bytes, allowed for a SQL row
     * Return 0 when no restrictions apply
     *
     * @return int
     */
    public static function getRowLimit(): int
    {
        return 65535;
    }

    public static function getNumberOfDefaultAttributes(): int
    {
        return 4;
    }

    public static function getNumberOfDefaultIndexes(): int
    {
        return 5;
    }

    /**
     * Estimate maximum number of bytes required to store a document in $collection.
     * Byte requirement varies based on column type and size.
     * Needed to satisfy MariaDB/MySQL row width limit.
     *
     * @param Document $collection
     * @return int
     */
    public function getAttributeWidth(Document $collection): int
    {
        // Default collection has:
        // `_id` int(11) => 4 bytes
        // `_uid` char(255) => 1020 (255 bytes * 4 for utf8mb4)
        // but this number seems to vary, so we give a +500 byte buffer
        $total = 1500;

        /** @var array $attributes */
        $attributes = $collection->getAttributes()['attributes'];
        foreach ($attributes as $attribute) {
            switch ($attribute['type']) {
                case Database::VAR_STRING:
                    switch (true) {
                        case ($attribute['size'] > 16777215):
                            // 8 bytes length + 4 bytes for LONGTEXT
                            $total += 12;
                            break;

                        case ($attribute['size'] > 65535):
                            // 8 bytes length + 3 bytes for MEDIUMTEXT
                            $total += 11;
                            break;

                        case ($attribute['size'] > 16383):
                            // 8 bytes length + 2 bytes for TEXT
                            $total += 10;
                            break;

                        case ($attribute['size'] > 255):
                            // $size = $size * 4; // utf8mb4 up to 4 bytes per char
                            // 8 bytes length + 2 bytes for VARCHAR(>255)
                            $total += ($attribute['size'] * 4) + 2;
                            break;

                        default:
                            // $size = $size * 4; // utf8mb4 up to 4 bytes per char
                            // 8 bytes length + 1 bytes for VARCHAR(<=255)
                            $total += ($attribute['size'] * 4) + 1;
                            break;
                    }
                    break;

                case Database::VAR_INTEGER:
                    if ($attribute['size'] >= 8) {
                        $total += 8; // BIGINT takes 8 bytes
                    } else {
                        $total += 4; // INT takes 4 bytes
                    }
                    break;
                case Database::VAR_FLOAT:
                    // FLOAT(p) takes 4 bytes when p <= 24, 8 otherwise
                    $total += 4;
                    break;

                case Database::VAR_BOOLEAN:
                    // TINYINT(1) takes one byte
                    $total += 1;
                    break;

                case Database::VAR_DOCUMENT:
                    // CHAR(255)
                    $total += 255;
                    break;

                case Database::VAR_DATETIME:
                    $total += 19; // 2022-06-26 14:46:24
                    break;
                default:
                    throw new Exception('Unknown Type');
                    break;
            }
        }

        return $total;
    }

    /**
     * Does the adapter handle casting?
     *
     * @return bool
     */
    public function getSupportForCasting(): bool
    {
        return false;
    }

    /**
     * Returns the attribute type for read permissions
     *
     * @return string
     */
    protected function getTypeForReadPermission(): string
    {
        return "TEXT";
    }

    /**
     * Returns the index type for read permissions
     *
     * @return string
     */
    protected function getIndexTypeForReadPermission(): string
    {
        return Database::INDEX_FULLTEXT;
    }

    /**
     * Get SQL Type
     *
     * @param string $type
     * @param int $size
     * @param bool $signed
     * @return string
     * @throws Exception
     */
    protected function getSQLType(string $type, int $size, bool $signed = true): string
    {
        switch ($type) {
            case Database::VAR_STRING:
                // $size = $size * 4; // Convert utf8mb4 size to bytes
                if ($size > 16777215) {
                    return 'LONGTEXT';
                }

                if ($size > 65535) {
                    return 'MEDIUMTEXT';
                }

                if ($size > 16383) {
                    return 'TEXT';
                }

                return "VARCHAR({$size})";

            case Database::VAR_INTEGER:  // We don't support zerofill: https://stackoverflow.com/a/5634147/2299554
                $signed = ($signed) ? '' : ' UNSIGNED';

                if ($size >= 8) { // INT = 4 bytes, BIGINT = 8 bytes
                    return 'BIGINT' . $signed;
                }

                return 'INT' . $signed;

            case Database::VAR_FLOAT:
                $signed = ($signed) ? '' : ' UNSIGNED';
                return 'FLOAT' . $signed;

            case Database::VAR_BOOLEAN:
                return 'TINYINT(1)';

            case Database::VAR_DOCUMENT:
                return 'CHAR(255)';

            case Database::VAR_DATETIME:
                return 'DATETIME(3)';
                break;
            default:
                throw new Exception('Unknown Type');
        }
    }

    /**
     * Get SQL Conditions
     *
     * @param string $attribute
     * @param string $operator
     * @param string $placeholder
     * @param mixed $value
     * @return string
     * @throws Exception
     */
    protected function getSQLCondition(string $attribute, string $operator, string $placeholder, $value): string
    {
        switch ($operator) {
            case Query::TYPE_SEARCH:
                /**
                 * Replace reserved chars with space.
                 */
                $value = trim(str_replace(['@', '+', '-', '*'], ' ', $value));

                /**
                 * Prepend wildcard by default on the back.
                 */
                $value = "'{$value}*'";

                return 'MATCH(' . $attribute . ') AGAINST(' . $this->getPDO()->quote($value) . ' IN BOOLEAN MODE)';

            default:
                return $attribute . ' ' . $this->getSQLOperator($operator) . ' ' . $placeholder; // Using `attrubute_` to avoid conflicts with custom names;
        }
    }

    /**
     * Get SQL Operator
     *
     * @param string $operator
     * @return string
     * @throws Exception
     */
    protected function getSQLOperator(string $operator): string
    {
        switch ($operator) {
            case Query::TYPE_EQUAL:
                return '=';

            case Query::TYPE_NOTEQUAL:
                return '!=';

            case Query::TYPE_LESSER:
                return '<';

            case Query::TYPE_LESSEREQUAL:
                return '<=';

            case Query::TYPE_GREATER:
                return '>';

            case Query::TYPE_GREATEREQUAL:
                return '>=';

            default:
                throw new Exception('Unknown Operator:' . $operator);
        }
    }

    /**
     * Get SQL Index Type
     *
     * @param string $type
     * @return string
     * @throws Exception
     */
    protected function getSQLIndexType(string $type): string
    {
        switch ($type) {
            case Database::INDEX_KEY:
            case Database::INDEX_ARRAY:
                return 'INDEX';

            case Database::INDEX_UNIQUE:
                return 'UNIQUE INDEX';

            case Database::INDEX_FULLTEXT:
                return 'FULLTEXT INDEX';

            default:
                throw new Exception('Unknown Index Type:' . $type);
        }
    }

    /**
     * Get SQL Index
     *
     * @param string $collection
     * @param string $id
     * @param string $type
     * @param array $attributes
     * @return string
     * @throws Exception
     */
    protected function getSQLIndex(string $collection, string $id,  string $type, array $attributes): string
    {
        switch ($type) {
            case Database::INDEX_KEY:
            case Database::INDEX_ARRAY:
                $type = 'INDEX';
                break;

            case Database::INDEX_UNIQUE:
                $type = 'UNIQUE INDEX';
                break;

            case Database::INDEX_FULLTEXT:
                $type = 'FULLTEXT INDEX';
                break;

            default:
                throw new Exception('Unknown Index Type:' . $type);
                break;
        }

        return "CREATE {$type} `{$id}` ON `{$this->getDefaultDatabase()}`.`{$this->getNamespace()}_{$collection}` ( ". implode(', ', $attributes) ." )";
    }

    /**
     * Get SQL condition for permissions
     *
     * @param string $collection 
     * @param array $roles 
     * @return string 
     * @throws Exception 
     */
    protected function getSQLPermissionsCondition(string $collection, array $roles): string
    {
        $roles = array_map(fn (string $role) => $this->getPDO()->quote($role), $roles);

        return "table_main._uid IN 
                (
                    SELECT * FROM 
                    (
                        SELECT _document
                        FROM `{$this->getDefaultDatabase()}`.`{$this->getNamespace()}_{$collection}_perms`
                        WHERE _permission IN (" . implode(', ', $roles) . ")
                        AND _type = 'read'
                    ) as subquery
                )";
    }

    /**
     * Get SQL query to aggregate permissions as JSON array
     *
     * @param string $collection 
     * @param string $type 
     * @param string $alias 
     * @return string 
     * @throws Exception 
     */
    protected function getSQLPermissionsQuery(string $collection, string $type, string $alias): string
    {
        return "(
                    SELECT JSON_ARRAYAGG(DISTINCT _permission)
                    FROM `{$this->getDefaultDatabase()}`.`{$this->getNamespace()}_{$collection}_perms`
                    WHERE
                        _document = table_main._uid
                        AND _type = {$this->getPDO()->quote($type)}
                ) as {$alias}";
    }

    /**
     * Get PDO Type
     *
     * @param mixed $value
     * @return int
     * @throws Exception 
     */
    protected function getPDOType(mixed $value): int
    {
        switch (gettype($value)) {
            case 'string':
                return PDO::PARAM_STR;
                break;

            case 'boolean':
                return PDO::PARAM_INT;
                break;

                //case 'float': // (for historical reasons "double" is returned in case of a float, and not simply "float")
            case 'double':
                return PDO::PARAM_STR;
                break;

            case 'integer':
                return PDO::PARAM_INT;
                break;

            case 'NULL':
                return PDO::PARAM_NULL;
                break;

            default:
                throw new Exception('Unknown PDO Type for ' . gettype($value));
                break;
        }
    }

    /**
     * Returns the current PDO object
     * @return PDO 
     */
    protected function getPDO()
    {
        return $this->pdo;
    }

    /**
     * Returns default PDO configuration
     */
    public static function getPdoAttributes():array
    {
        return [
            PDO::ATTR_TIMEOUT => 3, // Specifies the timeout duration in seconds. Takes a value of type int.
            PDO::ATTR_PERSISTENT => true, // Create a persistent connection
            PDO::ATTR_DEFAULT_FETCH_MODE => PDO::FETCH_ASSOC, // Fetch a result row as an associative array.
            PDO::ATTR_ERRMODE => PDO::ERRMODE_EXCEPTION, // PDO will throw a PDOException on srrors
            PDO::ATTR_EMULATE_PREPARES => true, // Emulate prepared statements
            PDO::ATTR_STRINGIFY_FETCHES => true // Returns all fetched data as Strings
        ];
    }


}<|MERGE_RESOLUTION|>--- conflicted
+++ resolved
@@ -446,9 +446,8 @@
 
         $document['$id'] = $document['_uid'];
         $document['$internalId'] = $document['_id'];
-<<<<<<< HEAD
-        $document['$createdAt'] = (int)$document['_createdAt'];
-        $document['$updatedAt'] = (int)$document['_updatedAt'];
+        $document['$createdAt'] = $document['_createdAt'];
+        $document['$updatedAt'] = $document['_updatedAt'];
         $document['$permissions'] = [];
 
         foreach (Database::PERMISSIONS as $type) {
@@ -459,12 +458,6 @@
             }
             unset($document[$key]);
         }
-=======
-        $document['$createdAt'] = $document['_createdAt'];
-        $document['$updatedAt'] = $document['_updatedAt'];
-        $document['$read'] = json_decode($document['$read'], true) ?? [];
-        $document['$write'] = json_decode($document['$write'], true) ?? [];
->>>>>>> 207d9f26
 
         unset($document['_id']);
         unset($document['_uid']);
@@ -956,9 +949,8 @@
         foreach ($results as $key => $value) {
             $results[$key]['$id'] = $value['_uid'];
             $results[$key]['$internalId'] = $value['_id'];
-<<<<<<< HEAD
-            $results[$key]['$createdAt'] = (int)$value['_createdAt'];
-            $results[$key]['$updatedAt'] = (int)$value['_updatedAt'];
+            $results[$key]['$createdAt'] = $value['_createdAt'];
+            $results[$key]['$updatedAt'] = $value['_updatedAt'];
             $results[$key]['$permissions'] = [];
 
             foreach (Database::PERMISSIONS as $type) {
@@ -969,12 +961,6 @@
                 }
                 unset($results[$key][$typeKey]);
             }
-=======
-            $results[$key]['$createdAt'] = $value['_createdAt'];
-            $results[$key]['$updatedAt'] = $value['_updatedAt'];
-            $results[$key]['$read'] = json_decode($value['_read'], true) ?? [];
-            $results[$key]['$write'] = json_decode($value['_write'], true) ?? [];
->>>>>>> 207d9f26
 
             unset($results[$key]['_uid']);
             unset($results[$key]['_id']);
