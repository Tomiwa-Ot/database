<?php

namespace Utopia\Database\Adapter;

<<<<<<< HEAD
use PDO;
use PDOException;
use Exception;
use Utopia\Database\Exception as DatabaseException;
use Utopia\Database\Adapter;
=======
use Exception;
use PDO;
use PDOException;
>>>>>>> f6ab65e5
use Utopia\Database\Database;
use Utopia\Database\Document;
use Utopia\Database\Exception\Duplicate;
use Utopia\Database\Exception\Timeout;
use Utopia\Database\Query;
use Utopia\Database\Validator\Authorization;

class MariaDB extends SQL
{
    /**
     * Create Database
     *
     * @param string $name
     * @return bool
     * @throws Exception
     * @throws PDOException
     */
    public function create(string $name): bool
    {
        $name = $this->filter($name);

        return $this->getPDO()
            ->prepare("CREATE DATABASE IF NOT EXISTS `{$name}` /*!40100 DEFAULT CHARACTER SET utf8mb4 */;")
            ->execute();
    }

    /**
     * Delete Database
     *
     * @param string $name
     * @return bool
     * @throws Exception
     * @throws PDOException
     */
    public function delete(string $name): bool
    {
        $name = $this->filter($name);

        return $this->getPDO()
            ->prepare("DROP DATABASE `{$name}`;")
            ->execute();
    }

    /**
     * Create Collection
     *
     * @param string $name
     * @param array<Document> $attributes
     * @param array<Document> $indexes
     * @return bool
     * @throws Exception
     * @throws PDOException
     */
    public function createCollection(string $name, array $attributes = [], array $indexes = []): bool
    {
        $database = $this->getDefaultDatabase();
        $namespace = $this->getNamespace();
        $id = $this->filter($name);

        /** @var array<string> $attributeStrings */
        $attributeStrings = [];

        /** @var array<string> $indexStrings */
        $indexStrings = [];

        foreach ($attributes as $key => $attribute) {
            $attrId = $this->filter($attribute->getId());
            $attrType = $this->getSQLType($attribute->getAttribute('type'), $attribute->getAttribute('size', 0), $attribute->getAttribute('signed', true));

            if ($attribute->getAttribute('array')) {
                $attrType = 'LONGTEXT';
            }

            $attributeStrings[$key] = "`{$attrId}` {$attrType}, ";
        }

        foreach ($indexes as $key => $index) {
            $indexId = $this->filter($index->getId());
            $indexType = $index->getAttribute('type');

            $indexAttributes = $index->getAttribute('attributes');
            foreach ($indexAttributes as $nested => $attribute) {
                $indexLength = $index->getAttribute('lengths')[$nested] ?? '';
                $indexLength = (empty($indexLength)) ? '' : '(' . (int)$indexLength . ')';
                $indexOrder = $index->getAttribute('orders')[$nested] ?? '';
                $indexAttribute = $this->filter($attribute);

                if ($indexType === Database::INDEX_FULLTEXT) {
                    $indexOrder = '';
                }

                $indexAttributes[$nested] = "`{$indexAttribute}`{$indexLength} {$indexOrder}";
            }

            $indexStrings[$key] = "{$indexType} `{$indexId}` (" . \implode(", ", $indexAttributes) . " ),";
        }

        try {
            $this->getPDO()
                ->prepare("CREATE TABLE IF NOT EXISTS `{$database}`.`{$namespace}_{$id}` (
                        `_id` int(11) unsigned NOT NULL AUTO_INCREMENT,
                        `_uid` CHAR(255) NOT NULL,
                        `_createdAt` datetime(3) DEFAULT NULL,
                        `_updatedAt` datetime(3) DEFAULT NULL,
                        `_permissions` MEDIUMTEXT DEFAULT NULL,
                        " . \implode(' ', $attributeStrings) . "
                        PRIMARY KEY (`_id`),
                        " . \implode(' ', $indexStrings) . "
                        UNIQUE KEY `_uid` (`_uid`),
                        KEY `_created_at` (`_createdAt`),
                        KEY `_updated_at` (`_updatedAt`)
                    )")
                ->execute();

            $this->getPDO()
                ->prepare("CREATE TABLE IF NOT EXISTS `{$database}`.`{$namespace}_{$id}_perms` (
                        `_id` int(11) unsigned NOT NULL AUTO_INCREMENT,
                        `_type` VARCHAR(12) NOT NULL,
                        `_permission` VARCHAR(255) NOT NULL,
                        `_document` VARCHAR(255) NOT NULL,
                        PRIMARY KEY (`_id`),
                        UNIQUE INDEX `_index1` (`_document`,`_type`,`_permission`),
                        INDEX `_permission` (`_permission`)
                    )")
                ->execute();
        } catch (\Exception $th) {
            $this->getPDO()
                ->prepare("DROP TABLE IF EXISTS {$this->getSQLTable($id)}, {$this->getSQLTable($id . '_perms')};")
                ->execute();
            throw $th;
        }

        // Update $this->getCountOfIndexes when adding another default index
        return true;
    }

    /**
     * Delete Collection
     * @param string $id
     * @return bool
     * @throws Exception
     * @throws PDOException
     */
    public function deleteCollection(string $id): bool
    {
        $id = $this->filter($id);

        return $this->getPDO()
            ->prepare("DROP TABLE {$this->getSQLTable($id)}, {$this->getSQLTable($id . '_perms')};")
            ->execute();
    }

    /**
     * Create Attribute
     *
     * @param string $collection
     * @param string $id
     * @param string $type
     * @param int $size
     * @param bool $signed
     * @param bool $array
     * @return bool
     * @throws Exception
     * @throws PDOException
     */
    public function createAttribute(string $collection, string $id, string $type, int $size, bool $signed = true, bool $array = false): bool
    {
        $name = $this->filter($collection);
        $id = $this->filter($id);
        $type = $this->getSQLType($type, $size, $signed);

        if ($array) {
            $type = 'LONGTEXT';
        }

        return $this->getPDO()
            ->prepare("ALTER TABLE {$this->getSQLTable($name)} ADD COLUMN `{$id}` {$type};")
            ->execute();
    }

    /**
     * Update Attribute
     *
     * @param string $collection
     * @param string $id
     * @param string $type
     * @param int $size
     * @param bool $signed
     * @param bool $array
     * @return bool
     * @throws Exception
     * @throws PDOException
     */
    public function updateAttribute(string $collection, string $id, string $type, int $size, bool $signed = true, bool $array = false): bool
    {
        $name = $this->filter($collection);
        $id = $this->filter($id);
        $type = $this->getSQLType($type, $size, $signed);

        if ($array) {
            $type = 'LONGTEXT';
        }

        return $this->getPDO()
            ->prepare("ALTER TABLE {$this->getSQLTable($name)} MODIFY `{$id}` {$type};")
            ->execute();
    }

    /**
     * Delete Attribute
     *
     * @param string $collection
     * @param string $id
     * @param bool $array
     * @return bool
     * @throws Exception
     * @throws PDOException
     */
    public function deleteAttribute(string $collection, string $id, bool $array = false): bool
    {
        $name = $this->filter($collection);
        $id = $this->filter($id);

        return $this->getPDO()
            ->prepare("ALTER TABLE {$this->getSQLTable($name)} DROP COLUMN `{$id}`;")
            ->execute();
    }

    /**
     * Rename Attribute
     *
     * @param string $collection
     * @param string $old
     * @param string $new
     * @return bool
     * @throws Exception
     * @throws PDOException
     */
    public function renameAttribute(string $collection, string $old, string $new): bool
    {
        $collection = $this->filter($collection);
        $old = $this->filter($old);
        $new = $this->filter($new);

        return $this->getPDO()
            ->prepare("ALTER TABLE {$this->getSQLTable($collection)} RENAME COLUMN `{$old}` TO `{$new}`;")
            ->execute();
    }

    /**
     * @param string $collection
     * @param string $id
     * @param string $type
     * @param string $relatedCollection
     * @param bool $twoWay
     * @param string $twoWayKey
     * @return bool
     * @throws Exception
     */
    public function createRelationship(
        string $collection,
        string $relatedCollection,
        string $type,
        bool $twoWay = false,
        string $id = '',
        string $twoWayKey = ''
    ): bool {
        $name = $this->filter($collection);
        $relatedName = $this->filter($relatedCollection);
        $table = $this->getSQLTable($name);
        $relatedTable = $this->getSQLTable($relatedName);
        $id = $this->filter($id);
        $twoWayKey = $this->filter($twoWayKey);
        $sqlType = $this->getSQLType(Database::VAR_RELATIONSHIP, 0, false);

        switch ($type) {
            case Database::RELATION_ONE_TO_ONE:
                $sql = "ALTER TABLE {$table} ADD COLUMN `{$id}` {$sqlType} DEFAULT NULL;";

                if ($twoWay) {
                    $sql .= "ALTER TABLE {$relatedTable} ADD COLUMN `{$twoWayKey}` {$sqlType} DEFAULT NULL;";
                }
                break;
            case Database::RELATION_ONE_TO_MANY:
                $sql = "ALTER TABLE {$relatedTable} ADD COLUMN `{$twoWayKey}` {$sqlType} DEFAULT NULL;";
                break;
            case Database::RELATION_MANY_TO_ONE:
                $sql = "ALTER TABLE {$table} ADD COLUMN `{$id}` {$sqlType} DEFAULT NULL;";
                break;
            case Database::RELATION_MANY_TO_MANY:
                return true;
            default:
                throw new Exception('Invalid relationship type.');
        }

        return $this->getPDO()
            ->prepare($sql)
            ->execute();
    }

    /**
     * @param string $collection
     * @param string $relatedCollection
     * @param string $type
     * @param bool $twoWay
     * @param string $key
     * @param string $twoWayKey
     * @param string|null $newKey
     * @param string|null $newTwoWayKey
     * @return bool
     * @throws Exception
     */
    public function updateRelationship(
        string $collection,
        string $relatedCollection,
        string $type,
        bool $twoWay,
        string $key,
        string $twoWayKey,
        ?string $newKey = null,
        ?string $newTwoWayKey = null,
    ): bool {
        $name = $this->filter($collection);
        $relatedName = $this->filter($relatedCollection);
        $table = $this->getSQLTable($name);
        $relatedTable = $this->getSQLTable($relatedName);
        $key = $this->filter($key);
        $twoWayKey = $this->filter($twoWayKey);

        if (!\is_null($newKey)) {
            $newKey = $this->filter($newKey);
        }
        if (!\is_null($newTwoWayKey)) {
            $newTwoWayKey = $this->filter($newTwoWayKey);
        }

        $sql = '';

        switch ($type) {
            case Database::RELATION_ONE_TO_ONE:
                if (!\is_null($newKey)) {
                    $sql = "ALTER TABLE {$table} RENAME COLUMN `{$key}` TO `{$newKey}`;";
                }
                if ($twoWay && !\is_null($newTwoWayKey)) {
                    $sql .= "ALTER TABLE {$relatedTable} RENAME COLUMN `{$twoWayKey}` TO `{$newTwoWayKey}`;";
                }
                break;
            case Database::RELATION_ONE_TO_MANY:
                if ($twoWay && !\is_null($newTwoWayKey)) {
                    $sql = "ALTER TABLE {$relatedTable} RENAME COLUMN `{$twoWayKey}` TO `{$newTwoWayKey}`;";
                }
                break;
            case Database::RELATION_MANY_TO_ONE:
                if (!\is_null($newKey)) {
                    $sql = "ALTER TABLE {$table} RENAME COLUMN `{$key}` TO `{$newKey}`;";
                }
                break;
            case Database::RELATION_MANY_TO_MANY:
                $collection = $this->getDocument(Database::METADATA, $collection);
                $relatedCollection = $this->getDocument(Database::METADATA, $relatedCollection);

                $junction = $this->getSQLTable('_' . $collection->getInternalId() . '_' . $relatedCollection->getInternalId());

                if (!\is_null($newKey)) {
                    $sql = "ALTER TABLE {$junction} RENAME COLUMN `{$key}` TO `{$newKey}`;";
                }
                if ($twoWay && !\is_null($newTwoWayKey)) {
                    $sql .= "ALTER TABLE {$junction} RENAME COLUMN `{$twoWayKey}` TO `{$newTwoWayKey}`;";
                }
                break;
            default:
                throw new Exception('Invalid relationship type.');
        }

        if (empty($sql)) {
            return true;
        }

        return $this->getPDO()
            ->prepare($sql)
            ->execute();
    }

    public function deleteRelationship(
        string $collection,
        string $relatedCollection,
        string $type,
        bool $twoWay,
        string $key,
        string $twoWayKey,
        string $side
    ): bool {
        $name = $this->filter($collection);
        $relatedName = $this->filter($relatedCollection);
        $table = $this->getSQLTable($name);
        $relatedTable = $this->getSQLTable($relatedName);
        $key = $this->filter($key);
        $twoWayKey = $this->filter($twoWayKey);

        $sql = '';

        switch ($type) {
            case Database::RELATION_ONE_TO_ONE:
                $sql = "ALTER TABLE {$table} DROP COLUMN `{$key}`;";
                if ($twoWay) {
                    $sql .= "ALTER TABLE {$relatedTable} DROP COLUMN `{$twoWayKey}`;";
                }
                break;
            case Database::RELATION_ONE_TO_MANY:
                if ($side === Database::RELATION_SIDE_PARENT) {
                    $sql = "ALTER TABLE {$relatedTable} DROP COLUMN `{$twoWayKey}`;";
                } elseif ($twoWay) {
                    $sql = "ALTER TABLE {$table} DROP COLUMN `{$key}`;";
                }
                break;
            case Database::RELATION_MANY_TO_ONE:
                if ($twoWay && $side === Database::RELATION_SIDE_CHILD) {
                    $sql = "ALTER TABLE {$relatedTable} DROP COLUMN `{$twoWayKey}`;";
                } else {
                    $sql = "ALTER TABLE {$table} DROP COLUMN `{$key}`;";
                }
                break;
            case Database::RELATION_MANY_TO_MANY:
                $collection = $this->getDocument(Database::METADATA, $collection);
                $relatedCollection = $this->getDocument(Database::METADATA, $relatedCollection);

                $junction = $side === Database::RELATION_SIDE_PARENT
                    ? $this->getSQLTable('_' . $collection->getInternalId() . '_' . $relatedCollection->getInternalId())
                    : $this->getSQLTable('_' . $relatedCollection->getInternalId() . '_' . $collection->getInternalId());

                $perms = $side === Database::RELATION_SIDE_PARENT
                    ? $this->getSQLTable('_' . $collection->getInternalId() . '_' . $relatedCollection->getInternalId() . '_perms')
                    : $this->getSQLTable('_' . $relatedCollection->getInternalId() . '_' . $collection->getInternalId() . '_perms');

                $sql = "DROP TABLE {$junction}; DROP TABLE {$perms}";
                break;
            default:
                throw new Exception('Invalid relationship type.');
        }

        if (empty($sql)) {
            return true;
        }

        return $this->getPDO()
            ->prepare($sql)
            ->execute();
    }

    /**
     * Rename Index
     *
     * @param string $collection
     * @param string $old
     * @param string $new
     * @return bool
     * @throws Exception
     */
    public function renameIndex(string $collection, string $old, string $new): bool
    {
        $collection = $this->filter($collection);
        $old = $this->filter($old);
        $new = $this->filter($new);

        return $this->getPDO()
            ->prepare("ALTER TABLE {$this->getSQLTable($collection)} RENAME INDEX `{$old}` TO `{$new}`;")
            ->execute();
    }

    /**
     * Create Index
     *
     * @param string $collection
     * @param string $id
     * @param string $type
     * @param array<string> $attributes
     * @param array<int> $lengths
     * @param array<string> $orders
     * @return bool
     * @throws Exception
     * @throws PDOException
     */
    public function createIndex(string $collection, string $id, string $type, array $attributes, array $lengths, array $orders): bool
    {
        $name = $this->filter($collection);
        $id = $this->filter($id);

        $attributes = \array_map(fn ($attribute) => match ($attribute) {
            '$id' => '_uid',
            '$createdAt' => '_createdAt',
            '$updatedAt' => '_updatedAt',
            default => $attribute
        }, $attributes);

        foreach ($attributes as $key => $attribute) {
            $length = $lengths[$key] ?? '';
            $length = (empty($length)) ? '' : '(' . (int)$length . ')';
            $order = $orders[$key] ?? '';
            $attribute = $this->filter($attribute);

            if (Database::INDEX_FULLTEXT === $type) {
                $order = '';
            }

            $attributes[$key] = "`{$attribute}`{$length} {$order}";
        }

        return $this->getPDO()
            ->prepare($this->getSQLIndex($name, $id, $type, $attributes))
            ->execute();
    }

    /**
     * Delete Index
     *
     * @param string $collection
     * @param string $id
     * @return bool
     * @throws Exception
     * @throws PDOException
     */
    public function deleteIndex(string $collection, string $id): bool
    {
        $name = $this->filter($collection);
        $id = $this->filter($id);

        return $this->getPDO()
            ->prepare("ALTER TABLE {$this->getSQLTable($name)} DROP INDEX `{$id}`;")
            ->execute();
    }

    /**
     * Create Document
     *
     * @param string $collection
     * @param Document $document
     * @return Document
     * @throws Exception
     * @throws PDOException
     * @throws Duplicate
     */
    public function createDocument(string $collection, Document $document): Document
    {
        $attributes = $document->getAttributes();
        $attributes['_createdAt'] = $document->getCreatedAt();
        $attributes['_updatedAt'] = $document->getUpdatedAt();
        $attributes['_permissions'] = json_encode($document->getPermissions());

        $name = $this->filter($collection);
        $columns = '';
        $columnNames = '';

        $this->getPDO()->beginTransaction();

        /**
         * Insert Attributes
         */
        $bindIndex = 0;
        foreach ($attributes as $attribute => $value) { // Parse statement
            $column = $this->filter($attribute);
            $bindKey = 'key_' . $bindIndex;
            $columns .= "`{$column}`, ";
            $columnNames .= ':' . $bindKey . ', ';
            $bindIndex++;
        }

        $stmt = $this->getPDO()
            ->prepare("INSERT INTO {$this->getSQLTable($name)}
                ({$columns}_uid) VALUES ({$columnNames}:_uid)");

        $stmt->bindValue(':_uid', $document->getId(), PDO::PARAM_STR);

        $attributeIndex = 0;
        foreach ($attributes as $attribute => $value) {
            if (is_array($value)) { // arrays & objects should be saved as strings
                $value = json_encode($value);
            }

            $bindKey = 'key_' . $attributeIndex;
            $attribute = $this->filter($attribute);
            $value = (is_bool($value)) ? (int)$value : $value;
            $stmt->bindValue(':' . $bindKey, $value, $this->getPDOType($value));
            $attributeIndex++;
        }

        $permissions = [];
        foreach (Database::PERMISSIONS as $type) {
            foreach ($document->getPermissionsByType($type) as $permission) {
                $permission = \str_replace('"', '', $permission);
                $permissions[] = "('{$type}', '{$permission}', '{$document->getId()}')";
            }
        }

        if (!empty($permissions)) {
            $queryPermissions = "INSERT INTO {$this->getSQLTable($name . '_perms')} (_type, _permission, _document) VALUES " . implode(', ', $permissions);
            $stmtPermissions = $this->getPDO()->prepare($queryPermissions);
        }

        try {
            $stmt->execute();

            $document['$internalId'] = $this->getDocument($collection, $document->getId())->getInternalId();

            if (isset($stmtPermissions)) {
                $stmtPermissions->execute();
            }
        } catch (PDOException $e) {
            $this->getPDO()->rollBack();
            switch ($e->getCode()) {
                case 1062:
                case 23000:
                    throw new Duplicate('Duplicated document: ' . $e->getMessage());

                default:
                    throw $e;
            }
        }

        if (!$this->getPDO()->commit()) {
            throw new Exception('Failed to commit transaction');
        }

        return $document;
    }

    /**
     * Update Document
     *
     * @param string $collection
     * @param Document $document
     * @return Document
     * @throws Exception
     * @throws PDOException
     * @throws Duplicate
     */
    public function updateDocument(string $collection, Document $document): Document
    {
        $attributes = $document->getAttributes();
        $attributes['_createdAt'] = $document->getCreatedAt();
        $attributes['_updatedAt'] = $document->getUpdatedAt();
        $attributes['_permissions'] = json_encode($document->getPermissions());

        $name = $this->filter($collection);
        $columns = '';

        /**
         * Get current permissions from the database
         */
        $permissionsStmt = $this->getPDO()->prepare("
                SELECT _type, _permission
                FROM {$this->getSQLTable($name . '_perms')} p
                WHERE p._document = :_uid
        ");
        $permissionsStmt->bindValue(':_uid', $document->getId());
        $permissionsStmt->execute();
        $permissions = $permissionsStmt->fetchAll();

        $initial = [];
        foreach (Database::PERMISSIONS as $type) {
            $initial[$type] = [];
        }

        $permissions = array_reduce($permissions, function (array $carry, array $item) {
            $carry[$item['_type']][] = $item['_permission'];

            return $carry;
        }, $initial);

        $this->getPDO()->beginTransaction();

        /**
         * Get removed Permissions
         */
        $removals = [];
        foreach (Database::PERMISSIONS as $type) {
            $diff = \array_diff($permissions[$type], $document->getPermissionsByType($type));
            if (!empty($diff)) {
                $removals[$type] = $diff;
            }
        }

        /**
         * Get added Permissions
         */
        $additions = [];
        foreach (Database::PERMISSIONS as $type) {
            $diff = \array_diff($document->getPermissionsByType($type), $permissions[$type]);
            if (!empty($diff)) {
                $additions[$type] = $diff;
            }
        }

        /**
         * Query to remove permissions
         */
        $removeQuery = '';
        if (!empty($removals)) {
            $removeQuery = 'AND (';
            foreach ($removals as $type => $permissions) {
                $removeQuery .= "(
                    _type = '{$type}'
                    AND _permission IN (" . implode(', ', \array_map(fn (string $i) => ":_remove_{$type}_{$i}", \array_keys($permissions))) . ")
                )";
                if ($type !== \array_key_last($removals)) {
                    $removeQuery .= ' OR ';
                }
            }
        }
        if (!empty($removeQuery)) {
            $removeQuery .= ')';
            $stmtRemovePermissions = $this->getPDO()
                ->prepare("
                DELETE
                FROM {$this->getSQLTable($name . '_perms')}
                WHERE
                    _document = :_uid
                    {$removeQuery}
            ");
            $stmtRemovePermissions->bindValue(':_uid', $document->getId());

            foreach ($removals as $type => $permissions) {
                foreach ($permissions as $i => $permission) {
                    $stmtRemovePermissions->bindValue(":_remove_{$type}_{$i}", $permission);
                }
            }
        }

        /**
         * Query to add permissions
         */
        if (!empty($additions)) {
            $values = [];
            foreach ($additions as $type => $permissions) {
                foreach ($permissions as $i => $_) {
                    $values[] = "( :_uid, '{$type}', :_add_{$type}_{$i} )";
                }
            }

            $stmtAddPermissions = $this->getPDO()
                ->prepare(
                    "
                    INSERT INTO {$this->getSQLTable($name . '_perms')}
                    (_document, _type, _permission) VALUES " . \implode(', ', $values)
                );

            $stmtAddPermissions->bindValue(":_uid", $document->getId());
            foreach ($additions as $type => $permissions) {
                foreach ($permissions as $i => $permission) {
                    $stmtAddPermissions->bindValue(":_add_{$type}_{$i}", $permission);
                }
            }
        }

        /**
         * Update Attributes
         */

        $bindIndex = 0;
        foreach ($attributes as $attribute => $value) {
            $column = $this->filter($attribute);
            $bindKey = 'key_' . $bindIndex;
            $columns .= "`{$column}`" . '=:' . $bindKey . ',';
            $bindIndex++;
        }

        $stmt = $this->getPDO()
            ->prepare("UPDATE {$this->getSQLTable($name)}
                SET {$columns} _uid = :_uid WHERE _uid = :_uid");

        $stmt->bindValue(':_uid', $document->getId());

        $attributeIndex = 0;
        foreach ($attributes as $attribute => $value) {
            if (is_array($value)) { // arrays & objects should be saved as strings
                $value = json_encode($value);
            }

            $bindKey = 'key_' . $attributeIndex;
            $attribute = $this->filter($attribute);
            $value = (is_bool($value)) ? (int)$value : $value;
            $stmt->bindValue(':' . $bindKey, $value, $this->getPDOType($value));
            $attributeIndex++;
        }

        try {
            $stmt->execute();
            if (isset($stmtRemovePermissions)) {
                $stmtRemovePermissions->execute();
            }
            if (isset($stmtAddPermissions)) {
                $stmtAddPermissions->execute();
            }
        } catch (PDOException $e) {
            $this->getPDO()->rollBack();
            switch ($e->getCode()) {
                case 1062:
                case 23000:
                    throw new Duplicate('Duplicated document: ' . $e->getMessage());

                default:
                    throw $e;
            }
        }

        if (!$this->getPDO()->commit()) {
            throw new Exception('Failed to commit transaction');
        }

        return $document;
    }

    /**
     * Increase or decrease an attribute value
     *
     * @param string $collection
     * @param string $id
     * @param string $attribute
     * @param int|float $value
     * @param int|float|null $min
     * @param int|float|null $max
     * @return bool
     * @throws Exception
     */
    public function increaseDocumentAttribute(string $collection, string $id, string $attribute, int|float $value, int|float|null $min = null, int|float|null $max = null): bool
    {
        $name = $this->filter($collection);
        $attribute = $this->filter($attribute);

        $sqlMax = $max ? " AND `{$attribute}` <= {$max}" : "";
        $sqlMin = $min ? " AND `{$attribute}` >= {$min}" : "";

        $sql = "UPDATE {$this->getSQLTable($name)} SET `{$attribute}` = `{$attribute}` + :val WHERE _uid = :_uid" . $sqlMax . $sqlMin;
        $stmt = $this->getPDO()->prepare($sql);
        $stmt->bindValue(':_uid', $id);
        $stmt->bindValue(':val', $value);

        $stmt->execute() || throw new Exception('Failed to update Attribute');
        return true;
    }

    /**
     * Delete Document
     *
     * @param string $collection
     * @param string $id
     * @return bool
     * @throws Exception
     * @throws PDOException
     */
    public function deleteDocument(string $collection, string $id): bool
    {
        $name = $this->filter($collection);

        $this->getPDO()->beginTransaction();

        $stmt = $this->getPDO()->prepare("DELETE FROM {$this->getSQLTable($name)} WHERE _uid = :_uid");
        $stmt->bindValue(':_uid', $id);

        $stmtPermissions = $this->getPDO()->prepare("DELETE FROM {$this->getSQLTable($name . '_perms')} WHERE _document = :_uid");
        $stmtPermissions->bindValue(':_uid', $id);

        try {
            $stmt->execute() || throw new DatabaseException('Failed to delete document');
            $stmtPermissions->execute() || throw new DatabaseException('Failed to clean permissions');
        } catch (\Throwable $th) {
            $this->getPDO()->rollBack();
            throw new Exception($th->getMessage());
        }

        if (!$this->getPDO()->commit()) {
            throw new Exception('Failed to commit transaction');
        }

        return true;
    }

    /**
     * Find Documents
     *
     * @param string $collection
     * @param array<Query> $queries
     * @param int|null $limit
     * @param int|null $offset
     * @param array<string> $orderAttributes
     * @param array<string> $orderTypes
     * @param array<string, mixed> $cursor
     * @param string $cursorDirection
     *
     * @return array<Document>
     * @throws Exception
     * @throws PDOException
     */
    public function find(string $collection, array $queries = [], ?int $limit = 25, ?int $offset = null, array $orderAttributes = [], array $orderTypes = [], array $cursor = [], string $cursorDirection = Database::CURSOR_AFTER, ?int $timeout = null): array
    {
        $name = $this->filter($collection);
        $roles = Authorization::getRoles();
        $where = [];
        $orders = [];

        $orderAttributes = \array_map(fn ($orderAttribute) => match ($orderAttribute) {
            '$id' => '_uid',
            '$createdAt' => '_createdAt',
            '$updatedAt' => '_updatedAt',
            default => $orderAttribute
        }, $orderAttributes);

        $hasIdAttribute = false;
        foreach ($orderAttributes as $i => $attribute) {
            if ($attribute === '_uid') {
                $hasIdAttribute = true;
            }

            $attribute = $this->filter($attribute);
            $orderType = $this->filter($orderTypes[$i] ?? Database::ORDER_ASC);

            // Get most dominant/first order attribute
            if ($i === 0 && !empty($cursor)) {
                $orderMethodInternalId = Query::TYPE_GREATER; // To preserve natural order
                $orderMethod = $orderType === Database::ORDER_DESC ? Query::TYPE_LESSER : Query::TYPE_GREATER;

                if ($cursorDirection === Database::CURSOR_BEFORE) {
                    $orderType = $orderType === Database::ORDER_ASC ? Database::ORDER_DESC : Database::ORDER_ASC;
                    $orderMethodInternalId = $orderType === Database::ORDER_ASC ? Query::TYPE_LESSER : Query::TYPE_GREATER;
                    $orderMethod = $orderType === Database::ORDER_DESC ? Query::TYPE_LESSER : Query::TYPE_GREATER;
                }

                $where[] = "(
                        table_main.`{$attribute}` {$this->getSQLOperator($orderMethod)} :cursor 
                        OR (
                            table_main.`{$attribute}` = :cursor 
                            AND
                            table_main._id {$this->getSQLOperator($orderMethodInternalId)} {$cursor['$internalId']}
                        )
                    )";
            } elseif ($cursorDirection === Database::CURSOR_BEFORE) {
                $orderType = $orderType === Database::ORDER_ASC ? Database::ORDER_DESC : Database::ORDER_ASC;
            }

            $orders[] = "`${attribute}` ${orderType}";
        }

        // Allow after pagination without any order
        if (empty($orderAttributes) && !empty($cursor)) {
            $orderType = $orderTypes[0] ?? Database::ORDER_ASC;

            if ($cursorDirection === Database::CURSOR_AFTER) {
                $orderMethod = $orderType === Database::ORDER_DESC
                    ? Query::TYPE_LESSER
                    : Query::TYPE_GREATER;
            } else {
                $orderMethod = $orderType === Database::ORDER_DESC
                    ? Query::TYPE_GREATER
                    : Query::TYPE_LESSER;
            }

            $where[] = "( table_main._id {$this->getSQLOperator($orderMethod)} {$cursor['$internalId']} )";
        }

        // Allow order type without any order attribute, fallback to the natural order (_id)
        if (!$hasIdAttribute) {
            if (empty($orderAttributes) && !empty($orderTypes)) {
                $order = $orderTypes[0] ?? Database::ORDER_ASC;
                if ($cursorDirection === Database::CURSOR_BEFORE) {
                    $order = $order === Database::ORDER_ASC ? Database::ORDER_DESC : Database::ORDER_ASC;
                }

                $orders[] = 'table_main._id ' . $this->filter($order);
            } else {
                $orders[] = 'table_main._id ' . ($cursorDirection === Database::CURSOR_AFTER ? Database::ORDER_ASC : Database::ORDER_DESC); // Enforce last ORDER by '_id'
            }
        }

        foreach ($queries as $query) {
            if ($query->getMethod() === Query::TYPE_SELECT) {
                continue;
            }
            $where[] = $this->getSQLCondition($query);
        }


        if (Authorization::$status) {
            $where[] = $this->getSQLPermissionsCondition($name, $roles);
        }

        $sqlWhere = !empty($where) ? 'WHERE ' . implode(' AND ', $where) : '';
        $sqlOrder = 'ORDER BY ' . implode(', ', $orders);
        $sqlLimit = \is_null($limit) ? '' : 'LIMIT :limit';
        $sqlLimit .= \is_null($offset) ? '' : ' OFFSET :offset';

        $selections = $this->getAttributeSelections($queries);

        $sql = "
            SELECT {$this->getAttributeProjection($selections, 'table_main')}
            FROM {$this->getSQLTable($name)} as table_main
            {$sqlWhere}
            {$sqlOrder}
            {$sqlLimit};
        ";

        if ($timeout) {
            $sql = $this->setTimeout($sql, $timeout);
        }

        $stmt = $this->getPDO()->prepare($sql);
        foreach ($queries as $query) {
            $this->bindConditionValue($stmt, $query);
        }

        if (!empty($cursor) && !empty($orderAttributes) && array_key_exists(0, $orderAttributes)) {
            $attribute = $orderAttributes[0];

            $attribute = match ($attribute) {
                '_uid' => '$id',
                '_createdAt' => '$createdAt',
                '_updatedAt' => '$updatedAt',
                default => $attribute
            };

            if (is_null($cursor[$attribute] ?? null)) {
                throw new DatabaseException("Order attribute '{$attribute}' is empty.");
            }
            $stmt->bindValue(':cursor', $cursor[$attribute], $this->getPDOType($cursor[$attribute]));
        }

        if (!\is_null($limit)) {
            $stmt->bindValue(':limit', $limit, PDO::PARAM_INT);
        }
        if (!\is_null($offset)) {
            $stmt->bindValue(':offset', $offset, PDO::PARAM_INT);
        }

        try {
            $stmt->execute();
        } catch (PDOException $e) {
            $this->processException($e);
        }

        $results = $stmt->fetchAll();

        foreach ($results as $key => $value) {
            $results[$key]['$id'] = $value['_uid'];
            $results[$key]['$internalId'] = $value['_id'];
            $results[$key]['$createdAt'] = $value['_createdAt'];
            $results[$key]['$updatedAt'] = $value['_updatedAt'];
            $results[$key]['$permissions'] = json_decode($value['_permissions'] ?? '[]', true);

            unset($results[$key]['_uid']);
            unset($results[$key]['_id']);
            unset($results[$key]['_createdAt']);
            unset($results[$key]['_updatedAt']);
            unset($results[$key]['_permissions']);

            $results[$key] = new Document($results[$key]);
        }

        if ($cursorDirection === Database::CURSOR_BEFORE) {
            $results = array_reverse($results);
        }

        return $results;
    }

    /**
     * Count Documents
     *
     * @param string $collection
     * @param array<Query> $queries
     * @param int|null $max
     * @return int
     * @throws Exception
     * @throws PDOException
     */
    public function count(string $collection, array $queries = [], ?int $max = null): int
    {
        $name = $this->filter($collection);
        $roles = Authorization::getRoles();
        $where = [];
        $limit = \is_null($max) ? '' : 'LIMIT :max';

        foreach ($queries as $query) {
            $where[] = $this->getSQLCondition($query);
        }

        if (Authorization::$status) {
            $where[] = $this->getSQLPermissionsCondition($name, $roles);
        }

        $sqlWhere = !empty($where) ? 'WHERE ' . implode(' AND ', $where) : '';
        $sql = "SELECT COUNT(1) as sum
            FROM
                (
                    SELECT 1
                    FROM {$this->getSQLTable($name)} table_main
                    " . $sqlWhere . "
                    {$limit}
                ) table_count
        ";
        $stmt = $this->getPDO()->prepare($sql);
        foreach ($queries as $query) {
            $this->bindConditionValue($stmt, $query);
        }

        if (!\is_null($max)) {
            $stmt->bindValue(':max', $max, PDO::PARAM_INT);
        }

        $stmt->execute();

        $result = $stmt->fetch();

        return $result['sum'] ?? 0;
    }

    /**
     * Sum an Attribute
     *
     * @param string $collection
     * @param string $attribute
     * @param array<Query> $queries
     * @param int|null $max
     * @return int|float
     * @throws Exception
     * @throws PDOException
     */
    public function sum(string $collection, string $attribute, array $queries = [], ?int $max = null): int|float
    {
        $name = $this->filter($collection);
        $roles = Authorization::getRoles();
        $where = [];
        $limit = \is_null($max) ? '' : 'LIMIT :max';

        foreach ($queries as $query) {
            $where[] = $this->getSQLCondition($query);
        }

        if (Authorization::$status) {
            $where[] = $this->getSQLPermissionsCondition($name, $roles);
        }

        $sqlWhere = !empty($where) ? 'where ' . implode(' AND ', $where) : '';

        $stmt = $this->getPDO()->prepare("
            SELECT SUM({$attribute}) as sum
            FROM (
                SELECT {$attribute}
                FROM {$this->getSQLTable($name)} table_main
                 " . $sqlWhere . "
                {$limit}
            ) table_count
        ");

        foreach ($queries as $query) {
            $this->bindConditionValue($stmt, $query);
        }

        if (!\is_null($max)) {
            $stmt->bindValue(':max', $max, PDO::PARAM_INT);
        }

        $stmt->execute();

        $result = $stmt->fetch();

        return $result['sum'] ?? 0;
    }

    /**
     * Get the SQL projection given the selected attributes
     *
     * @param array<string> $selections
     * @param string $prefix
     * @return mixed
     */
    protected function getAttributeProjection(array $selections, string $prefix = ''): mixed
    {
        if (empty($selections) || \in_array('*', $selections)) {
            if (!empty($prefix)) {
                return "`{$prefix}`.*";
            }
            return '*';
        }

        $selections[] = '_uid';
        $selections[] = '_id';
        $selections[] = '_createdAt';
        $selections[] = '_updatedAt';
        $selections[] = '_permissions';

        if (!empty($prefix)) {
            foreach ($selections as &$selection) {
                $selection = "`{$prefix}`.`{$selection}`";
            }
        } else {
            foreach ($selections as &$selection) {
                $selection = "`{$selection}`";
            }
        }

        return \implode(', ', $selections);
    }

    /*
     * Get SQL Condition
     *
     * @param Query $query
     * @return string
     * @throws Exception
     */
    protected function getSQLCondition(Query $query): string
    {
        $query->setAttribute(match ($query->getAttribute()) {
            '$id' => '_uid',
            '$createdAt' => '_createdAt',
            '$updatedAt' => '_updatedAt',
            default => $query->getAttribute()
        });

        $attribute = "`{$query->getAttribute()}`" ;
        $placeholder = $this->getSQLPlaceholder($query);

        switch ($query->getMethod()) {
            case Query::TYPE_SEARCH:
                /**
                 * Replace reserved chars with space.
                 */
                $value = trim(str_replace(['@', '+', '-', '*'], ' ', $query->getValues()[0]));
                /**
                 * Prepend wildcard by default on the back.
                 */
                $value = $this->getSQLValue($query->getMethod(), $value);
                return 'MATCH('.$attribute.') AGAINST ('.$this->getPDO()->quote($value).' IN BOOLEAN MODE)';

            case Query::TYPE_BETWEEN:
                return "table_main.{$attribute} BETWEEN :{$placeholder}_0 AND :{$placeholder}_1";

            case Query::TYPE_IS_NULL:
            case Query::TYPE_IS_NOT_NULL:
                return "table_main.{$attribute} {$this->getSQLOperator($query->getMethod())}";

<<<<<<< HEAD
    /**
     * Estimate maximum number of bytes required to store a document in $collection.
     * Byte requirement varies based on column type and size.
     * Needed to satisfy MariaDB/MySQL row width limit.
     *
     * @param Document $collection
     * @return int
     */
    public function getAttributeWidth(Document $collection): int
    {
        // Default collection has:
        // `_id` int(11) => 4 bytes
        // `_uid` char(255) => 1020 (255 bytes * 4 for utf8mb4)
        // but this number seems to vary, so we give a +500 byte buffer
        $total = 1500;

        /** @var array $attributes */
        $attributes = $collection->getAttributes()['attributes'];
        foreach ($attributes as $attribute) {
            switch ($attribute['type']) {
                case Database::VAR_STRING:
                    switch (true) {
                        case ($attribute['size'] > 16777215):
                            // 8 bytes length + 4 bytes for LONGTEXT
                            $total += 12;
                            break;

                        case ($attribute['size'] > 65535):
                            // 8 bytes length + 3 bytes for MEDIUMTEXT
                            $total += 11;
                            break;

                        case ($attribute['size'] > 16383):
                            // 8 bytes length + 2 bytes for TEXT
                            $total += 10;
                            break;

                        case ($attribute['size'] > 255):
                            // $size = $size * 4; // utf8mb4 up to 4 bytes per char
                            // 8 bytes length + 2 bytes for VARCHAR(>255)
                            $total += ($attribute['size'] * 4) + 2;
                            break;

                        default:
                            // $size = $size * 4; // utf8mb4 up to 4 bytes per char
                            // 8 bytes length + 1 bytes for VARCHAR(<=255)
                            $total += ($attribute['size'] * 4) + 1;
                            break;
                    }
                    break;

                case Database::VAR_INTEGER:
                    if ($attribute['size'] >= 8) {
                        $total += 8; // BIGINT takes 8 bytes
                    } else {
                        $total += 4; // INT takes 4 bytes
                    }
                    break;
                case Database::VAR_FLOAT:
                    // FLOAT(p) takes 4 bytes when p <= 24, 8 otherwise
                    $total += 4;
                    break;

                case Database::VAR_BOOLEAN:
                    // TINYINT(1) takes one byte
                    $total += 1;
                    break;

                case Database::VAR_DOCUMENT:
                    // CHAR(255)
                    $total += 255;
                    break;

                case Database::VAR_DATETIME:
                    $total += 19; // 2022-06-26 14:46:24
                    break;
                default:
                    throw new DatabaseException("Unknown Type. Must be one of ${Database::VAR_INTEGER}, ${Database::VAR_FLOAT}, ${Database::VAR_BOOLEAN}, ${Database::VAR_DOCUMENT}, ${Database::VAR_DATETIME}");
                    break;
            }
=======
            default:
                $conditions = [];
                foreach ($query->getValues() as $key => $value) {
                    $conditions[] = $attribute.' '.$this->getSQLOperator($query->getMethod()).' :'.$placeholder.'_'.$key;
                }
                $condition = implode(' OR ', $conditions);
                return empty($condition) ? '' : '(' . $condition . ')';
>>>>>>> f6ab65e5
        }
    }

    /**
     * Get SQL Type
     *
     * @param string $type
     * @param int $size
     * @param bool $signed
     * @return string
     * @throws Exception
     */
    protected function getSQLType(string $type, int $size, bool $signed = true): string
    {
        switch ($type) {
            case Database::VAR_STRING:
                // $size = $size * 4; // Convert utf8mb4 size to bytes
                if ($size > 16777215) {
                    return 'LONGTEXT';
                }

                if ($size > 65535) {
                    return 'MEDIUMTEXT';
                }

                if ($size > 16383) {
                    return 'TEXT';
                }

                return "VARCHAR({$size})";

            case Database::VAR_INTEGER:  // We don't support zerofill: https://stackoverflow.com/a/5634147/2299554
                $signed = ($signed) ? '' : ' UNSIGNED';

                if ($size >= 8) { // INT = 4 bytes, BIGINT = 8 bytes
                    return 'BIGINT' . $signed;
                }

                return 'INT' . $signed;

            case Database::VAR_FLOAT:
                $signed = ($signed) ? '' : ' UNSIGNED';
                return 'DOUBLE' . $signed;

            case Database::VAR_BOOLEAN:
                return 'TINYINT(1)';

            case Database::VAR_RELATIONSHIP:
                return 'VARCHAR(255)';

            case Database::VAR_DATETIME:
                return 'DATETIME(3)';
<<<<<<< HEAD
                break;
            default:
                throw new DatabaseException("Unknown Type. Must be one of ${Database::VAR_INTEGER}, ${Database::VAR_FLOAT}, ${Database::VAR_BOOLEAN}, ${Database::VAR_DOCUMENT}, ${Database::VAR_DATETIME}");
        }
    }

    /**
     * Get SQL Conditions
     *
     * @param string $attribute
     * @param string $method
     * @param string $placeholder
     * @param mixed $value
     * @return string
     * @throws Exception
     */
    protected function getSQLCondition(string $attribute, string $method, string $placeholder, $value): string
    {
        switch ($method) {
            case Query::TYPE_SEARCH:
                /**
                 * Replace reserved chars with space.
                 */
                $value = trim(str_replace(['@', '+', '-', '*'], ' ', $value));

                /**
                 * Prepend wildcard by default on the back.
                 */
                $value = "'{$value}*'";

                return 'MATCH(' . $attribute . ') AGAINST(' . $this->getPDO()->quote($value) . ' IN BOOLEAN MODE)';

            default:
                return $attribute . ' ' . $this->getSQLOperator($method) . ' ' . $placeholder; // Using `attrubute_` to avoid conflicts with custom names;
                break;
        }
    }

    /**
     * Get SQL Operator
     *
     * @param string $method
     * @return string
     * @throws Exception
     */
    protected function getSQLOperator(string $method): string
    {
        switch ($method) {
            case Query::TYPE_EQUAL:
                return '=';

            case Query::TYPE_NOTEQUAL:
                return '!=';

            case Query::TYPE_LESSER:
                return '<';

            case Query::TYPE_LESSEREQUAL:
                return '<=';

            case Query::TYPE_GREATER:
                return '>';

            case Query::TYPE_GREATEREQUAL:
                return '>=';

            default:
                throw new DatabaseException('Unknown method:' . $method . ". Must be one of ${Query::TYPE_EQUAL}, ${Query::TYPE_NOTEQUAL}, ${Query::TYPE_LESSER}, ${Query::TYPE_LESSEREQUAL}, ${Query::TYPE_GREATER}, ${Query::TYPE_GREATEREQUAL}");
                break;
        }
    }

    /**
     * Get SQL Index Type
     *
     * @param string $type
     * @return string
     * @throws Exception
     */
    protected function getSQLIndexType(string $type): string
    {
        switch ($type) {
            case Database::INDEX_KEY:
            case Database::INDEX_ARRAY:
                return 'INDEX';

            case Database::INDEX_UNIQUE:
                return 'UNIQUE INDEX';

            case Database::INDEX_FULLTEXT:
                return 'FULLTEXT INDEX';

            default:
                throw new DatabaseException('Unknown Index Type:' . $type . ". Must be one of ${Database::INDEX_KEY}, ${Database::INDEX_ARRAY}, ${Database::INDEX_UNIQUE}, ${Database::INDEX_FULLTEXT}");
=======

            default:
                throw new Exception('Unknown Type');
>>>>>>> f6ab65e5
        }
    }

    /**
     * Get SQL Index
     *
     * @param string $collection
     * @param string $id
     * @param string $type
     * @param array<string> $attributes
     * @return string
     * @throws Exception
     */
    protected function getSQLIndex(string $collection, string $id, string $type, array $attributes): string
    {
<<<<<<< HEAD
        switch ($type) {
            case Database::INDEX_KEY:
            case Database::INDEX_ARRAY:
                $type = 'INDEX';
                break;

            case Database::INDEX_UNIQUE:
                $type = 'UNIQUE INDEX';
                break;

            case Database::INDEX_FULLTEXT:
                $type = 'FULLTEXT INDEX';
                break;

            default:
                throw new DatabaseException('Unknown Index Type:' . $type . ". Must be one of ${Database::INDEX_KEY}, ${Database::INDEX_ARRAY}, ${Database::INDEX_UNIQUE}, ${Database::INDEX_FULLTEXT}");
                break;
        }
=======
        $type = match ($type) {
            Database::INDEX_KEY, Database::INDEX_ARRAY => 'INDEX',
            Database::INDEX_UNIQUE => 'UNIQUE INDEX',
            Database::INDEX_FULLTEXT => 'FULLTEXT INDEX',
            default => throw new Exception('Unknown Index Type:' . $type),
        };
>>>>>>> f6ab65e5

        return "CREATE {$type} `{$id}` ON {$this->getSQLTable($collection)} ( " . implode(', ', $attributes) . " )";
    }

    /**
     * Get PDO Type
     *
     * @param mixed $value
     * @return int
     * @throws Exception
     */
    protected function getPDOType(mixed $value): int
    {
        return match (gettype($value)) {
            'double', 'string' => PDO::PARAM_STR,
            'integer', 'boolean' => PDO::PARAM_INT,
            'NULL' => PDO::PARAM_NULL,
            default => throw new Exception('Unknown PDO Type for ' . gettype($value)),
        };
    }

    /**
     * Is fulltext Wildcard index supported?
     *
     * @return bool
     */
    public function getSupportForFulltextWildcardIndex(): bool
    {
        return true;
    }

    /**
     * Are timeouts supported?
     *
     * @return bool
     */
    public function getSupportForTimeouts(): bool
    {
        return true;
    }

    /**
     * Returns Max Execution Time
     * @param string $sql
     * @param int $milliseconds
     * @return string
     */
    protected function setTimeout(string $sql, int $milliseconds): string
    {
        if (!$this->getSupportForTimeouts()) {
            return $sql;
        }

        $seconds = $milliseconds / 1000;
        return "SET STATEMENT max_statement_time = {$seconds} FOR " . $sql;
    }

    /**
     * @param PDOException $e
     * @throws Timeout
     */
    protected function processException(PDOException $e): void
    {
        // Regular PDO
        if ($e->getCode() === '70100' && isset($e->errorInfo[1]) && $e->errorInfo[1] === 1969) {
            throw new Timeout($e->getMessage());
        }

        // PDOProxy switches errorInfo PDOProxy.php line 64
        if ($e->getCode() === 1969 && isset($e->errorInfo[0]) && $e->errorInfo[0] === '70100') {
            throw new Timeout($e->getMessage());
        }

        throw $e;
    }
}<|MERGE_RESOLUTION|>--- conflicted
+++ resolved
@@ -2,17 +2,10 @@
 
 namespace Utopia\Database\Adapter;
 
-<<<<<<< HEAD
-use PDO;
-use PDOException;
-use Exception;
-use Utopia\Database\Exception as DatabaseException;
-use Utopia\Database\Adapter;
-=======
 use Exception;
 use PDO;
 use PDOException;
->>>>>>> f6ab65e5
+use Utopia\Database\Exception as DatabaseException;
 use Utopia\Database\Database;
 use Utopia\Database\Document;
 use Utopia\Database\Exception\Duplicate;
@@ -305,7 +298,7 @@
             case Database::RELATION_MANY_TO_MANY:
                 return true;
             default:
-                throw new Exception('Invalid relationship type.');
+                throw new DatabaseException('Invalid relationship type.');
         }
 
         return $this->getPDO()
@@ -384,7 +377,7 @@
                 }
                 break;
             default:
-                throw new Exception('Invalid relationship type.');
+                throw new DatabaseException('Invalid relationship type.');
         }
 
         if (empty($sql)) {
@@ -450,7 +443,7 @@
                 $sql = "DROP TABLE {$junction}; DROP TABLE {$perms}";
                 break;
             default:
-                throw new Exception('Invalid relationship type.');
+                throw new DatabaseException('Invalid relationship type.');
         }
 
         if (empty($sql)) {
@@ -632,7 +625,7 @@
         }
 
         if (!$this->getPDO()->commit()) {
-            throw new Exception('Failed to commit transaction');
+            throw new DatabaseException('Failed to commit transaction');
         }
 
         return $document;
@@ -818,7 +811,7 @@
         }
 
         if (!$this->getPDO()->commit()) {
-            throw new Exception('Failed to commit transaction');
+            throw new DatabaseException('Failed to commit transaction');
         }
 
         return $document;
@@ -849,7 +842,7 @@
         $stmt->bindValue(':_uid', $id);
         $stmt->bindValue(':val', $value);
 
-        $stmt->execute() || throw new Exception('Failed to update Attribute');
+        $stmt->execute() || throw new DatabaseException('Failed to update Attribute');
         return true;
     }
 
@@ -879,11 +872,11 @@
             $stmtPermissions->execute() || throw new DatabaseException('Failed to clean permissions');
         } catch (\Throwable $th) {
             $this->getPDO()->rollBack();
-            throw new Exception($th->getMessage());
+            throw new DatabaseException($th->getMessage());
         }
 
         if (!$this->getPDO()->commit()) {
-            throw new Exception('Failed to commit transaction');
+            throw new DatabaseException('Failed to commit transaction');
         }
 
         return true;
@@ -1252,88 +1245,6 @@
             case Query::TYPE_IS_NOT_NULL:
                 return "table_main.{$attribute} {$this->getSQLOperator($query->getMethod())}";
 
-<<<<<<< HEAD
-    /**
-     * Estimate maximum number of bytes required to store a document in $collection.
-     * Byte requirement varies based on column type and size.
-     * Needed to satisfy MariaDB/MySQL row width limit.
-     *
-     * @param Document $collection
-     * @return int
-     */
-    public function getAttributeWidth(Document $collection): int
-    {
-        // Default collection has:
-        // `_id` int(11) => 4 bytes
-        // `_uid` char(255) => 1020 (255 bytes * 4 for utf8mb4)
-        // but this number seems to vary, so we give a +500 byte buffer
-        $total = 1500;
-
-        /** @var array $attributes */
-        $attributes = $collection->getAttributes()['attributes'];
-        foreach ($attributes as $attribute) {
-            switch ($attribute['type']) {
-                case Database::VAR_STRING:
-                    switch (true) {
-                        case ($attribute['size'] > 16777215):
-                            // 8 bytes length + 4 bytes for LONGTEXT
-                            $total += 12;
-                            break;
-
-                        case ($attribute['size'] > 65535):
-                            // 8 bytes length + 3 bytes for MEDIUMTEXT
-                            $total += 11;
-                            break;
-
-                        case ($attribute['size'] > 16383):
-                            // 8 bytes length + 2 bytes for TEXT
-                            $total += 10;
-                            break;
-
-                        case ($attribute['size'] > 255):
-                            // $size = $size * 4; // utf8mb4 up to 4 bytes per char
-                            // 8 bytes length + 2 bytes for VARCHAR(>255)
-                            $total += ($attribute['size'] * 4) + 2;
-                            break;
-
-                        default:
-                            // $size = $size * 4; // utf8mb4 up to 4 bytes per char
-                            // 8 bytes length + 1 bytes for VARCHAR(<=255)
-                            $total += ($attribute['size'] * 4) + 1;
-                            break;
-                    }
-                    break;
-
-                case Database::VAR_INTEGER:
-                    if ($attribute['size'] >= 8) {
-                        $total += 8; // BIGINT takes 8 bytes
-                    } else {
-                        $total += 4; // INT takes 4 bytes
-                    }
-                    break;
-                case Database::VAR_FLOAT:
-                    // FLOAT(p) takes 4 bytes when p <= 24, 8 otherwise
-                    $total += 4;
-                    break;
-
-                case Database::VAR_BOOLEAN:
-                    // TINYINT(1) takes one byte
-                    $total += 1;
-                    break;
-
-                case Database::VAR_DOCUMENT:
-                    // CHAR(255)
-                    $total += 255;
-                    break;
-
-                case Database::VAR_DATETIME:
-                    $total += 19; // 2022-06-26 14:46:24
-                    break;
-                default:
-                    throw new DatabaseException("Unknown Type. Must be one of ${Database::VAR_INTEGER}, ${Database::VAR_FLOAT}, ${Database::VAR_BOOLEAN}, ${Database::VAR_DOCUMENT}, ${Database::VAR_DATETIME}");
-                    break;
-            }
-=======
             default:
                 $conditions = [];
                 foreach ($query->getValues() as $key => $value) {
@@ -1341,7 +1252,6 @@
                 }
                 $condition = implode(' OR ', $conditions);
                 return empty($condition) ? '' : '(' . $condition . ')';
->>>>>>> f6ab65e5
         }
     }
 
@@ -1394,106 +1304,9 @@
 
             case Database::VAR_DATETIME:
                 return 'DATETIME(3)';
-<<<<<<< HEAD
-                break;
+
             default:
-                throw new DatabaseException("Unknown Type. Must be one of ${Database::VAR_INTEGER}, ${Database::VAR_FLOAT}, ${Database::VAR_BOOLEAN}, ${Database::VAR_DOCUMENT}, ${Database::VAR_DATETIME}");
-        }
-    }
-
-    /**
-     * Get SQL Conditions
-     *
-     * @param string $attribute
-     * @param string $method
-     * @param string $placeholder
-     * @param mixed $value
-     * @return string
-     * @throws Exception
-     */
-    protected function getSQLCondition(string $attribute, string $method, string $placeholder, $value): string
-    {
-        switch ($method) {
-            case Query::TYPE_SEARCH:
-                /**
-                 * Replace reserved chars with space.
-                 */
-                $value = trim(str_replace(['@', '+', '-', '*'], ' ', $value));
-
-                /**
-                 * Prepend wildcard by default on the back.
-                 */
-                $value = "'{$value}*'";
-
-                return 'MATCH(' . $attribute . ') AGAINST(' . $this->getPDO()->quote($value) . ' IN BOOLEAN MODE)';
-
-            default:
-                return $attribute . ' ' . $this->getSQLOperator($method) . ' ' . $placeholder; // Using `attrubute_` to avoid conflicts with custom names;
-                break;
-        }
-    }
-
-    /**
-     * Get SQL Operator
-     *
-     * @param string $method
-     * @return string
-     * @throws Exception
-     */
-    protected function getSQLOperator(string $method): string
-    {
-        switch ($method) {
-            case Query::TYPE_EQUAL:
-                return '=';
-
-            case Query::TYPE_NOTEQUAL:
-                return '!=';
-
-            case Query::TYPE_LESSER:
-                return '<';
-
-            case Query::TYPE_LESSEREQUAL:
-                return '<=';
-
-            case Query::TYPE_GREATER:
-                return '>';
-
-            case Query::TYPE_GREATEREQUAL:
-                return '>=';
-
-            default:
-                throw new DatabaseException('Unknown method:' . $method . ". Must be one of ${Query::TYPE_EQUAL}, ${Query::TYPE_NOTEQUAL}, ${Query::TYPE_LESSER}, ${Query::TYPE_LESSEREQUAL}, ${Query::TYPE_GREATER}, ${Query::TYPE_GREATEREQUAL}");
-                break;
-        }
-    }
-
-    /**
-     * Get SQL Index Type
-     *
-     * @param string $type
-     * @return string
-     * @throws Exception
-     */
-    protected function getSQLIndexType(string $type): string
-    {
-        switch ($type) {
-            case Database::INDEX_KEY:
-            case Database::INDEX_ARRAY:
-                return 'INDEX';
-
-            case Database::INDEX_UNIQUE:
-                return 'UNIQUE INDEX';
-
-            case Database::INDEX_FULLTEXT:
-                return 'FULLTEXT INDEX';
-
-            default:
-                throw new DatabaseException('Unknown Index Type:' . $type . ". Must be one of ${Database::INDEX_KEY}, ${Database::INDEX_ARRAY}, ${Database::INDEX_UNIQUE}, ${Database::INDEX_FULLTEXT}");
-=======
-
-            default:
-                throw new Exception('Unknown Type');
->>>>>>> f6ab65e5
+                throw new DatabaseException('Unknown type: ' . $type . '. Must be one of ' . Database::VAR_STRING . ', ' . Database::VAR_INTEGER .  ', ' . Database::VAR_FLOAT . ', ' . Database::VAR_BOOLEAN . ', ' . Database::VAR_DATETIME . ', ' . Database::VAR_RELATIONSHIP);
         }
     }
 
@@ -1509,33 +1322,13 @@
      */
     protected function getSQLIndex(string $collection, string $id, string $type, array $attributes): string
     {
-<<<<<<< HEAD
-        switch ($type) {
-            case Database::INDEX_KEY:
-            case Database::INDEX_ARRAY:
-                $type = 'INDEX';
-                break;
-
-            case Database::INDEX_UNIQUE:
-                $type = 'UNIQUE INDEX';
-                break;
-
-            case Database::INDEX_FULLTEXT:
-                $type = 'FULLTEXT INDEX';
-                break;
-
-            default:
-                throw new DatabaseException('Unknown Index Type:' . $type . ". Must be one of ${Database::INDEX_KEY}, ${Database::INDEX_ARRAY}, ${Database::INDEX_UNIQUE}, ${Database::INDEX_FULLTEXT}");
-                break;
-        }
-=======
         $type = match ($type) {
-            Database::INDEX_KEY, Database::INDEX_ARRAY => 'INDEX',
+            Database::INDEX_KEY,
+            Database::INDEX_ARRAY => 'INDEX',
             Database::INDEX_UNIQUE => 'UNIQUE INDEX',
             Database::INDEX_FULLTEXT => 'FULLTEXT INDEX',
-            default => throw new Exception('Unknown Index Type:' . $type),
+            default => throw new DatabaseException('Unknown index type: ' . $type . '. Must be one of ' . Database::INDEX_KEY . ', ' . Database::INDEX_UNIQUE . ', ' . Database::INDEX_ARRAY . ', ' . Database::INDEX_FULLTEXT),
         };
->>>>>>> f6ab65e5
 
         return "CREATE {$type} `{$id}` ON {$this->getSQLTable($collection)} ( " . implode(', ', $attributes) . " )";
     }
@@ -1553,7 +1346,7 @@
             'double', 'string' => PDO::PARAM_STR,
             'integer', 'boolean' => PDO::PARAM_INT,
             'NULL' => PDO::PARAM_NULL,
-            default => throw new Exception('Unknown PDO Type for ' . gettype($value)),
+            default => throw new DatabaseException('Unknown PDO Type for ' . gettype($value)),
         };
     }
 
