<?php

namespace Utopia\Database\Adapter;

use Exception;
use MongoDB\BSON\ObjectId;
use MongoDB\BSON\Regex;
use MongoDB\BSON\UTCDateTime;
use Utopia\Database\Adapter;
use Utopia\Database\DateTime;
use Utopia\Database\Document;
use Utopia\Database\Database;
use Utopia\Database\Exception\Timeout;
use Utopia\Database\Exception\Duplicate;
use Utopia\Database\Validator\Authorization;
use Utopia\Database\Query;
use Utopia\Mongo\Exception as MongoException;
use Utopia\Mongo\Client;

class Mongo extends Adapter
{
    /**
     * @var array
     */
    private array $operators = [
        '$eq',
        '$ne',
        '$lt',
        '$lte',
        '$gt',
        '$gte',
        '$in',
        '$text',
        '$search',
        '$or',
        '$and',
        '$match',
<<<<<<< HEAD
        '$where',
=======
        '$regex',
>>>>>>> 9db79f74
    ];

    protected Client $client;

    /**
     * Constructor.
     *
     * Set connection and settings
     *
     * @param Client $client
     */
    public function __construct(Client $client)
    {
        $this->client = $client;
        $this->client->connect();
    }

    /**
     * @throws Exception
     */
    public function hello()
    {
        return $this->getClient()->query(['hello' => 1]);
    }

    /**
     * Ping Database
     *
     * @return bool
     */
    public function ping(): bool
    {
        return $this->getClient()->query(['ping' => 1])->ok ?? false;
    }

    /**
     * Create Database
     *
     * @param string $name
     * 
     * @return bool
     */
    public function create(string $name): bool
    {
        return true;
    }

    /**
     * Check if database exists
     * Optionally check if collection exists in database
     *
     * @param string $database database name
     * @param string|null $collection (optional) collection name
     *
     * @return bool
     * @throws Exception
     */
    public function exists(string $database, string $collection = null): bool
    {
        if (!\is_null($collection)) {
            $collection = $this->getNamespace() . "_" . $collection;
            $list = $this->flattenArray($this->listCollections())[0]->firstBatch;
            foreach ($list as $obj) {
                if (\is_object($obj)) {
                    if ($obj->name == $collection) {
                        return true;
                    }
                }
            }

            return false;
        }

        return !\is_null($this->getClient()->selectDatabase());
    }

    /**
     * List Databases
     *
     * @return array
     * @throws Exception
     */
    public function list(): array
    {
        $list = [];

        foreach ($this->getClient()->listDatabaseNames() as $key => $value) {
            $list[] = $value;
        }

        return $list;
    }

    /**
     * Delete Database
     *
     * @param string $name
     *
     * @return bool
     * @throws Exception
     */
    public function delete(string $name): bool
    {
        $this->getClient()->dropDatabase([], $name);

        return true;
    }

    /**
     * Create Collection
     *
     * @param string $name
     * @param Document[] $attributes (optional)
     * @param Document[] $indexes (optional)
     * @return bool
     * @throws Exception
     */
    public function createCollection(string $name, array $attributes = [], array $indexes = []): bool
    {
        $id = $this->getNamespace() . '_' . $this->filter($name);

        if($name === Database::METADATA && $this->exists($this->getNamespace(), $name)) {
            return true;
        }

        // Returns an array/object with the result document
        try {
            $this->getClient()->createCollection($id);
        } catch (MongoException $e) {
            throw $e;
        }

        $indexesCreated = $this->client->createIndexes($id, [
            [
                'key' => ['_uid' => $this->getOrder(Database::ORDER_DESC)],
                'name' => '_uid',
                'unique' => true,
                'collation' => [ // https://docs.mongodb.com/manual/core/index-case-insensitive/#create-a-case-insensitive-index
                    'locale' => 'en',
                    'strength' => 1,
                ]
            ],
            [
                'key' => ['_permissions' => $this->getOrder(Database::ORDER_DESC)],
                'name' => '_permissions',
            ]
        ]);

        if (!$indexesCreated) {
            return false;
        }

        // Since attributes are not used by this adapter
        // Only act when $indexes is provided
        if (!empty($indexes)) {
            /**
             * Each new index has format ['key' => [$attribute => $order], 'name' => $name, 'unique' => $unique]
             * @var array
             */
            $newIndexes = [];

            // using $i and $j as counters to distinguish from $key
            foreach ($indexes as $i => $index) {
                $key = [];
                $unique = false;
                $attributes = $index->getAttribute('attributes');
                $orders = $index->getAttribute('orders');

                foreach ($attributes as $attribute) {
                    $attribute = $this->filter($attribute);

                    switch ($index->getAttribute('type')) {
                        case Database::INDEX_KEY:
                            $order = $this->getOrder($this->filter($orders[$i] ?? Database::ORDER_ASC));
                            break;
                        case Database::INDEX_FULLTEXT:
                            // MongoDB fulltext index is just 'text'
                            // Not using Database::INDEX_KEY for clarity
                            $order = 'text';
                            break;
                        case Database::INDEX_UNIQUE:
                            $order = $this->getOrder($this->filter($orders[$i] ?? Database::ORDER_ASC));
                            $unique = true;
                            break;
                        default:
                            // index not supported
                            return false;
                    }

                    $key[$attribute] = $order;
                }

                $newIndexes[$i] = ['key' => $key, 'name' => $this->filter($index->getId()), 'unique' => $unique];
            }

            if (!$this->getClient()->createIndexes($id, $newIndexes)) {
                return false;
            }
        }

        return true;
    }

    /**
     * List Collections
     *
     * @return array
     * @throws Exception
     */
    public function listCollections(): array
    {
        $list = [];

        foreach ($this->getClient()->listCollectionNames() as $key => $value) {
            $list[] = $value;
        }

        return $list;
    }

    /**
     * Delete Collection
     *
     * @param string $id
     * @return bool
     * @throws Exception
     */
    public function deleteCollection(string $id): bool
    {
        $id = $this->getNamespace() . '_' . $this->filter($id);

        return (!!$this->getClient()->dropCollection($id));
    }

    /**
     * Create Attribute
     *
     * @param string $collection
     * @param string $id
     * @param string $type
     * @param int $size
     * @param bool $signed
     * @param bool $array
     *
     * @return bool
     */
    public function createAttribute(string $collection, string $id, string $type, int $size, bool $signed = true, bool $array = false): bool
    {
        return true;
    }

    /**
     * Delete Attribute
     * 
     * @param string $collection
     * @param string $id
     * 
     * @return bool
     */
    public function deleteAttribute(string $collection, string $id): bool
    {
        return true;
    }

    /**
     * Rename Attribute.
     *
     * @param string $collection
     * @param string $id
     * @param string $name
     * @return bool
     */
    public function renameAttribute(string $collection, string $id, string $name): bool
    {
        return true;
    }

    /**
     * Create Index
     *
     * @param string $collection
     * @param string $id
     * @param string $type
     * @param array $attributes
     * @param array $lengths
     * @param array $orders
     * @param array $collation
     * @return bool
     * @throws Exception
     */
    public function createIndex(string $collection, string $id, string $type, array $attributes, array $lengths, array $orders, array $collation = []): bool
    {
        $name = $this->getNamespace() . '_' . $this->filter($collection);
        $id = $this->filter($id);

        $indexes = [];
        $options = [];

        // pass in custom index name
        $indexes['name'] = $id;

        foreach ($attributes as $i => $attribute) {
            $attribute = $this->filter($attribute);

            $orderType = $this->getOrder($this->filter($orders[$i] ?? Database::ORDER_ASC));
            $indexes['key'][$attribute] = $orderType;

            switch ($type) {
                case Database::INDEX_KEY:
                    break;
                case Database::INDEX_FULLTEXT:
                    $indexes['key'][$attribute] = 'text';
                    break;
                case Database::INDEX_UNIQUE:
                    $indexes['unique'] = true;
                    break;
                default:
                    return false;
            }
        }

        if (!empty($collation)) {
            $options['collation'] = $collation;
        }

        return $this->client->createIndexes($name, [$indexes], $options);
    }

    /**
     * Delete Index
     *
     * @param string $collection
     * @param string $id
     *
     * @return bool
     * @throws Exception
     */
    public function deleteIndex(string $collection, string $id): bool
    {
        $name = $this->getNamespace() . '_' . $this->filter($collection);
        $id = $this->filter($id);
        $collection = $this->getDatabase();

        return (!!$collection->dropIndexes($name, [$id]));
    }

    /**
     * Get Document
     *
     * @param string $collection
     * @param string $id
     * @param Query[] $queries
     * @return Document
     * @throws MongoException
     */
    public function getDocument(string $collection, string $id, array $queries = []): Document
    {
        $name = $this->getNamespace() . '_' . $this->filter($collection);

        $filters = ['_uid' => $id];
        $options = [];

        $selections = $this->getAttributeSelections($queries);

        if (!empty($selections)) {
            $options['projection'] = $this->getAttributeProjection($selections);
        }

        $result = $this->client->find($name, $filters, $options)->cursor->firstBatch;

        if (empty($result)) {
            return new Document([]);
        }

        $result = $this->replaceChars('_', '$', (array)$result[0]);
        $result = $this->timeToDocument($result);

        return new Document($result);
    }

    /**
     * Create Document
     *
     * @param string $collection
     * @param Document $document
     *
     * @return Document
     * @throws Exception
     */
    public function createDocument(string $collection, Document $document): Document
    {
        $name = $this->getNamespace() . '_' . $this->filter($collection);
        $document->removeAttribute('$internalId');

        $record = $this->replaceChars('$', '_', (array)$document);
        $record = $this->timeToMongo($record);

        $result = $this->insertDocument($name, $this->removeNullKeys($record));
        $result = $this->replaceChars('_', '$', $result);
        $result = $this->timeToDocument($result);

        return new Document($result);
    }

    /**
     * @throws Duplicate
     */
    private function insertDocument(string $name, array $document): array
    {
        try {
            $this->client->insert($name, $document);

            $result = $this->client->find(
                $name,
                ['_uid' => $document['_uid']],
                ['limit' => 1]
            )->cursor->firstBatch[0];

            return $this->client->toArray($result);

        } catch (MongoException $e) {
            throw new Duplicate($e->getMessage());
        }
    }

    /**
     * Update Document
     *
     * @param string $collection
     * @param Document $document
     *
     * @return Document
     * @throws Exception
     */
    public function updateDocument(string $collection, Document $document): Document
    {
        $name = $this->getNamespace() . '_' . $this->filter($collection);

        $record = $document->getArrayCopy();
        $record = $this->replaceChars('$', '_', $record);
        $record = $this->timeToMongo($record);

        try {
            $this->client->update($name, ['_uid' => $document->getId()], $record);
        } catch (MongoException $e) {
            throw new Duplicate($e->getMessage());
        }

        return $document;
    }

    /**
     * Delete Document
     *
     * @param string $collection
     * @param string $id
     *
     * @return bool
     * @throws Exception
     */
    public function deleteDocument(string $collection, string $id): bool
    {
        $name = $this->getNamespace() . '_' . $this->filter($collection);

        $result = $this->client->delete($name, ['_uid' => $id]);

        return (!!$result);
    }

    /**
     * Rename Index.
     *
     * @param string $collection
     * @param string $old
     * @param string $new
     *
     * @return bool
     */
    public function renameIndex(string $collection, string $old, string $new): bool
    {
        return true;
    }

    /**
     * Update Attribute.
     * @param string $collection
     * @param string $id
     * @param string $type
     * @param int $size
     * @param bool $signed
     * @param bool $array
     *
     * @return bool
     */
    public function updateAttribute(string $collection, string $id, string $type, int $size, bool $signed = true, bool $array = false): bool
    {
        return true;
    }

    /**
     * Find Documents
     *
     * Find data sets using chosen queries
     *
     * @param string $collection
     * @param Query[] $queries
     * @param int $limit
     * @param int $offset
     * @param array $orderAttributes
     * @param array $orderTypes
     * @param array $cursor
     * @param string $cursorDirection
     * @param null $timeout
     * @return Document[]
     * @throws Exception
     */
    public function find(string $collection, array $queries = [], int $limit = 25, int $offset = 0, array $orderAttributes = [], array $orderTypes = [], array $cursor = [], string $cursorDirection = Database::CURSOR_AFTER, $timeout = null): array
    {
        $name = $this->getNamespace() . '_' . $this->filter($collection);

        $filters = $this->buildFilters($queries);

        // permissions
        if (Authorization::$status) { // skip if authorization is disabled
            $roles = \implode('|', Authorization::getRoles());
            $filters['_permissions']['$in'] = [new Regex("read\(\".*(?:{$roles}).*\"\)", 'i')];
        }

<<<<<<< HEAD
        $options = ['limit' => $limit, 'skip' => $offset];
        if($timeout){
            $options['maxTimeMS'] = $timeout;
=======
        $options = [
            'limit' => $limit,
            'skip' => $offset
        ];

        $selections = $this->getAttributeSelections($queries);

        if (!empty($selections)) {
            $options['projection'] = $this->getAttributeProjection($selections);
>>>>>>> 9db79f74
        }

        // orders
        foreach ($orderAttributes as $i => $attribute) {
            $attribute = $this->filter($attribute);
            $orderType = $this->filter($orderTypes[$i] ?? Database::ORDER_ASC);

            if ($cursorDirection === Database::CURSOR_BEFORE) {
                $orderType = $orderType === Database::ORDER_ASC ? Database::ORDER_DESC : Database::ORDER_ASC;
            }

            $attribute = $attribute == 'id' ? "_uid" : $attribute;
            $attribute = $attribute == 'createdAt' ? "_createdAt" : $attribute;
            $attribute = $attribute == 'updatedAt' ? "_updatedAt" : $attribute;

            $options['sort'][$attribute] = $this->getOrder($orderType);
        }

        $options['sort']['_id'] = $this->getOrder($cursorDirection === Database::CURSOR_AFTER ? Database::ORDER_ASC : Database::ORDER_DESC);

        // queries

        if (empty($orderAttributes)) {
            // Allow after pagination without any order
            if (!empty($cursor)) {
                $orderType = $orderTypes[0] ?? Database::ORDER_ASC;
                $orderOperator = $cursorDirection === Database::CURSOR_AFTER
                    ? ($orderType === Database::ORDER_DESC ? Query::TYPE_LESSER : Query::TYPE_GREATER)
                    : ($orderType === Database::ORDER_DESC ? Query::TYPE_GREATER : Query::TYPE_LESSER);

                $filters = array_merge($filters, [
                    '_id' => [
                        $this->getQueryOperator($orderOperator) => new ObjectId($cursor['$internalId'])
                    ]
                ]);
            }
            // Allow order type without any order attribute, fallback to the natural order (_id)
            if (!empty($orderTypes)) {
                $orderType = $this->filter($orderTypes[0] ?? Database::ORDER_ASC);
                if ($cursorDirection === Database::CURSOR_BEFORE) {
                    $orderType = $orderType === Database::ORDER_ASC ? Database::ORDER_DESC : Database::ORDER_ASC;
                }

                $options['sort']['_id'] = $this->getOrder($orderType);
            }
        }

        if (!empty($cursor) && !empty($orderAttributes) && array_key_exists(0, $orderAttributes)) {
            $attribute = $orderAttributes[0];

            if (is_null($cursor[$attribute] ?? null)) {
                throw new Exception("Order attribute '{$attribute}' is empty.");
            }

            $orderOperatorInternalId = Query::TYPE_GREATER;
            $orderType = $this->filter($orderTypes[0] ?? Database::ORDER_ASC);
            $orderOperator = $orderType === Database::ORDER_DESC ? Query::TYPE_LESSER : Query::TYPE_GREATER;

            if ($cursorDirection === Database::CURSOR_BEFORE) {
                $orderType = $orderType === Database::ORDER_ASC ? Database::ORDER_DESC : Database::ORDER_ASC;
                $orderOperatorInternalId = $orderType === Database::ORDER_ASC ? Query::TYPE_LESSER : Query::TYPE_GREATER;
                $orderOperator = $orderType === Database::ORDER_DESC ? Query::TYPE_LESSER : Query::TYPE_GREATER;
            }

            $filter_ext = [
                [
                    $attribute => [
                        $this->getQueryOperator($orderOperator) => $cursor[$attribute]
                    ]
                ],
                [
                    $attribute => $cursor[$attribute],
                    '_id' => [
                        $this->getQueryOperator($orderOperatorInternalId) => new ObjectId($cursor['$internalId'])
                    ]

                ],
            ];

            $filters = [
                '$and' => [$filters, ['$or' => $filter_ext]]
            ];
        }

        $filters = $this->recursiveReplace($filters, '$', '_',  $this->operators);
        $filters = $this->timeFilter($filters);

        /**
         * @var Document[]
         */
        $found = [];

        try {
            $results = $this->client->find($name, $filters, $options)->cursor->firstBatch ?? [];
        } catch (MongoException $e){
            $this->processException($e);
        }

        foreach ($this->client->toArray($results) as $i => $result) {
            $record = $this->replaceChars('_', '$', (array)$result);
            $record = $this->timeToDocument($record);

            $found[] = new Document($record);
        }

        if ($cursorDirection === Database::CURSOR_BEFORE) {
            $found = array_reverse($found);
        }

        return $found;
    }

    /**
     * Recursive function to convert timestamps/datetime
     * to BSON based UTCDatetime type for Mongo filter/query.
     *
     * @param array $filters
     *
     * @return array
     * @throws Exception
     */
    private function timeFilter(array $filters):array
    {
        $results = $filters;

        foreach($filters as $k=>$v) {
            if($k === '_createdAt' || $k == '_updatedAt') {
                if(is_array($v)) {
                    foreach($v as $sk=>$sv) {
                        $results[$k][$sk] = $this->toMongoDatetime($sv);
                    }
                } else {
                    $results[$k] = $this->toMongoDatetime($v);
                }
            } else {
                if(is_array($v)) {
                    $results[$k] = $this->timeFilter($v);
                }
            }
        }

        return $results;
    }

    /**
     * Converts timestamp base fields to Utopia\Document format.
     *
     * @param array $record
     *
     * @return array
     */
    private function timeToDocument(array $record):array
    {
        $record['$createdAt'] = DateTime::format($record['$createdAt']->toDateTime());
        $record['$updatedAt'] = DateTime::format($record['$updatedAt']->toDateTime());

        return $record;
    }

    /**
     * Converts timestamp base fields to Mongo\BSON datetime format.
     *
     * @param array $record
     *
     * @return array
     * @throws Exception
     */
    private function timeToMongo(array $record):array
    {
        $record['_createdAt'] = $this->toMongoDatetime($record['_createdAt']);
        $record['_updatedAt'] = $this->toMongoDatetime($record['_updatedAt']);

        return $record;
    }

    /**
     * Converts timestamp to Mongo\BSON datetime format.
     *
     * @param string $dt
     * @return UTCDateTime
     * @throws Exception
     */
    private function toMongoDatetime(string $dt): UTCDateTime {
        $dt = new \DateTime($dt);

        return new UTCDateTime($dt->getTimestamp() . $dt->format('v'));
    }

    /**
     * Recursive function to replace chars in array keys, while
     * skipping any that are explicitly excluded.
     *
     * @param array $array
     * @param string $from
     * @param string $to
     * @param array $exclude
     * @return array
     */
    private function recursiveReplace(array $array, string $from, string $to, array $exclude = []):array {
        $result = [];

        foreach ($array as $key => $value) {
            if (false == in_array($key, $exclude)) {
                $key = str_replace($from, $to, $key);
            }

            $result[$key] = is_array($value)
                ? $this->recursiveReplace($value, $from, $to, $exclude)
                : $value;
        }

        return $result;
    }


    /**
     * Count Documents
     *
     * @param string $collection
     * @param Query[] $queries
     * @param int $max
     *
     * @return int
     * @throws Exception
     */
    public function count(string $collection, array $queries = [], int $max = 0): int
    {
        $name = $this->getNamespace() . '_' . $this->filter($collection);
        $collection = $this->getDatabase()->selectCollection($name);
        // todo $collection is not used?
        $filters = [];

        $options = [];

        // set max limit
        if ($max > 0) {
            $options['limit'] = $max;
        }

        // queries
        $filters = $this->buildFilters($queries);

        // permissions
        if (Authorization::$status) { // skip if authorization is disabled
            $roles = \implode('|', Authorization::getRoles());
            $filters['_permissions']['$in'] = [new Regex("read\(\".*(?:{$roles}).*\"\)", 'i')];
        }

        return $this->client->count($name, $filters, $options);
    }

    /**
     * Sum an attribute
     *
     * @param string $collection
     * @param string $attribute
     * @param Query[] $queries
     * @param int $max
     *
     * @return int|float
     * @throws Exception
     */
    public function sum(string $collection, string $attribute, array $queries = [], int $max = 0): float|int
    {
        $name = $this->getNamespace() . '_' . $this->filter($collection);
        $collection = $this->getDatabase()->selectCollection($name);
// todo $collection is not used?
        $filters = [];

        // queries
        $filters = $this->buildFilters($queries);

        // permissions
        if (Authorization::$status) { // skip if authorization is disabled
            $roles = \implode('|', Authorization::getRoles());
            $filters['_permissions']['$in'] = [new Regex("read\(\".*(?:{$roles}).*\"\)", 'i')];
        }

        // using aggregation to get sum an attribute as described in
        // https://docs.mongodb.com/manual/reference/method/db.collection.aggregate/
        // Pipeline consists of stages to aggregation, so first we set $match
        // that will load only documents that matches the filters provided and passes to the next stage
        // then we set $limit (if $max is provided) so that only $max documents will be passed to the next stage
        // finally we use $group stage to sum the provided attribute that matches the given filters and max
        // We pass the $pipeline to the aggregate method, which returns a cursor, then we get
        // the array of results from the cursor, and we return the total sum of the attribute
        $pipeline = [];
        if (!empty($filters)) {
            $pipeline[] = ['$match' => $filters];
        }
        if (!empty($max)) {
            $pipeline[] = ['$limit' => $max];
        }
        $pipeline[] = [
            '$group' => [
                '_id' => null,
                'total' => ['$sum' => '$' . $attribute],
            ],
        ];

        return $this->client->aggregate($name, $pipeline)->cursor->firstBatch[0]->total ?? 0;
    }

    /**
     * @param string|null $name
     * @return Client
     *
     * @throws Exception
     */
    protected function getDatabase(string $name = null): Client
    {
        $database = is_null($name) ? $this->getDefaultDatabase() : $name;
        $selected = $this->getClient()->selectDatabase($database);

        return $selected;
    }

    /**
     * @return Client
     *
     * @throws Exception
     */
    protected function getClient(): Client
    {
        return $this->client;
    }

    /**
     * Keys cannot begin with $ in MongoDB
     * Convert $ prefix to _ on $id, $permissions, and $collection
     *
     * @param string $from
     * @param string $to
     * @param array $array
     * @return array
     */
    protected function replaceChars(string $from, string $to, array $array): array
    {
        $filter = [
            'permissions',
            'createdAt',
            'updatedAt',
            'collection'
        ];

        $result = [];
        foreach ($array as $k => $v) {
            $clean_key = str_replace($from, "", $k);
            $key = in_array($clean_key, $filter) ? str_replace($from, $to, $k) : $k;

            $result[$key] = is_array($v) ? $this->replaceChars($from, $to, $v) : $v;
        }

        if ($from === '_') {
            if (array_key_exists('_id', $array)) {
                $result['$internalId'] = (string)$array['_id'];

                unset($result['_id']);
            }

            if (array_key_exists('_uid', $array)) {
                $result['$id'] = $array['_uid'];

                unset($result['_uid']);
            }
        } else if ($from === '$') {
            if (array_key_exists('$id', $array)) {
                $result['_uid'] = $array['$id'];

                unset($result['$id']);
            }

            if (array_key_exists('$internalId', $array)) {
                $result['_id'] = new ObjectId($array['$internalId']);

                unset($result['$internalId']);
            }
        }

        return $result;
    }

    /**
     * Build mongo filters from array of $queries
     *
     * @param Query[] $queries
     *
     * @return array
     */
    protected function buildFilters($queries): array
    {
        $filters = [];

        foreach ($queries as $query) {
            if ($query->getMethod() === Query::TYPE_SELECT) {
                continue;
            }

            if ($query->getAttribute() === '$id') {
                $query->setAttribute('_uid');
            }

            if ($query->getAttribute() === '$createdAt') {
                $query->setAttribute('_createdAt');
            }

            if ($query->getAttribute() === '$updatedAt') {
                $query->setAttribute('_updatedAt');
            }

            $attribute = $query->getAttribute();
            $operator = $this->getQueryOperator($query->getMethod());

            switch ($query->getMethod()) {
                case Query::TYPE_IS_NULL:
                case Query::TYPE_IS_NOT_NULL:
                    $value = null;
                    break;
                default:
                    $value = $this->getQueryValue(
                        $query->getMethod(),
                        count($query->getValues()) > 1
                            ? $query->getValues()
                            : $query->getValues()[0]
                    );
                    break;
            }

<<<<<<< HEAD
            if ($query->getMethod() === 'sleep') {
                $filters['$where'] = 'sleep(' . ($value * 1000) . ') || true';
            } else if ($query->getMethod() === Query::TYPE_BETWEEN) {
                $filters[$attribute]['$lte'] = $value[1];
                $filters[$attribute]['$gte'] = $value[0];
            } else if (is_array($value) && $operator === '$eq') {
=======
            if ($operator == '$eq' && \is_array($value)) {
>>>>>>> 9db79f74
                $filters[$attribute]['$in'] = $value;
            } else if ($operator == '$ne' && \is_array($value)) {
                $filters[$attribute]['$nin'] = $value;
            } else if($operator == '$in') {
                $filters[$attribute]['$in'] = $query->getValues();
            } else if ($operator == '$search') {
                $filters['$text'][$operator] = $value;
            }  else if ($operator === Query::TYPE_BETWEEN) {
                $filters[$attribute]['$lte'] = $value[1];
                $filters[$attribute]['$gte'] = $value[0];
            } else {
                $filters[$attribute][$operator] = $value;
            }
        }

        return $filters;
    }

    /**
     * Get Query Operator
     *
     * @param string $operator
     *
     * @return string
     * @throws Exception
     */
    protected function getQueryOperator(string $operator): string
    {
        switch ($operator) {
            case Query::TYPE_EQUAL:
                return '$eq';
            case Query::TYPE_NOTEQUAL:
                return '$ne';
            case Query::TYPE_LESSER:
                return '$lt';
            case Query::TYPE_LESSEREQUAL:
                return '$lte';
            case Query::TYPE_GREATER:
                return '$gt';
            case Query::TYPE_GREATEREQUAL:
                return '$gte';
            case Query::TYPE_CONTAINS:
                return '$in';
            case Query::TYPE_SEARCH:
                return '$search';

            case Query::TYPE_BETWEEN:
                return 'between'; // this is not an operator will be replaced with $gte/$lte

            case Query::TYPE_IS_NULL:
                return '$eq';
            case Query::TYPE_IS_NOT_NULL:
                return '$ne';
<<<<<<< HEAD

            case Query::TYPE_SLEEP:
                return '';
=======
            case Query::TYPE_STARTS_WITH:
            case Query::TYPE_ENDS_WITH:
                return '$regex';

>>>>>>> 9db79f74
            default:
                throw new Exception('Unknown Operator:' . $operator);
        }
    }

    protected function getQueryValue(string $method, mixed $value): mixed
    {
        switch ($method) {
            case Query::TYPE_STARTS_WITH:
                $value = $this->escapeWildcards($value);
                return $value.'.*';
            case Query::TYPE_ENDS_WITH:
                $value = $this->escapeWildcards($value);
                return '.*'.$value;
            default:
                return $value;
        }
    }

    /**
     * Get Mongo Order
     *
     * @param string $order
     *
     * @return int
     * @throws Exception
     */
    protected function getOrder(string $order): int
    {
        return match ($order) {
            Database::ORDER_ASC => 1,
            Database::ORDER_DESC => -1,
            default => throw new Exception('Unknown sort order:' . $order),
        };
    }

    protected function getAttributeProjection(array $selections, string $prefix = ''): array
    {
        $projection = [];

        foreach ($selections as $selection) {
            $projection[$selection] = 1;
        }

        $projection['_uid'] = 1;
        $projection['_id'] = 1;
        $projection['_createdAt'] = 1;
        $projection['_updatedAt'] = 1;
        $projection['_permissions'] = 1;

        return $projection;
    }

    /**
     * Get max STRING limit
     *
     * @return int
     */
    public function getLimitForString(): int
    {
        return 2147483647;
    }

    /**
     * Get max INT limit
     *
     * @return int
     */
    public function getLimitForInt(): int
    {
        // Mongo does not handle integers directly, so using MariaDB limit for now
        return 4294967295;
    }

    /**
     * Get maximum column limit.
     * Returns 0 to indicate no limit
     *
     * @return int
     */
    public function getLimitForAttributes(): int
    {
        return 0;
    }

    /**
     * Get maximum index limit.
     * https://docs.mongodb.com/manual/reference/limits/#mongodb-limit-Number-of-Indexes-per-Collection
     *
     * @return int
     */
    public function getLimitForIndexes(): int
    {
        return 64;
    }

    /**
     * Is schemas supported?
     *
     * @return bool
     */
    public function getSupportForSchemas(): bool
    {
        return true;
    }

    /**
     * Is index supported?
     *
     * @return bool
     */
    public function getSupportForIndex(): bool
    {
        return true;
    }

    /**
     * Is unique index supported?
     *
     * @return bool
     */
    public function getSupportForUniqueIndex(): bool
    {
        return true;
    }

    /**
     * Is fulltext index supported?
     *
     * @return bool
     */
    public function getSupportForFulltextIndex(): bool
    {
        return true;
    }

    /**
     * Is fulltext Wildcard index supported?
     *
     * @return bool
     */
    public function getSupportForFulltextWildcardIndex(): bool
    {
        return false;
    }

    /**
     * Does the adapter handle Query Array Contains?
     *
     * @return bool
     */
    public function getSupportForQueryContains(): bool
    {
        return true;
    }

    /**
     * Get current attribute count from collection document
     *
     * @param Document $collection
     * @return int
     */
    public function getCountOfAttributes(Document $collection): int
    {
        $attributes = \count($collection->getAttribute('attributes') ?? []);

        return $attributes + static::getCountOfDefaultAttributes();
    }

    /**
     * Get current index count from collection document
     * 
     * @param Document $collection
     * @return int
     */
    public function getCountOfIndexes(Document $collection): int
    {
        $indexes = \count((array) $collection->getAttribute('indexes') ?? []);

        return $indexes + static::getCountOfDefaultIndexes();
    }

    /**
     * Returns number of attributes used by default.
     *
     * @return int
     */
    public static function getCountOfDefaultAttributes(): int
    {
        return 6;
    }
    
    /**
     * Returns number of indexes used by default.
     *
     * @return int
     */
    public static function getCountOfDefaultIndexes(): int
    {
        return 5;
    }

    /**
     * Get maximum width, in bytes, allowed for a SQL row
     * Return 0 when no restrictions apply
     *
     * @return int
     */
    public static function getDocumentSizeLimit(): int
    {
        return 0;
    }

    /**
     * Estimate maximum number of bytes required to store a document in $collection.
     * Byte requirement varies based on column type and size.
     * Needed to satisfy MariaDB/MySQL row width limit.
     * Return 0 when no restrictions apply to row width
     * 
     * @param Document $collection
     * @return int
     */
    public function getAttributeWidth(Document $collection): int
    {
        return 0;
    }

    /**
     * Is casting supported?
     * 
     * @return bool
     */
    public function getSupportForCasting(): bool
    {
        return true;
    }

    /**
     * Return set namespace.
     *
     * @return string
     * @throws \Exception
     */
    public function getNamespace(): string
    {
        if (empty($this->namespace)) {
            throw new Exception('Missing namespace');
        }

        return $this->namespace;
    }

    /**
     * Set's default database.
     *
     * @param string $name
     * @param bool $reset
     * @return bool
     * @throws \Exception
     */
    public function setDefaultDatabase(string $name, bool $reset = false): bool
    {
        if (empty($name) && $reset === false) {
            throw new Exception('Missing database');
        }

        $this->defaultDatabase = ($reset) ? '' : $this->filter($name);

        return true;
    }

    /**
     * Set's the namespace.
     *
     * @param string $namespace
     * @return bool
     * @throws \Exception
     */
    public function setNamespace(string $namespace): bool
    {
        if (empty($namespace)) {
            throw new Exception('Missing namespace');
        }

        $this->namespace = $this->filter($namespace);

        return true;
    }

    /**
     * Flattens the array.
     *
     * @param mixed $list
     * @return array
     */
    protected function flattenArray(mixed $list): array
    {
        if (!is_array($list)) {
            // make sure the input is an array
            return array($list);
        }

        $new_array = [];

        foreach ($list as $value) {
            $new_array = array_merge($new_array, $this->flattenArray($value));
        }

        return $new_array;
    }

    protected function removeNullKeys(array|Document $target): array
    {
        $target = is_array($target) ? $target : $target->getArrayCopy();
        $cleaned = [];

        foreach ($target as $key => $value) {
            if (\is_null($value)) continue;

            $cleaned[$key] = $value;
        }


        return $cleaned;
    }

    public function getKeywords(): array
    {
        return [];
    }

    /**
     * @throws Timeout
     * @throws Exception
     */
    protected function processException(Exception $e): void
    {
        if($e->getCode() === 50){
            Throw new Timeout($e->getMessage());
        }

        throw $e;
    }

    /**
     * Are timeouts supported?
     *
     * @return bool
     */
    public function getSupportForTimeouts(): bool
    {
        return true;
    }

}<|MERGE_RESOLUTION|>--- conflicted
+++ resolved
@@ -35,11 +35,8 @@
         '$or',
         '$and',
         '$match',
-<<<<<<< HEAD
         '$where',
-=======
         '$regex',
->>>>>>> 9db79f74
     ];
 
     protected Client $client;
@@ -568,21 +565,19 @@
             $filters['_permissions']['$in'] = [new Regex("read\(\".*(?:{$roles}).*\"\)", 'i')];
         }
 
-<<<<<<< HEAD
-        $options = ['limit' => $limit, 'skip' => $offset];
-        if($timeout){
-            $options['maxTimeMS'] = $timeout;
-=======
         $options = [
             'limit' => $limit,
             'skip' => $offset
         ];
 
+        if($timeout){
+            $options['maxTimeMS'] = $timeout;
+        }
+
         $selections = $this->getAttributeSelections($queries);
 
         if (!empty($selections)) {
             $options['projection'] = $this->getAttributeProjection($selections);
->>>>>>> 9db79f74
         }
 
         // orders
@@ -1011,16 +1006,9 @@
                     break;
             }
 
-<<<<<<< HEAD
             if ($query->getMethod() === 'sleep') {
                 $filters['$where'] = 'sleep(' . ($value * 1000) . ') || true';
-            } else if ($query->getMethod() === Query::TYPE_BETWEEN) {
-                $filters[$attribute]['$lte'] = $value[1];
-                $filters[$attribute]['$gte'] = $value[0];
-            } else if (is_array($value) && $operator === '$eq') {
-=======
-            if ($operator == '$eq' && \is_array($value)) {
->>>>>>> 9db79f74
+            } else if ($operator == '$eq' && \is_array($value)) {
                 $filters[$attribute]['$in'] = $value;
             } else if ($operator == '$ne' && \is_array($value)) {
                 $filters[$attribute]['$nin'] = $value;
@@ -1074,16 +1062,11 @@
                 return '$eq';
             case Query::TYPE_IS_NOT_NULL:
                 return '$ne';
-<<<<<<< HEAD
-
-            case Query::TYPE_SLEEP:
-                return '';
-=======
             case Query::TYPE_STARTS_WITH:
             case Query::TYPE_ENDS_WITH:
                 return '$regex';
-
->>>>>>> 9db79f74
+            case Query::TYPE_SLEEP:
+                return '';
             default:
                 throw new Exception('Unknown Operator:' . $operator);
         }
