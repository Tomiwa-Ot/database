--- conflicted
+++ resolved
@@ -107,11 +107,7 @@
 
         $collection = $database->$id;
 
-<<<<<<< HEAD
-        // Mongo creates an index for _id; _uid (unique, case insensitive), _read and _write index by default
-=======
-        // Mongo creates an index for _id; _uid and _read index by default
->>>>>>> bf0b2e2f
+        // Mongo creates an index for _id; _uid (unique, case insensitive) and _read index by default
         // Returns the name of the created index as a string.
         $uid = $collection->createIndex([
             '_uid' => $this->getOrder(Database::ORDER_DESC)],
