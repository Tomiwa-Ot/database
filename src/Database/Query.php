--- conflicted
+++ resolved
@@ -15,12 +15,9 @@
     const TYPE_GREATEREQUAL = 'greaterThanEqual';
     const TYPE_CONTAINS = 'contains';
     const TYPE_SEARCH = 'search';
-<<<<<<< HEAD
-    const TYPE_BETWEEN = 'between';
-=======
     const TYPE_IS_NULL = 'isNull';
     const TYPE_IS_NOT_NULL = 'isNotNull';
->>>>>>> 5d79c625
+    const TYPE_BETWEEN = 'between';
 
     // Order methods
     const TYPE_ORDERDESC = 'orderDesc';
@@ -133,26 +130,6 @@
      */
     public static function isMethod(string $value): bool
     {
-<<<<<<< HEAD
-        switch (static::getMethodFromAlias($value)) {
-            case self::TYPE_EQUAL:
-            case self::TYPE_NOTEQUAL:
-            case self::TYPE_LESSER:
-            case self::TYPE_LESSEREQUAL:
-            case self::TYPE_GREATER:
-            case self::TYPE_GREATEREQUAL:
-            case self::TYPE_CONTAINS:
-            case self::TYPE_SEARCH:
-            case self::TYPE_ORDERASC:
-            case self::TYPE_ORDERDESC:
-            case self::TYPE_LIMIT:
-            case self::TYPE_OFFSET:
-            case self::TYPE_CURSORAFTER:
-            case self::TYPE_CURSORBEFORE:
-            case self::TYPE_BETWEEN:
-                return true;
-        }
-=======
         return match (static::getMethodFromAlias($value)) {
             self::TYPE_EQUAL,
             self::TYPE_NOTEQUAL,
@@ -170,9 +147,9 @@
             self::TYPE_CURSORBEFORE,
             self::TYPE_IS_NULL,
             self::TYPE_IS_NOT_NULL => true,
+            self::TYPE_BETWEEN,
             default => false,
         };
->>>>>>> 5d79c625
 
     }
 
@@ -324,12 +301,9 @@
             case self::TYPE_GREATEREQUAL:
             case self::TYPE_CONTAINS:
             case self::TYPE_SEARCH:
-<<<<<<< HEAD
-            case self::TYPE_BETWEEN:
-=======
             case self::TYPE_IS_NULL:
             case self::TYPE_IS_NOT_NULL:
->>>>>>> 5d79c625
+            case self::TYPE_BETWEEN:
                 $attribute = $parsedParams[0] ?? '';
                 if (count($parsedParams) < 2) {
                     return new self($method, $attribute);
