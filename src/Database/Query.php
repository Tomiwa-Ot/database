--- conflicted
+++ resolved
@@ -152,12 +152,9 @@
             self::TYPE_IS_NULL,
             self::TYPE_IS_NOT_NULL,
             self::TYPE_BETWEEN,
-<<<<<<< HEAD
+            self::TYPE_STARTS_WITH,
+            self::TYPE_ENDS_WITH,
             self::TYPE_SELECT => true,
-=======
-            self::TYPE_STARTS_WITH,
-            self::TYPE_ENDS_WITH => true,
->>>>>>> 0bcc932c
             default => false,
         };
 
