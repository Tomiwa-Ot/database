--- conflicted
+++ resolved
@@ -7,16 +7,6 @@
 class Query
 {
     // Filter methods
-<<<<<<< HEAD
-    public const TYPE_EQUAL = 'equal';
-    public const TYPE_NOTEQUAL = 'notEqual';
-    public const TYPE_LESSER = 'lessThan';
-    public const TYPE_LESSEREQUAL = 'lessThanEqual';
-    public const TYPE_GREATER = 'greaterThan';
-    public const TYPE_GREATEREQUAL = 'greaterThanEqual';
-    public const TYPE_CONTAINS = 'contains';
-    public const TYPE_SEARCH = 'search';
-=======
     const TYPE_EQUAL = 'equal';
     const TYPE_NOTEQUAL = 'notEqual';
     const TYPE_LESSER = 'lessThan';
@@ -28,17 +18,16 @@
     const TYPE_IS_NULL = 'isNull';
     const TYPE_IS_NOT_NULL = 'isNotNull';
     const TYPE_BETWEEN = 'between';
->>>>>>> 3e48e346
 
     // Order methods
-    public const TYPE_ORDERDESC = 'orderDesc';
-    public const TYPE_ORDERASC = 'orderAsc';
+    const TYPE_ORDERDESC = 'orderDesc';
+    const TYPE_ORDERASC = 'orderAsc';
 
     // Pagination methods
-    public const TYPE_LIMIT = 'limit';
-    public const TYPE_OFFSET = 'offset';
-    public const TYPE_CURSORAFTER = 'cursorAfter';
-    public const TYPE_CURSORBEFORE = 'cursorBefore';
+    const TYPE_LIMIT = 'limit';
+    const TYPE_OFFSET = 'offset';
+    const TYPE_CURSORAFTER = 'cursorAfter';
+    const TYPE_CURSORBEFORE = 'cursorBefore';
 
     protected const CHAR_SINGLE_QUOTE = '\'';
     protected const CHAR_DOUBLE_QUOTE = '"';
@@ -245,7 +234,7 @@
                     $stack[] = $char;
                     $stackCount++;
                     continue;
-                } elseif ($char === static::CHAR_BRACKET_END) {
+                } else if ($char === static::CHAR_BRACKET_END) {
                     // End of array
                     \array_pop($stack);
                     $stackCount--;
@@ -259,7 +248,7 @@
                     $currentParam = "";
 
                     continue;
-                } elseif ($char === static::CHAR_COMMA) { // Params separation support
+                } else if ($char === static::CHAR_COMMA) { // Params separation support
                     // If in array stack, dont merge yet, just mark it in array param builder
                     if ($isArrayStack) {
                         $currentArrayParam[] = $currentParam;
@@ -342,7 +331,7 @@
     /**
      * Utility method to only append symbol if relevant.
      *
-     * @param bool $isStringStack
+     * @param array $stack
      * @param string $char
      * @param int $index
      * @param string $filter
@@ -356,7 +345,7 @@
 
         if ($char === static::CHAR_SPACE) {
             $canBeIgnored = true;
-        } elseif ($char === static::CHAR_COMMA) {
+        } else if ($char === static::CHAR_COMMA) {
             $canBeIgnored = true;
         }
 
@@ -373,7 +362,7 @@
     {
         if ($char === self::CHAR_SINGLE_QUOTE) {
             return true;
-        } elseif ($char === self::CHAR_DOUBLE_QUOTE) {
+        } else if ($char === self::CHAR_DOUBLE_QUOTE) {
             return true;
         }
 
@@ -384,13 +373,13 @@
     {
         if ($char === static::CHAR_COMMA) {
             return true;
-        } elseif ($char === static::CHAR_BRACKET_END) {
-            return true;
-        } elseif ($char === static::CHAR_BRACKET_START) {
-            return true;
-        } elseif ($char === static::CHAR_DOUBLE_QUOTE) {
-            return true;
-        } elseif ($char === static::CHAR_SINGLE_QUOTE) {
+        } else if ($char === static::CHAR_BRACKET_END) {
+            return true;
+        } else if ($char === static::CHAR_BRACKET_START) {
+            return true;
+        } else if ($char === static::CHAR_DOUBLE_QUOTE) {
+            return true;
+        } else if ($char === static::CHAR_SINGLE_QUOTE) {
             return true;
         }
 
@@ -409,14 +398,14 @@
 
         if ($value === 'false') { // Boolean value
             return false;
-        } elseif ($value === 'true') {
-            return true;
-        } elseif ($value === 'null') { // Null value
+        } else if ($value === 'true') {
+            return true;
+        } else if ($value === 'null') { // Null value
             return null;
-        } elseif (\is_numeric($value)) { // Numeric value
+        } else if (\is_numeric($value)) { // Numeric value
             // Cast to number
             return $value + 0;
-        } elseif (\str_starts_with($value, static::CHAR_DOUBLE_QUOTE) || \str_starts_with($value, static::CHAR_SINGLE_QUOTE)) { // String param
+        } else if (\str_starts_with($value, static::CHAR_DOUBLE_QUOTE) || \str_starts_with($value, static::CHAR_SINGLE_QUOTE)) { // String param
             $value = \substr($value, 1, -1); // Remove '' or ""
             return $value;
         }
@@ -431,7 +420,7 @@
      * @param string $method
      * @return string
      */
-    protected static function getMethodFromAlias(string $method): string
+    static protected function getMethodFromAlias(string $method): string
     {
         return $method;
         /*
@@ -580,17 +569,10 @@
     /**
      * Filters $queries for $types
      *
-<<<<<<< HEAD
-     * @param array $queries
-     * @param string ...$types
-     *
-     * @return array
-=======
      * @param Query[] $queries
      * @param string[] $types
      *
      * @return Query[]
->>>>>>> 3e48e346
      */
     public static function getByType(array $queries, string ...$types): array
     {
@@ -613,8 +595,12 @@
      * - orderTypes: array of Database::ORDER_ASC or Database::ORDER_DESC
      * - cursor: Document
      * - cursorDirection: Database::CURSOR_BEFORE or Database::CURSOR_AFTER
-     *
+     * 
      * @param array $queries
+     * @param int $defaultLimit
+     * @param int $defaultOffset
+     * @param string $defaultCursorDirection
+     * 
      * @return array
      */
     public static function groupByType(array $queries): array
@@ -627,9 +613,7 @@
         $cursor = null;
         $cursorDirection = null;
         foreach ($queries as $query) {
-            if (!$query instanceof Query) {
-                continue;
-            }
+            if (!$query instanceof Query) continue;
 
             $method = $query->getMethod();
             $attribute = $query->getAttribute();
@@ -646,18 +630,14 @@
 
                 case Query::TYPE_LIMIT:
                     // keep the 1st limit encountered and ignore the rest
-                    if ($limit !== null) {
-                        break;
-                    }
+                    if ($limit !== null) break;
 
                     $limit = $values[0] ?? $limit;
                     break;
 
                 case Query::TYPE_OFFSET:
                     // keep the 1st offset encountered and ignore the rest
-                    if ($offset !== null) {
-                        break;
-                    }
+                    if ($offset !== null) break;
 
                     $offset = $values[0] ?? $limit;
                     break;
@@ -665,9 +645,7 @@
                 case Query::TYPE_CURSORAFTER:
                 case Query::TYPE_CURSORBEFORE:
                     // keep the 1st cursor encountered and ignore the rest
-                    if ($cursor !== null) {
-                        break;
-                    }
+                    if ($cursor !== null) break;
 
                     $cursor = $values[0] ?? $limit;
                     $cursorDirection = $method === Query::TYPE_CURSORAFTER ? Database::CURSOR_AFTER : Database::CURSOR_BEFORE;
@@ -692,9 +670,9 @@
 
     /**
      * Iterate over $queries attempting to parse each
-     *
+     * 
      * @param string[] $queries
-     *
+     * 
      * @return Query[]
      */
     public static function parseQueries(array $queries): array
