--- conflicted
+++ resolved
@@ -281,7 +281,7 @@
      *
      * @param string $collection
      * @param string $id
-     * @param Query[] $selections
+     * @param array<Query> $queries
      * @return Document
      */
     abstract public function getDocument(string $collection, string $id, array $queries = []): Document;
@@ -322,11 +322,7 @@
      * Find data sets using chosen queries
      *
      * @param string $collection
-<<<<<<< HEAD
      * @param array<Query> $queries
-=======
-     * @param Query[] $queries
->>>>>>> 9db79f74
      * @param int $limit
      * @param int $offset
      * @param array<string> $orderAttributes
@@ -498,9 +494,9 @@
     /**
      * Get an attribute projection given a list of selected attributes
      *
-     * @param string[] $selections
+     * @param array<string> $selections
      * @param string $prefix
-     * @return string[]|string
+     * @return mixed
      */
     abstract protected function getAttributeProjection(array $selections, string $prefix = ''): mixed;
 
