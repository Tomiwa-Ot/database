<?php

namespace Utopia\Database;

use Exception;
use Throwable;
use Utopia\Cache\Cache;
use Utopia\Database\Exception\Authorization as AuthorizationException;
use Utopia\Database\Exception\Conflict as ConflictException;
use Utopia\Database\Exception\Duplicate as DuplicateException;
use Utopia\Database\Exception\Limit as LimitException;
use Utopia\Database\Exception\Structure as StructureException;
use Utopia\Database\Helpers\ID;
use Utopia\Database\Helpers\Permission;
use Utopia\Database\Helpers\Role;
use Utopia\Database\Validator\Authorization;
use Utopia\Database\Validator\Index as IndexValidator;
use Utopia\Database\Validator\Structure;

class Database
{
    public const VAR_STRING = 'string';
    // Simple Types
    public const VAR_INTEGER = 'integer';
    public const VAR_FLOAT = 'double';
    public const VAR_BOOLEAN = 'boolean';
    public const VAR_DATETIME = 'datetime';

    // Relationships Types
    public const VAR_DOCUMENT = 'document';

    // Index Types
    public const INDEX_KEY = 'key';
    public const INDEX_FULLTEXT = 'fulltext';
    public const INDEX_UNIQUE = 'unique';
    public const INDEX_SPATIAL = 'spatial';
    public const INDEX_ARRAY = 'array';

    // Orders
    public const ORDER_ASC = 'ASC';
    public const ORDER_DESC = 'DESC';

    // Permissions
    public const PERMISSION_CREATE= 'create';
    public const PERMISSION_READ = 'read';
    public const PERMISSION_UPDATE = 'update';
    public const PERMISSION_DELETE = 'delete';

    // Aggregate permissions
    public const PERMISSION_WRITE = 'write';

    public const PERMISSIONS = [
        self::PERMISSION_CREATE,
        self::PERMISSION_READ,
        self::PERMISSION_UPDATE,
        self::PERMISSION_DELETE,
    ];

    // Collections
    public const METADATA = '_metadata';

    // Cursor
    public const CURSOR_BEFORE = 'before';
    public const CURSOR_AFTER = 'after';

    // Lengths
    public const LENGTH_KEY = 255;

    // Cache
    public const TTL = 60 * 60 * 24; // 24 hours

    // Events
    public const EVENT_ALL = '*';

    public const EVENT_DATABASE_LIST = 'database_list';
    public const EVENT_DATABASE_CREATE = 'database_create';
    public const EVENT_DATABASE_DELETE = 'database_delete';

    public const EVENT_COLLECTION_LIST = 'collection_list';
    public const EVENT_COLLECTION_CREATE = 'collection_delete';
    public const EVENT_COLLECTION_READ = 'collection_read';
    public const EVENT_COLLECTION_DELETE = 'collection_delete';

    public const EVENT_DOCUMENT_FIND = 'document_find';
    public const EVENT_DOCUMENT_CREATE = 'document_create';
    public const EVENT_DOCUMENT_READ = 'document_read';
    public const EVENT_DOCUMENT_UPDATE = 'document_update';
    public const EVENT_DOCUMENT_DELETE = 'document_delete';
    public const EVENT_DOCUMENT_COUNT = 'document_count';
    public const EVENT_DOCUMENT_SUM = 'document_sum';
    public const EVENT_DOCUMENT_INCREASE = 'document_increase';
    public const EVENT_DOCUMENT_DECREASE = 'document_decrease';

    public const EVENT_ATTRIBUTE_CREATE = 'attribute_create';
    public const EVENT_ATTRIBUTE_UPDATE = 'attribute_update';
    public const EVENT_ATTRIBUTE_DELETE = 'attribute_delete';

    public const EVENT_INDEX_RENAME = 'index_rename';
    public const EVENT_INDEX_CREATE = 'index_create';
    public const EVENT_INDEX_DELETE = 'index_delete';

    protected Adapter $adapter;

    protected Cache $cache;

    /**
     * @var array<string, bool>
     */
    protected array $primitives = [
        self::VAR_STRING => true,
        self::VAR_INTEGER => true,
        self::VAR_FLOAT => true,
        self::VAR_BOOLEAN => true,
    ];

    /**
     * List of Internal Ids
     * @var array<array<string, mixed>>
     */
    protected array $attributes = [
        [
            '$id' => '$id',
            'type' => self::VAR_STRING,
            'size' => Database::LENGTH_KEY,
            'required' => true,
            'signed' => true,
            'array' => false,
            'filters' => [],
        ],
        [
            '$id' => '$collection',
            'type' => self::VAR_STRING,
            'size' => Database::LENGTH_KEY,
            'required' => true,
            'signed' => true,
            'array' => false,
            'filters' => [],
        ],
        [
            '$id' => '$createdAt',
            'type' => Database::VAR_DATETIME,
            'format' => '',
            'size' => 0,
            'signed' => false,
            'required' => false,
            'default' => null,
            'array' => false,
            'filters' => ['datetime']
        ],
        [
            '$id' => '$updatedAt',
            'type' => Database::VAR_DATETIME,
            'format' => '',
            'size' => 0,
            'signed' => false,
            'required' => false,
            'default' => null,
            'array' => false,
            'filters' => ['datetime']
        ]
    ];

    /**
     * Parent Collection
     * Defines the structure for both system and custom collections
     *
     * @var array<string, mixed>
     */
    protected array $collection = [
        '$id' => self::METADATA,
        '$collection' => self::METADATA,
        'name' => 'collections',
        'attributes' => [
            [
                '$id' => 'name',
                'key' => 'name',
                'type' => self::VAR_STRING,
                'size' => 256,
                'required' => true,
                'signed' => true,
                'array' => false,
                'filters' => [],
            ],
            [
                '$id' => 'attributes',
                'key' => 'attributes',
                'type' => self::VAR_STRING,
                'size' => 1000000,
                'required' => false,
                'signed' => true,
                'array' => false,
                'filters' => ['json'],
            ],
            [
                '$id' => 'indexes',
                'key' => 'indexes',
                'type' => self::VAR_STRING,
                'size' => 1000000,
                'required' => false,
                'signed' => true,
                'array' => false,
                'filters' => ['json'],
            ],
        ],
        'indexes' => [],
    ];

    /**
     * @var array<string, array{encode: callable, decode: callable}>
     */
    protected static array $filters = [];

    /**
     * @var array<string, array{encode: callable, decode: callable}>
     */
    private array $instanceFilters = [];

    /**
     * @var array<string, mixed>
     */
    protected array $listeners = [
        '*' => [],
    ];

    /**
     * @var bool
     */
    protected bool $silentEvents = false;

    /**
     * Timestamp for the current request
     * @var ?\DateTime
     */
    protected ?\DateTime $timestamp = null;

    /**
     * @param Adapter $adapter
     * @param Cache $cache
     * @param array<string, array{encode: callable, decode: callable}> $filters
     */
    public function __construct(Adapter $adapter, Cache $cache, array $filters = [])
    {
        $this->adapter = $adapter;
        $this->cache = $cache;
        $this->instanceFilters = $filters;

        self::addFilter(
            'json',
            /**
             * @param mixed $value
             * @return mixed
             */
            function (mixed $value) {
                $value = ($value instanceof Document) ? $value->getArrayCopy() : $value;

                if (!is_array($value) && !$value instanceof \stdClass) {
                    return $value;
                }

                return json_encode($value);
            },
            /**
             * @param mixed $value
             * @return mixed
             * @throws Exception
             */
            function (mixed $value) {
                if (!is_string($value)) {
                    return $value;
                }

                $value = json_decode($value, true) ?? [];

                if (array_key_exists('$id', $value)) {
                    return new Document($value);
                } else {
                    $value = array_map(function ($item) {
                        if (is_array($item) && array_key_exists('$id', $item)) { // if `$id` exists, create a Document instance
                            return new Document($item);
                        }
                        return $item;
                    }, $value);
                }

                return $value;
            }
        );

        self::addFilter(
            'datetime',
            /**
             * @param string|null $value
             * @return string|null
             * @throws Exception
             */
            function (?string $value) {
                if (is_null($value)) {
                    return null;
                }
                try {
                    $value = new \DateTime($value);
                    $value->setTimezone(new \DateTimeZone(date_default_timezone_get()));
                    return DateTime::format($value);
                } catch (\Throwable $th) {
                    return $value;
                }
            },
            /**
             * @param string|null $value
             * @return string|null
             */
            function (?string $value) {
                return DateTime::formatTz($value);
            }
        );
    }

    /**
     * Add listener to events
     *
     * @param string $event
     * @param callable $callback
     * @return self
     */
    public function on(string $event, callable $callback): self
    {
        if (!isset($this->listeners[$event])) {
            $this->listeners[$event] = [];
        }
        $this->listeners[$event][] = $callback;
        return $this;
    }

    /**
     * Silent event generation for all the calls inside the callback
     *
     * @param callable $callback
     * @return mixed
     */
    public function silent(callable $callback): mixed
    {
        $previous = $this->silentEvents;
        $this->silentEvents = true;
        $result = $callback();
        $this->silentEvents = $previous;
        return $result;
    }

    /**
     * Trigger callback for events
     *
     * @param string $event
     * @param mixed $args
     * @return void
     */
    protected function trigger(string $event, mixed $args = null): void
    {
        if ($this->silentEvents) {
            return;
        }
        foreach ($this->listeners[self::EVENT_ALL] as $callback) {
            call_user_func($callback, $event, $args);
        }

        foreach (($this->listeners[$event] ?? []) as $callback) {
            call_user_func($callback, $event, $args);
        }
    }

    /**
     * Executes $callback with $timestamp set to $requestTimestamp
     *
     * @template T
     * @param ?\DateTime $requestTimestamp
     * @param callable(): T $callback
     * @return T
     */
    public function withRequestTimestamp(?\DateTime $requestTimestamp, callable $callback): mixed
    {
        $previous = $this->timestamp;
        $this->timestamp = $requestTimestamp;
        try {
            $result = $callback();
        } finally {
            $this->timestamp = $previous;
        }
        return $result;
    }

    /**
     * Set Namespace.
     *
     * Set namespace to divide different scope of data sets
     *
     * @param string $namespace
     *
     * @return $this
     *
     * @throws Exception
     */
    public function setNamespace(string $namespace): self
    {
        $this->adapter->setNamespace($namespace);

        return $this;
    }

    /**
     * Get Namespace.
     *
     * Get namespace of current set scope
     *
     * @return string
     *
     * @throws Exception
     */
    public function getNamespace(): string
    {
        return $this->adapter->getNamespace();
    }

    /**
     * Set database to use for current scope
     *
     * @param string $name
     * @param bool $reset
     *
     * @return bool
     * @throws Exception
     */
    public function setDefaultDatabase(string $name, bool $reset = false): bool
    {
        return $this->adapter->setDefaultDatabase($name, $reset);
    }

    /**
     * Get Database.
     *
     * Get Database from current scope
     *
     * @throws Exception
     *
     * @return string
     */
    public function getDefaultDatabase(): string
    {
        return $this->adapter->getDefaultDatabase();
    }

    /**
     * Ping Database
     *
     * @return bool
     */
    public function ping(): bool
    {
        return $this->adapter->ping();
    }

    /**
     * Create the Default Database
     *
     * @throws Exception
     *
     * @return bool
     */
    public function create(): bool
    {
        $name = $this->adapter->getDefaultDatabase();
        $this->adapter->create($name);

        /**
         * Create array of attribute documents
         * @var array<Document> $attributes
         */
        $attributes = array_map(function ($attribute) {
            return new Document([
                '$id' => ID::custom($attribute[0]),
                'type' => $attribute[1],
                'size' => $attribute[2],
                'required' => $attribute[3],
            ]);
        }, [ // Array of [$id, $type, $size, $required]
            ['name', self::VAR_STRING, 512, true],
            ['attributes', self::VAR_STRING, 1000000, false],
            ['indexes', self::VAR_STRING, 1000000, false],
        ]);

        $this->silent(fn () => $this->createCollection(self::METADATA, $attributes));

        $this->trigger(self::EVENT_DATABASE_CREATE, $name);

        return true;
    }

    /**
     * Check if database exists
     * Optionally check if collection exists in database
     *
     * @param string $database database name
     * @param string|null $collection (optional) collection name
     *
     * @return bool
     */
    public function exists(string $database, string $collection = null): bool
    {
        return $this->adapter->exists($database, $collection);
    }

    /**
     * List Databases
     *
     * @return array<Document>
     */
    public function list(): array
    {
        $databases = $this->adapter->list();

        $this->trigger(self::EVENT_DATABASE_LIST, $databases);

        return $databases;
    }

    /**
     * Delete Database
     *
     * @param string $name
     *
     * @return bool
     */
    public function delete(string $name): bool
    {
        $deleted = $this->adapter->delete($name);

        $this->trigger(self::EVENT_DATABASE_DELETE, ['name' => $name, 'deleted' => $deleted]);

        return $deleted;
    }

    /**
     * Create Collection
     *
     * @param string $id
     * @param array<Document> $attributes
     * @param array<Document> $indexes
     *
     * @return Document
     * @throws DuplicateException
     */
    public function createCollection(string $id, array $attributes = [], array $indexes = []): Document
    {
        $collection = $this->silent(fn () => $this->getCollection($id));

        if (!$collection->isEmpty() && $id !== self::METADATA) {
            throw new DuplicateException('Collection ' . $id . ' Exists!');
        }

        $this->adapter->createCollection($id, $attributes, $indexes);

        if ($id === self::METADATA) {
            return new Document($this->collection);
        }

        $collection = new Document([
            '$id' => ID::custom($id),
            '$permissions' => [
                Permission::read(Role::any()),
                Permission::create(Role::any()),
                Permission::update(Role::any()),
                Permission::delete(Role::any()),
            ],
            'name' => $id,
            'attributes' => $attributes,
            'indexes' => $indexes,
        ]);

        // Check index limits, if given
        if ($indexes && $this->adapter->getCountOfIndexes($collection) > $this->adapter->getLimitForIndexes()) {
            throw new LimitException('Index limit of ' . $this->adapter->getLimitForIndexes() . ' exceeded. Cannot create collection.');
        }

        // check attribute limits, if given
        if ($attributes) {
            if (
                $this->adapter->getLimitForAttributes() > 0 &&
                $this->adapter->getCountOfAttributes($collection) > $this->adapter->getLimitForAttributes()
            ) {
                throw new LimitException('Column limit of ' . $this->adapter->getLimitForAttributes() . ' exceeded. Cannot create collection.');
            }

            if (
                $this->adapter->getDocumentSizeLimit() > 0 &&
                $this->adapter->getAttributeWidth($collection) > $this->adapter->getDocumentSizeLimit()
            ) {
                throw new LimitException('Row width limit of ' . $this->adapter->getDocumentSizeLimit() . ' exceeded. Cannot create collection.');
            }
        }

        $createdCollection = $this->silent(fn () => $this->createDocument(self::METADATA, $collection));

        $this->trigger(self::EVENT_COLLECTION_CREATE, $createdCollection);

        return $createdCollection;
    }

    /**
     * Get Collection
     *
     * @param string $id
     *
     * @return Document
     * @throws Exception
     */
    public function getCollection(string $id): Document
    {
        $collection = $this->silent(fn () => $this->getDocument(self::METADATA, $id));

        $this->trigger(self::EVENT_COLLECTION_READ, $collection);

        return $collection;
    }

    /**
     * List Collections
     *
     * @param int $offset
     * @param int $limit
     *
     * @return array<Document>
     * @throws Exception
     */
    public function listCollections(int $limit = 25, int $offset = 0): array
    {
        Authorization::disable();

        $result = $this->silent(fn () => $this->find(self::METADATA, [
            Query::limit($limit),
            Query::offset($offset)
        ]));

        Authorization::reset();

        $this->trigger(self::EVENT_COLLECTION_LIST, $result);

        return $result;
    }

    /**
     * Delete Collection
     *
     * @param string $id
     *
     * @return bool
     */
    public function deleteCollection(string $id): bool
    {
        $this->adapter->deleteCollection($id);

        $collection = $this->silent(fn () => $this->getDocument(self::METADATA, $id));
        $deleted = $this->silent(fn () => $this->deleteDocument(self::METADATA, $id));

        $this->trigger(self::EVENT_COLLECTION_DELETE, $collection);

        return $deleted;
    }

    /**
     * Create Attribute
     *
     * @param string $collection
     * @param string $id
     * @param string $type
     * @param int $size utf8mb4 chars length
     * @param bool $required
     * @param mixed $default
     * @param bool $signed
     * @param bool $array
     * @param string|null $format optional validation format of attribute
     * @param array<string, mixed> $formatOptions assoc array with custom options that can be passed for the format validation
     * @param array<string> $filters
     *
     * @return bool
     * @throws AuthorizationException
     * @throws DuplicateException
     * @throws LimitException
     * @throws StructureException
     * @throws Throwable
     */
    public function createAttribute(string $collection, string $id, string $type, int $size, bool $required, mixed $default = null, bool $signed = true, bool $array = false, string $format = null, array $formatOptions = [], array $filters = []): bool
    {
        $collection = $this->silent(fn () => $this->getCollection($collection));

        if ($collection->isEmpty()) {
            throw new Exception('Collection not found');
        }

        // attribute IDs are case insensitive
        $attributes = $collection->getAttribute('attributes', []);
        /** @var array<Document> $attributes */
        foreach ($attributes as $attribute) {
            if (\strtolower($attribute->getId()) === \strtolower($id)) {
                throw new DuplicateException('Attribute already exists');
            }
        }

        /** Ensure required filters for the attribute are passed */
        $requiredFilters = $this->getRequiredFilters($type);
        if (!empty(array_diff($requiredFilters, $filters))) {
            throw new Exception("Attribute of type: $type requires the following filters: " . implode(",", $requiredFilters));
        }

        if (
            $this->adapter->getLimitForAttributes() > 0 &&
            $this->adapter->getCountOfAttributes($collection) >= $this->adapter->getLimitForAttributes()
        ) {
            throw new LimitException('Column limit reached. Cannot create new attribute.');
        }

        if ($format) {
            if (!Structure::hasFormat($format, $type)) {
                throw new Exception('Format ("' . $format . '") not available for this attribute type ("' . $type . '")');
            }
        }

        $collection->setAttribute('attributes', new Document([
            '$id' => ID::custom($id),
            'key' => $id,
            'type' => $type,
            'size' => $size,
            'required' => $required,
            'default' => $default,
            'signed' => $signed,
            'array' => $array,
            'format' => $format,
            'formatOptions' => $formatOptions,
            'filters' => $filters,
        ]), Document::SET_TYPE_APPEND);

        if (
            $this->adapter->getDocumentSizeLimit() > 0 &&
            $this->adapter->getAttributeWidth($collection) >= $this->adapter->getDocumentSizeLimit()
        ) {
            throw new LimitException('Row width limit reached. Cannot create new attribute.');
        }

        switch ($type) {
            case self::VAR_STRING:
                if ($size > $this->adapter->getLimitForString()) {
                    throw new Exception('Max size allowed for string is: ' . number_format($this->adapter->getLimitForString()));
                }
                break;

            case self::VAR_INTEGER:
                $limit = ($signed) ? $this->adapter->getLimitForInt() / 2 : $this->adapter->getLimitForInt();
                if ($size > $limit) {
                    throw new Exception('Max size allowed for int is: ' . number_format($limit));
                }
                break;
            case self::VAR_FLOAT:
            case self::VAR_BOOLEAN:
            case self::VAR_DATETIME:
                break;
            default:
                throw new Exception('Unknown attribute type: ' . $type);
        }

        // only execute when $default is given
        if (!\is_null($default)) {
            if ($required === true) {
                throw new Exception('Cannot set a default value on a required attribute');
            }

            $this->validateDefaultTypes($type, $default);
        }

        $attribute = $this->adapter->createAttribute($collection->getId(), $id, $type, $size, $signed, $array);

        if ($collection->getId() !== self::METADATA) {
            $this->silent(fn () => $this->updateDocument(self::METADATA, $collection->getId(), $collection));
        }

        $this->trigger(self::EVENT_ATTRIBUTE_CREATE, $attribute);

        return $attribute;
    }

    /**
     * Get the list of required filters for each data type
     *
     * @param string|null $type Type of the attribute
     *
     * @return array<string>
     */
    protected function getRequiredFilters(?string $type): array
    {
        return match ($type) {
            self::VAR_DATETIME => ['datetime'],
            default => [],
        };
    }

    /**
     * Function to validate if the default value of an attribute matches its attribute type
     *
     * @param string $type Type of the attribute
     * @param mixed $default Default value of the attribute
     *
     * @throws Exception
     * @return void
     */
    protected function validateDefaultTypes(string $type, mixed $default): void
    {
        $defaultType = \gettype($default);

        if ($defaultType === 'NULL') {
            // Disable null. No validation required
            return;
        }

        if ($defaultType === 'array') {
            foreach ($default as $value) {
                $this->validateDefaultTypes($type, $value);
            }
            return;
        }

        switch ($type) {
            case self::VAR_STRING:
            case self::VAR_INTEGER:
            case self::VAR_FLOAT:
            case self::VAR_BOOLEAN:
                if ($type !== $defaultType) {
                    throw new Exception('Default value ' . $default . ' does not match given type ' . $type);
                }
                break;
            case self::VAR_DATETIME:
                if ($defaultType !== self::VAR_STRING) {
                    throw new Exception('Default value ' . $default . ' does not match given type ' . $type);
                }
                break;
            default:
                throw new Exception('Unknown attribute type: ' . $type);
        }
    }

    /**
     * Update attribute metadata. Utility method for update attribute methods.
     *
     * @param string $collection
     * @param string $id
     * @param callable $updateCallback method that recieves document, and returns it with changes applied
     *
<<<<<<< HEAD
     * @return void
=======
     * @return Document
>>>>>>> 74532567
     * @throws Exception
     */
    private function updateAttributeMeta(string $collection, string $id, callable $updateCallback): Document
    {
<<<<<<< HEAD
        // Load
        $collection = $this->silent(fn () => $this->getCollection($collection));
=======
        $collection = $this->silent(fn() => $this->getCollection($collection));
        if ($collection->getId() === self::METADATA) {
            throw new Exception('Can not update metadata attributes');
        }
>>>>>>> 74532567

        $attributes = $collection->getAttribute('attributes', []);

        $attributeIndex = \array_search($id, \array_map(fn ($attribute) => $attribute['$id'], $attributes));

        if ($attributeIndex === false) {
            throw new Exception('Attribute not found');
        }

        // Execute update from callback
        call_user_func($updateCallback, $attributes[$attributeIndex], $collection, $attributeIndex);

        // Save
        $collection->setAttribute('attributes', $attributes, Document::SET_TYPE_ASSIGN);

<<<<<<< HEAD
        if ($collection->getId() !== self::METADATA) {
            $this->silent(fn () => $this->updateDocument(self::METADATA, $collection->getId(), $collection));
        }
=======
        $this->silent(fn() => $this->updateDocument(self::METADATA, $collection->getId(), $collection));
>>>>>>> 74532567

        $this->trigger(self::EVENT_ATTRIBUTE_UPDATE, $attributes[$attributeIndex]);
        return $attributes[$attributeIndex];
    }

    /**
     * Update required status of attribute.
     *
     * @param string $collection
     * @param string $id
     * @param bool $required
     *
     * @return Document
     * @throws Exception
     */
    public function updateAttributeRequired(string $collection, string $id, bool $required): Document
    {
        return $this->updateAttributeMeta($collection, $id, function ($attribute) use ($required) {
            $attribute->setAttribute('required', $required);
        });
    }

    /**
     * Update format of attribute.
     *
     * @param string $collection
     * @param string $id
     * @param string $format validation format of attribute
     *
     * @return Document
     * @throws Exception
     */
    public function updateAttributeFormat(string $collection, string $id, string $format): Document
    {
        return $this->updateAttributeMeta($collection, $id, function ($attribute) use ($format) {
            if (!Structure::hasFormat($format, $attribute->getAttribute('type'))) {
                throw new Exception('Format ("' . $format . '") not available for this attribute type ("' . $attribute->getAttribute('type') . '")');
            }

            $attribute->setAttribute('format', $format);
        });
    }

    /**
     * Update format options of attribute.
     *
     * @param string $collection
     * @param string $id
     * @param array<string, mixed> $formatOptions assoc array with custom options that can be passed for the format validation
     *
     * @return Document
     * @throws Exception
     */
    public function updateAttributeFormatOptions(string $collection, string $id, array $formatOptions): Document
    {
        return $this->updateAttributeMeta($collection, $id, function ($attribute) use ($formatOptions) {
            $attribute->setAttribute('formatOptions', $formatOptions);
        });
    }

    /**
     * Update filters of attribute.
     *
     * @param string $collection
     * @param string $id
     * @param array<string> $filters
     *
<<<<<<< HEAD
     * @return void
=======
     * @return Document
>>>>>>> 74532567
     * @throws Exception
     */
    public function updateAttributeFilters(string $collection, string $id, array $filters): Document
    {
        return $this->updateAttributeMeta($collection, $id, function ($attribute) use ($filters) {
            $attribute->setAttribute('filters', $filters);
        });
    }

    /**
     * Update default value of attribute
     *
     * @param string $collection
     * @param string $id
     * @param mixed $default
     *
<<<<<<< HEAD
     * @return void
     * @throws Exception
     */
    public function updateAttributeDefault(string $collection, string $id, mixed $default = null): void
=======
     * @return Document
     * @throws Exception
     */
    public function updateAttributeDefault(string $collection, string $id, mixed $default = null): Document
>>>>>>> 74532567
    {
        return $this->updateAttributeMeta($collection, $id, function ($attribute) use ($default) {
            if ($attribute->getAttribute('required') === true) {
                throw new Exception('Cannot set a default value on a required attribute');
            }

            $this->validateDefaultTypes($attribute->getAttribute('type'), $default);

            $attribute->setAttribute('default', $default);
        });
    }

    /**
     * Update Attribute. This method is for updating data that causes underlying structure to change. Check out other updateAttribute methods if you are looking for metadata adjustments.
     * To update attribute key (ID), use renameAttribute instead.
     * @param string $collection
     * @param string $id
     * @param string|null $type
     * @param int|null $size utf8mb4 chars length
<<<<<<< HEAD
     * @param bool $signed
     * @param bool $array
     *
     * To update attribute key (ID), use renameAttribute instead.
     * @param string|null $format
     * @param array<string, mixed> $formatOptions
     * @param array<string> $filters
     * @return bool
=======
     * @param bool|null $required
     * @param null $default
     * @param bool $signed
     * @param bool $array
     * @param string|null $format
     * @param array|null $formatOptions
     * @param array|null $filters
     * @return Document
>>>>>>> 74532567
     * @throws Exception
     */
    public function updateAttribute(string $collection, string $id, string $type = null, int $size = null, bool $required = null, mixed $default = null, bool $signed = null, bool $array = null, string $format = null, ?array $formatOptions = null, ?array $filters = null): Document
    {
        return $this->updateAttributeMeta($collection, $id, function ($attribute, $collectionDoc, $attributeIndex) use ($collection, $id, $type, $size, $required, $default, $signed, $array, $format, $formatOptions, $filters, &$success) {
            $altering = !\is_null($type) 
                || !\is_null($size) 
                || !\is_null($signed) 
                || !\is_null($array);
            $type ??= $attribute->getAttribute('type');
            $size ??= $attribute->getAttribute('size');
            $signed ??= $attribute->getAttribute('signed');
            $required ??= $attribute->getAttribute('required');
            $default ??= $attribute->getAttribute('default');
            $array ??= $attribute->getAttribute('array');
            $format ??= $attribute->getAttribute('format');
            $formatOptions ??= $attribute->getAttribute('formatOptions');
            $filters ??= $attribute->getAttribute('filters');

            if ($required === true && !\is_null($default)) {
                $default = null;
            }

<<<<<<< HEAD
        $this->updateAttributeMeta($collection, $id, function ($attribute, $collectionDoc, $attributeIndex) use ($collection, $id, $type, $size, $signed, $array, $format, $formatOptions, $filters) {
            if ($type !== null || $size !== null || $signed !== null || $array !== null || $format !== null || !empty($formatOptions) || !empty($filters)) {
                $type ??= $attribute->getAttribute('type');
                $size ??= $attribute->getAttribute('size');
                $signed ??= $attribute->getAttribute('signed');
                $array ??= $attribute->getAttribute('array');
                $format ??= $attribute->getAttribute('format');

                if (empty(($formatOptions))) {
                    $formatOptions = $attribute->getAttribute('formatOptions');
                }
                if (empty(($filters))) {
                    $filters = $attribute->getAttribute('filters');
                }
=======
            switch ($type) {
                case self::VAR_STRING:
                    if (empty($size)) {
                        throw new Exception('Size length is required');
                    }
>>>>>>> 74532567

                    if ($size > $this->adapter->getLimitForString()) {
                        throw new Exception('Max size allowed for string is: ' . number_format($this->adapter->getLimitForString()));
                    }
                    break;

<<<<<<< HEAD
                    case self::VAR_INTEGER:
                        $limit = ($signed) ? $this->adapter->getLimitForInt() / 2 : $this->adapter->getLimitForInt();
                        if ($size > $limit) {
                            throw new Exception('Max size allowed for int is: ' . number_format($limit));
                        }
                        break;
                    case self::VAR_FLOAT:
                    case self::VAR_BOOLEAN:
                    case self::VAR_DATETIME:
                        break;
                    default:
                        throw new Exception('Unknown attribute type: ' . $type);
=======
                case self::VAR_INTEGER:
                    $limit = ($signed) ? $this->adapter->getLimitForInt() / 2 : $this->adapter->getLimitForInt();
                    if ($size > $limit) {
                        throw new Exception('Max size allowed for int is: ' . number_format($limit));
                    }
                    break;
                case self::VAR_FLOAT:
                case self::VAR_BOOLEAN:
                case self::VAR_DATETIME:
                    if (!empty($size)) {
                        throw new Exception('Size must be empty');
                    }
                    break;
                default:
                    throw new Exception('Unknown attribute type: ' . $type);
            }

            /** Ensure required filters for the attribute are passed */
            $requiredFilters = $this->getRequiredFilters($type);
            if (!empty(array_diff($requiredFilters, $filters))) {
                throw new Exception("Attribute of type: $type requires the following filters: " . implode(",", $requiredFilters));
            }

            if ($format) {
                if (!Structure::hasFormat($format, $type)) {
                    throw new Exception('Format ("' . $format . '") not available for this attribute type ("' . $type . '")');
>>>>>>> 74532567
                }
            }

            if (!\is_null($default)) {
                if ($required) {
                    throw new Exception('Cannot set a default value on a required attribute');
                }

                $this->validateDefaultTypes($type, $default);
            }

            $attribute
                ->setAttribute('type', $type)
                ->setAttribute('size', $size)
                ->setAttribute('signed', $signed)
                ->setAttribute('array', $array)
                ->setAttribute('format', $format)
                ->setAttribute('formatOptions', $formatOptions)
                ->setAttribute('filters', $filters)
                ->setAttribute('required', $required)
                ->setAttribute('default', $default);

            $attributes = $collectionDoc->getAttribute('attributes');
            $attributes[$attributeIndex] = $attribute;
            $collectionDoc->setAttribute('attributes', $attributes, Document::SET_TYPE_ASSIGN);

            if (
                $this->adapter->getDocumentSizeLimit() > 0 &&
                $this->adapter->getAttributeWidth($collectionDoc) >= $this->adapter->getDocumentSizeLimit()
            ) {
                throw new LimitException('Row width limit reached. Cannot create new attribute.');
            }

            if($altering) {
                $this->adapter->updateAttribute($collection, $id, $type, $size, $signed, $array);
                $this->deleteCachedCollection($collection);
            }

            $this->deleteCachedDocument(self::METADATA, $collection);

        });
    }

    /**
     * Checks if attribute can be added to collection.
     * Used to check attribute limits without asking the database
     * Returns true if attribute can be added to collection, throws exception otherwise
     *
     * @param Document $collection
     * @param Document $attribute
     *
     * @throws LimitException
     * @return bool
     */
    public function checkAttribute(Document $collection, Document $attribute): bool
    {
        $collection = clone $collection;

        $collection->setAttribute('attributes', $attribute, Document::SET_TYPE_APPEND);

        if (
            $this->adapter->getLimitForAttributes() > 0 &&
            $this->adapter->getCountOfAttributes($collection) > $this->adapter->getLimitForAttributes()
        ) {
            throw new LimitException('Column limit reached. Cannot create new attribute.');
        }

        if (
            $this->adapter->getDocumentSizeLimit() > 0 &&
            $this->adapter->getAttributeWidth($collection) >= $this->adapter->getDocumentSizeLimit()
        ) {
            throw new LimitException('Row width limit reached. Cannot create new attribute.');
        }

        return true;
    }

    /**
     * Delete Attribute
     *
     * @param string $collection
     * @param string $id
     *
     * @return bool
     */
    public function deleteAttribute(string $collection, string $id): bool
    {
        $collection = $this->silent(fn () =>$this->getCollection($collection));

        $attributes = $collection->getAttribute('attributes', []);

        $attribute = null;

        foreach ($attributes as $key => $value) {
            if (isset($value['$id']) && $value['$id'] === $id) {
                $attribute = $value;
                unset($attributes[$key]);
            }
        }

        $collection->setAttribute('attributes', $attributes);

        if ($collection->getId() !== self::METADATA) {
            $this->silent(fn () => $this->updateDocument(self::METADATA, $collection->getId(), $collection));
        }

        $deleted = $this->adapter->deleteAttribute($collection->getId(), $id);

        $this->trigger(self::EVENT_ATTRIBUTE_DELETE, $attribute);

        return $deleted;
    }

    /**
     * Rename Attribute
     *
     * @param string $collection
     * @param string $old Current attribute ID
     * @param string $new
     * @return bool
     * @throws DuplicateException
     */
    public function renameAttribute(string $collection, string $old, string $new): bool
    {
        $collection = $this->silent(fn () => $this->getCollection($collection));
        $attributes = $collection->getAttribute('attributes', []);
        $indexes = $collection->getAttribute('indexes', []);

        $attribute = \in_array($old, \array_map(fn ($attribute) => $attribute['$id'], $attributes));

        if ($attribute === false) {
            throw new Exception('Attribute not found');
        }

        $attributeNew = \in_array($new, \array_map(fn ($attribute) => $attribute['$id'], $attributes));

        if ($attributeNew !== false) {
            throw new DuplicateException('Attribute name already used');
        }

        foreach ($attributes as $key => $value) {
            if (isset($value['$id']) && $value['$id'] === $old) {
                $attributes[$key]['key'] = $new;
                $attributes[$key]['$id'] = $new;
                $attributeNew = $attributes[$key];
                break;
            }
        }

        foreach ($indexes as $index) {
            $indexAttributes = $index->getAttribute('attributes', []);

            $indexAttributes = \array_map(fn ($attribute) => ($attribute === $old) ? $new : $attribute, $indexAttributes);

            $index->setAttribute('attributes', $indexAttributes);
        }

        $collection->setAttribute('attributes', $attributes);
        $collection->setAttribute('indexes', $indexes);

        if ($collection->getId() !== self::METADATA) {
            $this->silent(fn () => $this->updateDocument(self::METADATA, $collection->getId(), $collection));
        }

        $renamed = $this->adapter->renameAttribute($collection->getId(), $old, $new);

        $this->trigger(self::EVENT_ATTRIBUTE_UPDATE, $attributeNew);

        return $renamed;
    }

    /**
     * Rename Index
     *
     * @param string $collection
     * @param string $old
     * @param string $new
     *
     * @return bool
     */
    public function renameIndex(string $collection, string $old, string $new): bool
    {
        $collection = $this->silent(fn () => $this->getCollection($collection));

        $indexes = $collection->getAttribute('indexes', []);

        $index = \in_array($old, \array_map(fn ($index) => $index['$id'], $indexes));

        if ($index === false) {
            throw new Exception('Index not found');
        }

        $indexNew = \in_array($new, \array_map(fn ($index) => $index['$id'], $indexes));

        if ($indexNew !== false) {
            throw new DuplicateException('Index name already used');
        }

        foreach ($indexes as $key => $value) {
            if (isset($value['$id']) && $value['$id'] === $old) {
                $indexes[$key]['key'] = $new;
                $indexes[$key]['$id'] = $new;
                $indexNew = $indexes[$key];
                break;
            }
        }

        $collection->setAttribute('indexes', $indexes);

        $this->adapter->renameIndex($collection->getId(), $old, $new);

        if ($collection->getId() !== self::METADATA) {
            $this->silent(fn () => $this->updateDocument(self::METADATA, $collection->getId(), $collection));
        }

        $this->trigger(self::EVENT_INDEX_RENAME, $indexNew);

        return true;
    }

    /**
     * Create Index
     *
     * @param string $collection
     * @param string $id
     * @param string $type
     * @param array<string> $attributes
     * @param array<int> $lengths
     * @param array<string> $orders
     *
     * @return bool
     * @throws AuthorizationException
     * @throws DuplicateException
     * @throws LimitException
     * @throws StructureException
     * @throws Throwable
     */
    public function createIndex(string $collection, string $id, string $type, array $attributes, array $lengths = [], array $orders = []): bool
    {
        if (empty($attributes)) {
            throw new Exception('Missing attributes');
        }

        $collection = $this->silent(fn () => $this->getCollection($collection));

        $validator = new IndexValidator($collection);
        if (!$validator->isValid(['type' => $type, 'attributes' => $attributes])) {
            throw new Exception($validator->getDescription());
        }

        // index IDs are case-insensitive
        $indexes = $collection->getAttribute('indexes', []);

        /** @var array<Document> $indexes */
        foreach ($indexes as $index) {
            if (\strtolower($index->getId()) === \strtolower($id)) {
                throw new DuplicateException('Index already exists');
            }
        }

        if ($this->adapter->getCountOfIndexes($collection) >= $this->adapter->getLimitForIndexes()) {
            throw new LimitException('Index limit reached. Cannot create new index.');
        }

        switch ($type) {
            case self::INDEX_KEY:
                if (!$this->adapter->getSupportForIndex()) {
                    throw new Exception('Key index is not supported');
                }
                break;

            case self::INDEX_UNIQUE:
                if (!$this->adapter->getSupportForUniqueIndex()) {
                    throw new Exception('Unique index is not supported');
                }
                break;

            case self::INDEX_FULLTEXT:
                if (!$this->adapter->getSupportForUniqueIndex()) {
                    throw new Exception('Fulltext index is not supported');
                }
                break;

            default:
                throw new Exception('Unknown index type: ' . $type);
        }

        $index = $this->adapter->createIndex($collection->getId(), $id, $type, $attributes, $lengths, $orders);

        $collection->setAttribute('indexes', new Document([
            '$id' => ID::custom($id),
            'key' => $id,
            'type' => $type,
            'attributes' => $attributes,
            'lengths' => $lengths,
            'orders' => $orders,
        ]), Document::SET_TYPE_APPEND);

        if ($collection->getId() !== self::METADATA) {
            $this->silent(fn () => $this->updateDocument(self::METADATA, $collection->getId(), $collection));
        }

        $this->trigger(self::EVENT_INDEX_CREATE, $index);

        return $index;
    }

    /**
     * Delete Index
     *
     * @param string $collection
     * @param string $id
     *
     * @return bool
     */
    public function deleteIndex(string $collection, string $id): bool
    {
        $collection = $this->silent(fn () => $this->getCollection($collection));

        $indexes = $collection->getAttribute('indexes', []);

        $indexDeleted = null;
        foreach ($indexes as $key => $value) {
            if (isset($value['$id']) && $value['$id'] === $id) {
                $indexDeleted = $value;
                unset($indexes[$key]);
            }
        }

        $collection->setAttribute('indexes', $indexes);

        if ($collection->getId() !== self::METADATA) {
            $this->silent(fn () => $this->updateDocument(self::METADATA, $collection->getId(), $collection));
        }

        $deleted = $this->adapter->deleteIndex($collection->getId(), $id);

        $this->trigger(self::EVENT_INDEX_DELETE, $indexDeleted);

        return $deleted;
    }

    /**
     * Get Document
     *
     * @param string $collection
     * @param string $id
     * @param Query[] $queries
     *
     * @return Document
     * @throws Exception|Throwable
     */
    public function getDocument(string $collection, string $id, array $queries = []): Document
    {
        if ($collection === self::METADATA && $id === self::METADATA) {
            return new Document($this->collection);
        }

        if (empty($collection)) {
            throw new Exception('Missing collection: ' . $collection);
        }

        if (empty($id)) {
            return new Document();
        }

        $collection = $this->silent(fn () => $this->getCollection($collection));

        $selections = $this->validateSelections($collection, $queries);

        $validator = new Authorization(self::PERMISSION_READ);

        $cacheKey = 'cache-' . $this->getNamespace() . ':' . $collection->getId() . ':' . $id;

        if (!empty($selections)) {
            $cacheKey .= ':' . \md5(\implode($selections));
        } else {
            $cacheKey .= ':*';
        }

        if ($cache = $this->cache->load($cacheKey, self::TTL)) {
            $document = new Document($cache);

            if ($collection->getId() !== self::METADATA
                && !$validator->isValid($document->getRead())) {
                return new Document();
            }

            $this->trigger(self::EVENT_DOCUMENT_READ, $document);

            return $document;
        }

        $document = $this->adapter->getDocument($collection->getId(), $id, $queries);
        $document->setAttribute('$collection', $collection->getId());

        if ($document->isEmpty()) {
            return $document;
        }

        if ($collection->getId() !== self::METADATA
            && !$validator->isValid($document->getRead())) {
            return new Document();
        }

        $document = $this->casting($collection, $document);
        $document = $this->decode($collection, $document, $selections);

        $this->cache->save($cacheKey, $document->getArrayCopy()); // save to cache after fetching from db

        $this->trigger(self::EVENT_DOCUMENT_READ, $document);

        return $document;
    }

    /**
     * Create Document
     *
     * @param string $collection
     * @param Document $document
     *
     * @return Document
     *
     * @throws AuthorizationException
     * @throws StructureException
     * @throws Exception|Throwable
     */
    public function createDocument(string $collection, Document $document): Document
    {
        $collection = $this->silent(fn () => $this->getCollection($collection));

        $time = DateTime::now();

        $document
            ->setAttribute('$id', empty($document->getId()) ? ID::unique() : $document->getId())
            ->setAttribute('$collection', $collection->getId())
            ->setAttribute('$createdAt', $time)
            ->setAttribute('$updatedAt', $time);

        $document = $this->encode($collection, $document);

        $validator = new Structure($collection);

        if (!$validator->isValid($document)) {
            throw new StructureException($validator->getDescription());
        }

        $document = $this->adapter->createDocument($collection->getId(), $document);

        $document = $this->decode($collection, $document);

        $this->trigger(self::EVENT_DOCUMENT_CREATE, $document);

        return $document;
    }

    /**
     * Update Document
     *
     * @param string $collection
     * @param string $id
     * @param Document $document
     * @return Document
     *
     * @throws AuthorizationException
     * @throws StructureException
     * @throws Throwable
     */
    public function updateDocument(string $collection, string $id, Document $document): Document
    {
        if (!$document->getId() || !$id) {
            throw new Exception('Must define $id attribute');
        }

        $time = DateTime::now();
        $document->setAttribute('$updatedAt', $time);

        $old = Authorization::skip(fn () => $this->silent(fn () => $this->getDocument($collection, $id))); // Skip ensures user does not need read permission for this
        $collection = $this->silent(fn () => $this->getCollection($collection));

        $validator = new Authorization(self::PERMISSION_UPDATE);

        if ($collection->getId() !== self::METADATA
            && !$validator->isValid($old->getUpdate())) {
            throw new AuthorizationException($validator->getDescription());
        }

        // Check if document was updated after the request timestamp
        $oldUpdatedAt = new \DateTime($old->getUpdatedAt());
        if (!is_null($this->timestamp) && $oldUpdatedAt > $this->timestamp) {
            throw new ConflictException('Document was updated after the request timestamp');
        }

        $document = $this->encode($collection, $document);

        $validator = new Structure($collection);

        if (!$validator->isValid($document)) { // Make sure updated structure still apply collection rules (if any)
            throw new StructureException($validator->getDescription());
        }

        $document = $this->adapter->updateDocument($collection->getId(), $document);
        $document = $this->decode($collection, $document);

        $this->cache->purge('cache-' . $this->getNamespace() . ':' . $collection->getId() . ':' . $id . ':*');

        $this->trigger(self::EVENT_DOCUMENT_UPDATE, $document);

        return $document;
    }

    /**
     * Increase a document attribute by a value
     *
     * @param string $collection
     * @param string $id
     * @param string $attribute
     * @param int|float $value
     * @param int|float|null $max
     * @return bool
     *
     * @throws AuthorizationException
     * @throws Exception
     */
    public function increaseDocumentAttribute(string $collection, string $id, string $attribute, int|float $value = 1, int|float|null $max = null): bool
    {
        if ($value <= 0) { // Can be a float
            throw new Exception('Value must be numeric and greater than 0');
        }

        $validator = new Authorization(self::PERMISSION_UPDATE);

        $document = Authorization::skip(fn () => $this->silent(fn () => $this->getDocument($collection, $id))); // Skip ensures user does not need read permission for this

        $collection = $this->silent(fn () => $this->getCollection($collection));
        if ($collection->getId() !== self::METADATA
            && !$validator->isValid($document->getUpdate())) {
            throw new AuthorizationException($validator->getDescription());
        }

        $attr = \array_filter($collection->getAttribute('attributes', []), function ($a) use ($attribute) {
            return $a['$id'] === $attribute;
        });

        if (empty($attr)) {
            throw new Exception('Attribute not found');
        }

        $whiteList = [self::VAR_INTEGER, self::VAR_FLOAT];

        /**
         * @var Document $attr
         */
        $attr = end($attr);
        if (!in_array($attr->getAttribute('type'), $whiteList)) {
            throw new Exception('Attribute type must be one of: ' . implode(',', $whiteList));
        }

        if ($max && ($document->getAttribute($attribute) + $value > $max)) {
            throw new Exception('Attribute value exceeds maximum limit: ' . $max);
        }

        $max = $max ? $max - $value : null;
        $result = $this->adapter->increaseDocumentAttribute($collection->getId(), $id, $attribute, $value, null, $max);
        $this->cache->purge('cache-' . $this->getNamespace() . ':' . $collection->getId() . ':' . $id . ':*');

        $this->trigger(self::EVENT_DOCUMENT_INCREASE, $document);

        return $result;
    }


    /**
     * Decrease a document attribute by a value
     *
     * @param string $collection
     * @param string $id
     * @param string $attribute
     * @param int|float $value
     * @param int|float|null $min
     * @return bool
     *
     * @throws AuthorizationException
     * @throws Exception|Throwable
     */
    public function decreaseDocumentAttribute(string $collection, string $id, string $attribute, int|float $value = 1, int|float|null $min = null): bool
    {
        if ($value <= 0) { // Can be a float
            throw new Exception('Value must be numeric and greater than 0');
        }

        $validator = new Authorization(self::PERMISSION_UPDATE);

        $document = Authorization::skip(fn () => $this->silent(fn () => $this->getDocument($collection, $id))); // Skip ensures user does not need read permission for this

        $collection = $this->silent(fn () => $this->getCollection($collection));
        if ($collection->getId() !== self::METADATA
            && !$validator->isValid($document->getUpdate())) {
            throw new AuthorizationException($validator->getDescription());
        }

        $attr = \array_filter($collection->getAttribute('attributes', []), function ($a) use ($attribute) {
            return $a['$id'] === $attribute;
        });

        if (empty($attr)) {
            throw new Exception('Attribute not found');
        }

        $whiteList = [self::VAR_INTEGER, self::VAR_FLOAT];

        /**
         * @var Document $attr
         */
        $attr = end($attr);
        if (!in_array($attr->getAttribute('type'), $whiteList)) {
            throw new Exception('Attribute type must be one of: ' . implode(',', $whiteList));
        }

        if ($min && ($document->getAttribute($attribute) - $value < $min)) {
            throw new Exception('Attribute value Exceeds minimum limit ' . $min);
        }

        $min = $min ? $min + $value : null;
        $result = $this->adapter->increaseDocumentAttribute($collection->getId(), $id, $attribute, $value * -1, $min);
        $this->cache->purge('cache-' . $this->getNamespace() . ':' . $collection->getId() . ':' . $id . ':*');
        $this->trigger(self::EVENT_DOCUMENT_DECREASE, $document);

        return $result;
    }

    /**
     * Delete Document
     *
     * @param string $collection
     * @param string $id
     *
     * @return bool
     *
     * @throws AuthorizationException
     */
    public function deleteDocument(string $collection, string $id): bool
    {
        $validator = new Authorization(self::PERMISSION_DELETE);

        $document = Authorization::skip(fn () => $this->silent(fn () => $this->getDocument($collection, $id))); // Skip ensures user does not need read permission for this
        $collection = $this->silent(fn () => $this->getCollection($collection));

        if ($collection->getId() !== self::METADATA
            && !$validator->isValid($document->getDelete())) {
            throw new AuthorizationException($validator->getDescription());
        }

        // Check if document was updated after the request timestamp
        $oldUpdatedAt = new \DateTime($document->getUpdatedAt());
        if (!is_null($this->timestamp) && $oldUpdatedAt > $this->timestamp) {
            throw new ConflictException('Document was updated after the request timestamp');
        }

        $this->cache->purge('cache-' . $this->getNamespace() . ':' . $collection->getId() . ':' . $id . ':*');

        $deleted = $this->adapter->deleteDocument($collection->getId(), $id);

        $this->trigger(self::EVENT_DOCUMENT_DELETE, $document);

        return $deleted;
    }

    /**
     * Cleans the all the collection's documents from the cache
     *
     * @param string $collection
     *
     * @return bool
     */
    public function deleteCachedCollection(string $collection): bool
    {
        return $this->cache->purge('cache-' . $this->getNamespace() . ':' . $collection . ':*');
    }

    /**
     * Cleans a specific document from cache
     *
     * @param string $collection
     * @param string $id
     *
     * @return bool
     */
    public function deleteCachedDocument(string $collection, string $id): bool
    {
        return $this->cache->purge('cache-' . $this->getNamespace() . ':' . $collection . ':' . $id . ':*');
    }

    /**
     * Find Documents
     *
     * @param string $collection
     * @param array<Query> $queries
     * @param int|null $timeout
     *
     * @return array<Document>
     * @throws Exception
     */
    public function find(string $collection, array $queries = [], ?int $timeout = null): array
    {
        if (!is_null($timeout) && $timeout <= 0) {
            throw new Exception('Timeout must be greater than 0');
        }

        $collection = $this->silent(fn () => $this->getCollection($collection));

        $grouped = Query::groupByType($queries);
        $filters = $grouped['filters'];
        $selections = $grouped['selections'];
        $limit = $grouped['limit'];
        $offset = $grouped['offset'];
        $orderAttributes = $grouped['orderAttributes'];
        $orderTypes = $grouped['orderTypes'];
        $cursor = $grouped['cursor'];
        $cursorDirection = $grouped['cursorDirection'];

        if (!empty($cursor) && $cursor->getCollection() !== $collection->getId()) {
            throw new Exception("cursor Document must be from the same Collection.");
        }

        $cursor = empty($cursor) ? [] : $this->encode($collection, $cursor)->getArrayCopy();

        $queries = \array_merge(
            $selections,
            self::convertQueries($collection, $filters)
        );

        $selections = $this->validateSelections($collection, $selections);

        $results = $this->adapter->find(
            $collection->getId(),
            $queries,
            $limit ?? 25,
            $offset ?? 0,
            $orderAttributes,
            $orderTypes,
            $cursor,
            $cursorDirection ?? Database::CURSOR_AFTER,
            $timeout
        );

        foreach ($results as &$node) {
            $node = $this->casting($collection, $node);
            $node = $this->decode($collection, $node, $selections);
            $node->setAttribute('$collection', $collection->getId());
        }

        $this->trigger(self::EVENT_DOCUMENT_FIND, $results);

        return $results;
    }

    /**
     * @param string $collection
     * @param array<Query> $queries
     * @return bool|Document
     * @throws Exception
     */
    public function findOne(string $collection, array $queries = []): bool|Document
    {
        $results = $this->silent(fn () => $this->find($collection, \array_merge([Query::limit(1)], $queries)));
        $found = \reset($results);

        $this->trigger(self::EVENT_DOCUMENT_FIND, $found);

        return $found;
    }

    /**
     * Count Documents
     *
     * Count the number of documents. Pass $max=0 for unlimited count
     *
     * @param string $collection
     * @param array<Query> $queries
     * @param int $max
     *
     * @return int
     * @throws Exception
     */
    public function count(string $collection, array $queries = [], int $max = 0): int
    {
        $collection = $this->silent(fn () => $this->getCollection($collection));

        if ($collection->isEmpty()) {
            throw new Exception("Collection not found");
        }

        $queries = Query::groupByType($queries)['filters'];
        $queries = self::convertQueries($collection, $queries);

        $count = $this->adapter->count($collection->getId(), $queries, $max);

        $this->trigger(self::EVENT_DOCUMENT_COUNT, $count);

        return $count;
    }

    /**
     * Sum an attribute
     *
     * Sum an attribute for all the documents. Pass $max=0 for unlimited count
     *
     * @param string $collection
     * @param string $attribute
     * @param array<Query> $queries
     * @param int $max
     *
     * @return int|float
     * @throws Exception
     */
    public function sum(string $collection, string $attribute, array $queries = [], int $max = 0): float|int
    {
        $collection = $this->silent(fn () => $this->getCollection($collection));

        if ($collection->isEmpty()) {
            throw new Exception("Collection not found");
        }

        $queries = self::convertQueries($collection, $queries);
        $sum = $this->adapter->sum($collection->getId(), $attribute, $queries, $max);

        $this->trigger(self::EVENT_DOCUMENT_SUM, $sum);

        return $sum;
    }

    /**
     * Add Attribute Filter
     *
     * @param string $name
     * @param callable $encode
     * @param callable $decode
     *
     * @return void
     */
    public static function addFilter(string $name, callable $encode, callable $decode): void
    {
        self::$filters[$name] = [
            'encode' => $encode,
            'decode' => $decode,
        ];
    }

    /**
     * @return array<Document>
     * @throws Exception
     */
    public function getInternalAttributes(): array
    {
        $attributes = [];
        foreach ($this->attributes as $internal) {
            $attributes[] = new Document($internal);
        }
        return $attributes;
    }

    /**
     * Encode Document
     *
     * @param Document $collection
     * @param Document $document
     *
     * @return Document
     * @throws Exception|Throwable
     */
    public function encode(Document $collection, Document $document): Document
    {
        $attributes = $collection->getAttribute('attributes', []);
        $attributes = array_merge($attributes, $this->getInternalAttributes());
        foreach ($attributes as $attribute) {
            $key = $attribute['$id'] ?? '';
            $array = $attribute['array'] ?? false;
            $default = $attribute['default'] ?? null;
            $filters = $attribute['filters'] ?? [];
            $value = $document->getAttribute($key);

            // continue on optional param with no default
            if (is_null($value) && is_null($default)) {
                continue;
            }

            // assign default only if no value provided
            // False positive "Call to function is_null() with mixed will always evaluate to false"
            // @phpstan-ignore-next-line
            if (is_null($value) && !is_null($default)) {
                $value = ($array) ? $default : [$default];
            } else {
                $value = ($array) ? $value : [$value];
            }

            foreach ($value as &$node) {
                if (($node !== null)) {
                    foreach ($filters as $filter) {
                        $node = $this->encodeAttribute($filter, $node, $document);
                    }
                }
            }

            if (!$array) {
                $value = $value[0];
            }

            $document->setAttribute($key, $value);
        }

        return $document;
    }

    /**
     * Decode Document
     *
     * @param Document $collection
     * @param Document $document
     * @param string[] $selections
     * @return Document
     * @throws Exception
     */
    public function decode(Document $collection, Document $document, array $selections = []): Document
    {
        $attributes = $collection->getAttribute('attributes', []);
        $attributes = array_merge($attributes, $this->getInternalAttributes());
        foreach ($attributes as $attribute) {
            $key = $attribute['$id'] ?? '';
            $array = $attribute['array'] ?? false;
            $filters = $attribute['filters'] ?? [];
            $value = $document->getAttribute($key);
            $value = ($array) ? $value : [$value];
            $value = (is_null($value)) ? [] : $value;

            foreach ($value as &$node) {
                foreach (array_reverse($filters) as $filter) {
                    $node = $this->decodeAttribute($filter, $node, $document);
                }
            }

            if (empty($selections) || \in_array($key, $selections)) {
                $document->setAttribute($key, ($array) ? $value : $value[0]);
            }
        }

        return $document;
    }

    /**
     * Casting
     *
     * @param Document $collection
     * @param Document $document
     *
     * @return Document
     */
    public function casting(Document $collection, Document $document): Document
    {
        if ($this->adapter->getSupportForCasting()) {
            return $document;
        }

        $attributes = $collection->getAttribute('attributes', []);

        foreach ($attributes as $attribute) {
            $key = $attribute['$id'] ?? '';
            $type = $attribute['type'] ?? '';
            $array = $attribute['array'] ?? false;
            $value = $document->getAttribute($key, null);
            if (is_null($value)) {
                continue;
            }

            if ($array) {
                $value = !is_string($value)
                    ? $value
                    : json_decode($value, true);
            } else {
                $value = [$value];
            }

            foreach ($value as &$node) {
                switch ($type) {
                    case self::VAR_BOOLEAN:
                        $node = (bool)$node;
                        break;
                    case self::VAR_INTEGER:
                        $node = (int)$node;
                        break;
                    case self::VAR_FLOAT:
                        $node = (float)$node;
                        break;
                    default:
                        break;
                }
            }

            $document->setAttribute($key, ($array) ? $value : $value[0]);
        }

        return $document;
    }

    /**
     * Encode Attribute
     *
     * Passes the attribute $value, and $document context to a predefined filter
     *  that allow you to manipulate the input format of the given attribute.
     *
     * @param string $name
     * @param mixed $value
     * @param Document $document
     *
     * @return mixed
     * @throws Throwable
     */
    protected function encodeAttribute(string $name, $value, Document $document): mixed
    {
        if (!array_key_exists($name, self::$filters) && !array_key_exists($name, $this->instanceFilters)) {
            throw new Exception("Filter: {$name} not found");
        }

        try {
            if (array_key_exists($name, $this->instanceFilters)) {
                $value = $this->instanceFilters[$name]['encode']($value, $document, $this);
            } else {
                $value = self::$filters[$name]['encode']($value, $document, $this);
            }
        } catch (\Throwable $th) {
            throw $th;
        }

        return $value;
    }

    /**
     * Decode Attribute
     *
     * Passes the attribute $value, and $document context to a predefined filter
     *  that allow you to manipulate the output format of the given attribute.
     *
     * @param string $name
     * @param mixed $value
     * @param Document $document
     *
     * @return mixed
     * @throws Exception
     */
    protected function decodeAttribute(string $name, mixed $value, Document $document): mixed
    {
        if (!array_key_exists($name, self::$filters) && !array_key_exists($name, $this->instanceFilters)) {
            throw new Exception('Filter not found');
        }

        if (array_key_exists($name, $this->instanceFilters)) {
            $value = $this->instanceFilters[$name]['decode']($value, $document, $this);
        } else {
            $value = self::$filters[$name]['decode']($value, $document, $this);
        }

        return $value;
    }

    /**
     * Get adapter attribute limit, accounting for internal metadata
     * Returns 0 to indicate no limit
     *
     * @return int
     */
    public function getLimitForAttributes(): int
    {
        // If negative, return 0
        // -1 ==> virtual columns count as total, so treat as buffer
        return \max($this->adapter->getLimitForAttributes() - $this->adapter->getCountOfDefaultAttributes() - 1, 0);
    }

    /**
     * Get adapter index limit
     *
     * @return int
     */
    public function getLimitForIndexes(): int
    {
        return $this->adapter->getLimitForIndexes() - $this->adapter->getCountOfDefaultIndexes();
    }

    /**
     * Get list of keywords that cannot be used
     *
     * @return array<string>
     */
    public function getKeywords(): array
    {
        return $this->adapter->getKeywords();
    }

    /**
     * Validate if a set of attributes can be selected from the collection
     *
     * @param Document $collection
     * @param array<Query> $queries
     * @return array<string>
     * @throws Exception
     */
    private function validateSelections(Document $collection, array $queries): array
    {
        if (empty($queries)) {
            return [];
        }

        $selections = [];
        foreach ($queries as $query) {
            if ($query->getMethod() == Query::TYPE_SELECT) {
                foreach ($query->getValues() as $value) {
                    $selections[] = $value;
                }
            }
        }

        $attributes = [];
        foreach ($collection->getAttribute('attributes', []) as $attribute) {
            $attributes[] = $attribute['key'];
        }

        $invalid = \array_diff($selections, $attributes);

        if (!empty($invalid)) {
            throw new \Exception('Cannot select attributes: ' . \implode(', ', $invalid));
        }

        $selections[] = '$id';
        $selections[] = '$internalId';
        $selections[] = '$collection';
        $selections[] = '$createdAt';
        $selections[] = '$updatedAt';
        $selections[] = '$permissions';

        return $selections;
    }

    /**
     * Get Database Adapter
     *
     * @return Adapter
     */
    public function getAdapter(): Adapter
    {
        return $this->adapter;
    }

    /**
     * @param Document $collection
     * @param array<Query> $queries
     * @return array<Query>
     * @throws Exception
     */
    public static function convertQueries(Document $collection, array $queries): array
    {
        $attributes = $collection->getAttribute('attributes', []);

        foreach ($attributes as $v) {
            /* @var $v Document */
            switch ($v->getAttribute('type')) {
                case Database::VAR_DATETIME:
                    foreach ($queries as $qk => $q) {
                        if ($q->getAttribute() === $v->getId()) {
                            $arr = $q->getValues();
                            foreach ($arr as $vk => $vv) {
                                $arr[$vk] = DateTime::setTimezone($vv);
                            }
                            $q->setValues($arr);
                            $queries[$qk] = $q;
                        }
                    }
                    break;
            }
        }
        return $queries;
    }
}<|MERGE_RESOLUTION|>--- conflicted
+++ resolved
@@ -850,24 +850,15 @@
      * @param string $id
      * @param callable $updateCallback method that recieves document, and returns it with changes applied
      *
-<<<<<<< HEAD
-     * @return void
-=======
      * @return Document
->>>>>>> 74532567
      * @throws Exception
      */
     private function updateAttributeMeta(string $collection, string $id, callable $updateCallback): Document
     {
-<<<<<<< HEAD
-        // Load
         $collection = $this->silent(fn () => $this->getCollection($collection));
-=======
-        $collection = $this->silent(fn() => $this->getCollection($collection));
         if ($collection->getId() === self::METADATA) {
             throw new Exception('Can not update metadata attributes');
         }
->>>>>>> 74532567
 
         $attributes = $collection->getAttribute('attributes', []);
 
@@ -883,13 +874,7 @@
         // Save
         $collection->setAttribute('attributes', $attributes, Document::SET_TYPE_ASSIGN);
 
-<<<<<<< HEAD
-        if ($collection->getId() !== self::METADATA) {
-            $this->silent(fn () => $this->updateDocument(self::METADATA, $collection->getId(), $collection));
-        }
-=======
-        $this->silent(fn() => $this->updateDocument(self::METADATA, $collection->getId(), $collection));
->>>>>>> 74532567
+        $this->silent(fn () => $this->updateDocument(self::METADATA, $collection->getId(), $collection));
 
         $this->trigger(self::EVENT_ATTRIBUTE_UPDATE, $attributes[$attributeIndex]);
         return $attributes[$attributeIndex];
@@ -957,11 +942,7 @@
      * @param string $id
      * @param array<string> $filters
      *
-<<<<<<< HEAD
-     * @return void
-=======
      * @return Document
->>>>>>> 74532567
      * @throws Exception
      */
     public function updateAttributeFilters(string $collection, string $id, array $filters): Document
@@ -978,17 +959,10 @@
      * @param string $id
      * @param mixed $default
      *
-<<<<<<< HEAD
-     * @return void
-     * @throws Exception
-     */
-    public function updateAttributeDefault(string $collection, string $id, mixed $default = null): void
-=======
      * @return Document
      * @throws Exception
      */
     public function updateAttributeDefault(string $collection, string $id, mixed $default = null): Document
->>>>>>> 74532567
     {
         return $this->updateAttributeMeta($collection, $id, function ($attribute) use ($default) {
             if ($attribute->getAttribute('required') === true) {
@@ -1008,16 +982,6 @@
      * @param string $id
      * @param string|null $type
      * @param int|null $size utf8mb4 chars length
-<<<<<<< HEAD
-     * @param bool $signed
-     * @param bool $array
-     *
-     * To update attribute key (ID), use renameAttribute instead.
-     * @param string|null $format
-     * @param array<string, mixed> $formatOptions
-     * @param array<string> $filters
-     * @return bool
-=======
      * @param bool|null $required
      * @param null $default
      * @param bool $signed
@@ -1026,15 +990,14 @@
      * @param array|null $formatOptions
      * @param array|null $filters
      * @return Document
->>>>>>> 74532567
      * @throws Exception
      */
     public function updateAttribute(string $collection, string $id, string $type = null, int $size = null, bool $required = null, mixed $default = null, bool $signed = null, bool $array = null, string $format = null, ?array $formatOptions = null, ?array $filters = null): Document
     {
         return $this->updateAttributeMeta($collection, $id, function ($attribute, $collectionDoc, $attributeIndex) use ($collection, $id, $type, $size, $required, $default, $signed, $array, $format, $formatOptions, $filters, &$success) {
-            $altering = !\is_null($type) 
-                || !\is_null($size) 
-                || !\is_null($signed) 
+            $altering = !\is_null($type)
+                || !\is_null($size)
+                || !\is_null($signed)
                 || !\is_null($array);
             $type ??= $attribute->getAttribute('type');
             $size ??= $attribute->getAttribute('size');
@@ -1050,48 +1013,17 @@
                 $default = null;
             }
 
-<<<<<<< HEAD
-        $this->updateAttributeMeta($collection, $id, function ($attribute, $collectionDoc, $attributeIndex) use ($collection, $id, $type, $size, $signed, $array, $format, $formatOptions, $filters) {
-            if ($type !== null || $size !== null || $signed !== null || $array !== null || $format !== null || !empty($formatOptions) || !empty($filters)) {
-                $type ??= $attribute->getAttribute('type');
-                $size ??= $attribute->getAttribute('size');
-                $signed ??= $attribute->getAttribute('signed');
-                $array ??= $attribute->getAttribute('array');
-                $format ??= $attribute->getAttribute('format');
-
-                if (empty(($formatOptions))) {
-                    $formatOptions = $attribute->getAttribute('formatOptions');
-                }
-                if (empty(($filters))) {
-                    $filters = $attribute->getAttribute('filters');
-                }
-=======
             switch ($type) {
                 case self::VAR_STRING:
                     if (empty($size)) {
                         throw new Exception('Size length is required');
                     }
->>>>>>> 74532567
 
                     if ($size > $this->adapter->getLimitForString()) {
                         throw new Exception('Max size allowed for string is: ' . number_format($this->adapter->getLimitForString()));
                     }
                     break;
 
-<<<<<<< HEAD
-                    case self::VAR_INTEGER:
-                        $limit = ($signed) ? $this->adapter->getLimitForInt() / 2 : $this->adapter->getLimitForInt();
-                        if ($size > $limit) {
-                            throw new Exception('Max size allowed for int is: ' . number_format($limit));
-                        }
-                        break;
-                    case self::VAR_FLOAT:
-                    case self::VAR_BOOLEAN:
-                    case self::VAR_DATETIME:
-                        break;
-                    default:
-                        throw new Exception('Unknown attribute type: ' . $type);
-=======
                 case self::VAR_INTEGER:
                     $limit = ($signed) ? $this->adapter->getLimitForInt() / 2 : $this->adapter->getLimitForInt();
                     if ($size > $limit) {
@@ -1118,7 +1050,6 @@
             if ($format) {
                 if (!Structure::hasFormat($format, $type)) {
                     throw new Exception('Format ("' . $format . '") not available for this attribute type ("' . $type . '")');
->>>>>>> 74532567
                 }
             }
 
@@ -1152,13 +1083,12 @@
                 throw new LimitException('Row width limit reached. Cannot create new attribute.');
             }
 
-            if($altering) {
+            if ($altering) {
                 $this->adapter->updateAttribute($collection, $id, $type, $size, $signed, $array);
                 $this->deleteCachedCollection($collection);
             }
 
             $this->deleteCachedDocument(self::METADATA, $collection);
-
         });
     }
 
