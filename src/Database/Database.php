--- conflicted
+++ resolved
@@ -379,13 +379,10 @@
      *
      * @return Document
      */
-    public function createCollection(string $id, array $attributes = [], array $indexes = []): Document {
+    public function createCollection(string $id, array $attributes = [], array $indexes = []): Document 
+    {
         $collection = $this->getCollection($id);
-<<<<<<< HEAD
         if (!$collection->isEmpty() && $id !== self::METADATA){
-=======
-        if (!$collection->isEmpty() && $id !== self::METADATA) {
->>>>>>> 5aa35134
             throw new Duplicate('Collection ' . $id . ' Exists!');
         }
 
