<?php

namespace Utopia\Database;

class Role
{
    public function __construct(
        private string $role,
        private string $identifier = '',
        private string $dimension = '',
    )
    {
    }

    /**
     * Create a role string from this Role instance
     *
     * @return string
     */
    public function toString(): string
    {
        $str = $this->role;
        if ($this->identifier) {
            $str .= ':' . $this->identifier;
        }
        if ($this->dimension) {
            $str .= '/' . $this->dimension;
        }
        return $str;
    }

    /**
     * @return string
     */
    public function getRole(): string
    {
        return $this->role;
    }

    /**
     * @return string
     */
    public function getIdentifier(): string
    {
        return $this->identifier;
    }

    /**
     * @return string
     */
    public function getDimension(): string
    {
        return $this->dimension;
    }

    /**
     * Parse a role string into a Role object
     *
     * @param string $role
     * @return Role
     * @throws \Exception
     */
    public static function parse(string $role): Role
    {
        $parts = \explode(':', $role);
        $hasIdentifier = \count($parts) > 1;
        $hasDimension = \str_contains($role, '/');
        $role = $parts[0];

        if (!$hasIdentifier && !$hasDimension) {
            return new  Role($role);
        }

        if ($hasIdentifier && !$hasDimension) {
            return new Role($role, $parts[1]);
        }

        if (!$hasIdentifier && $hasDimension) {
            $parts = \explode('/', $role);
            if (\count($parts) !== 2) {
                throw new \Exception('Only one dimension can be provided.');
            }
            if (empty($parts[1])) {
                throw new \Exception('Dimension must not be empty.');
            }
            return new Role($parts[0], '', $parts[1]);
        }

        // Has both identifier and dimension
        $parts = \explode('/', $parts[1]);
        if (\count($parts) !== 2) {
            throw new \Exception('Only one dimension can be provided.');
        }
        if (empty($parts[1])) {
            throw new \Exception('Dimension must not be empty.');
        }
        return new Role($role, $parts[0], $parts[1]);
    }

    /**
     * Create a user role from the given ID
     *
     * @param string $identifier
     * @param string $status
     * @return Role
     */
    public static function user(string $identifier, string $status = ''): Role
    {
        return new Role('user', $identifier, $status);
    }

    /**
     * Create a users role
     *
     * @param string $status
     * @return Role
     */
    public static function users(string $status = ''): Role
    {
        return new Role('users', '', $status);
    }

    /**
     * Create a team role from the given ID and dimension
     *
     * @param string $identifier
     * @param string $dimension
     * @return Role
     */
    public static function team(string $identifier, string $dimension = ''): Role
    {
        return new Role('team', $identifier, $dimension);
    }

    /**
     * Create an any satisfy role
     *
     * @return Role
     */
    public static function any(): Role
    {
        return new Role('any');
    }

    /**
     * Create a guests role
     *
     * @return Role
     */
    public static function guests(): Role
    {
        return new Role('guests');
    }
<<<<<<< HEAD
=======

    public static function member(string $identifier): Role
    {
        return new Role('member', $identifier);
    }

    /**
     * Create a status role from the given status
     *
     * @param string $status
     * @return Role
     */
    public static function status(string $status): Role
    {
        return new Role('status', $status);
    }
>>>>>>> 140bbedf
}<|MERGE_RESOLUTION|>--- conflicted
+++ resolved
@@ -151,23 +151,10 @@
     {
         return new Role('guests');
     }
-<<<<<<< HEAD
-=======
 
     public static function member(string $identifier): Role
     {
         return new Role('member', $identifier);
     }
 
-    /**
-     * Create a status role from the given status
-     *
-     * @param string $status
-     * @return Role
-     */
-    public static function status(string $status): Role
-    {
-        return new Role('status', $status);
-    }
->>>>>>> 140bbedf
 }