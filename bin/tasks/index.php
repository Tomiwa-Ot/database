--- conflicted
+++ resolved
@@ -5,22 +5,14 @@
  */
 global $cli;
 
-<<<<<<< HEAD
-use MongoDB\Client;
-=======
 use Utopia\Database\Adapter\MySQL;
 use Utopia\Mongo\Client;
->>>>>>> 3e48e346
 use Utopia\Cache\Cache;
 use Utopia\Cache\Adapter\None as NoCache;
 use Utopia\CLI\CLI;
 use Utopia\CLI\Console;
 use Utopia\Database\Database;
-<<<<<<< HEAD
-use Utopia\Database\Adapter\MongoDB;
-=======
 use Utopia\Database\Adapter\Mongo;
->>>>>>> 3e48e346
 use Utopia\Database\Adapter\MariaDB;
 use Utopia\Validator\Text;
 
@@ -41,19 +33,6 @@
 
         switch ($adapter) {
             case 'mongodb':
-<<<<<<< HEAD
-                $options = ["typeMap" => ['root' => 'array', 'document' => 'array', 'array' => 'array']];
-                $client = new Client(
-                    'mongodb://mongo/',
-                    [
-                        'username' => 'root',
-                        'password' => 'example',
-                    ],
-                    $options
-                );
-
-                $database = new Database(new MongoDB($client), new Cache(new NoCache()));
-=======
               $client = new Client(
                   $name,
                   'mongo',
@@ -64,7 +43,6 @@
                );
 
                 $database = new Database(new Mongo($client), $cache);
->>>>>>> 3e48e346
                 break;
 
             case 'mariadb':
@@ -125,9 +103,6 @@
         $database->createIndex('articles', 'fulltextsearch', Database::INDEX_FULLTEXT, ['text']);
         $time = microtime(true) - $start;
         Console::success("{$time} seconds");
-<<<<<<< HEAD
-    });
-=======
     });
 
 
@@ -138,4 +113,3 @@
         Console::error($error->getMessage());
     });
 
->>>>>>> 3e48e346
